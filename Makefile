--- conflicted
+++ resolved
@@ -654,6 +654,11 @@
 ifeq ($(shell $(CONFIG_SHELL) $(srctree)/scripts/gcc-goto.sh $(CC) $(KBUILD_CFLAGS)), y)
 	KBUILD_CFLAGS += -DCC_HAVE_ASM_GOTO
 	KBUILD_AFLAGS += -DCC_HAVE_ASM_GOTO
+else ifneq ($(findstring aarch64-linux-android, $(CROSS_COMPILE)),)
+# It seems than android gcc can't pass gcc-goto.sh check, but asm goto work.
+# So let's active it.
+	KBUILD_CFLAGS += -DCC_HAVE_ASM_GOTO
+	KBUILD_AFLAGS += -DCC_HAVE_ASM_GOTO
 endif
 
 ifdef CONFIG_READABLE_ASM
@@ -811,20 +816,6 @@
 # use the deterministic mode of AR if available
 KBUILD_ARFLAGS := $(call ar-option,D)
 
-<<<<<<< HEAD
-# check for 'asm goto'
-ifeq ($(shell $(CONFIG_SHELL) $(srctree)/scripts/gcc-goto.sh $(CC)), y)
-	KBUILD_CFLAGS += -DCC_HAVE_ASM_GOTO
-	KBUILD_AFLAGS += -DCC_HAVE_ASM_GOTO
-else ifneq ($(findstring aarch64-linux-android, $(CROSS_COMPILE)),)
-# It seems than android gcc can't pass gcc-goto.sh check, but asm goto work.
-# So let's active it.
-	KBUILD_CFLAGS += -DCC_HAVE_ASM_GOTO
-	KBUILD_AFLAGS += -DCC_HAVE_ASM_GOTO
-endif
-
-=======
->>>>>>> 16e24301
 include scripts/Makefile.kasan
 include scripts/Makefile.extrawarn
 

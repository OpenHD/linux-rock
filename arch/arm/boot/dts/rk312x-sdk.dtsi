--- conflicted
+++ resolved
@@ -105,11 +105,7 @@
 	supports-sdio;
 	ignore-pm-notify;
 	keep-power-in-suspend;
-<<<<<<< HEAD
-	//cap-sdio-irq;
-=======
 	cap-sdio-irq;
->>>>>>> e0b8a2e5
 	status = "okay";
 };
 

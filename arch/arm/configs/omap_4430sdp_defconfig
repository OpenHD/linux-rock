--- conflicted
+++ resolved
@@ -56,12 +56,7 @@
 CONFIG_USER_SCHED=y
 # CONFIG_CGROUP_SCHED is not set
 # CONFIG_CGROUPS is not set
-<<<<<<< HEAD
-# CONFIG_SYSFS_DEPRECATED=y is not set
-# CONFIG_SYSFS_DEPRECATED_V2=y is not set
-=======
 # CONFIG_SYSFS_DEPRECATED_V2 is not set
->>>>>>> 2fbe74b9
 # CONFIG_RELAY is not set
 # CONFIG_NAMESPACES is not set
 CONFIG_BLK_DEV_INITRD=y

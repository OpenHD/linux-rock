config ARM64
	def_bool y
	select ACPI_CCA_REQUIRED if ACPI
	select ACPI_GENERIC_GSI if ACPI
	select ACPI_REDUCED_HARDWARE_ONLY if ACPI
	select ARCH_HAS_ATOMIC64_DEC_IF_POSITIVE
	select ARCH_HAS_ELF_RANDOMIZE
	select ARCH_HAS_GCOV_PROFILE_ALL
	select ARCH_HAS_SG_CHAIN
	select ARCH_HAS_TICK_BROADCAST if GENERIC_CLOCKEVENTS_BROADCAST
	select ARCH_USE_CMPXCHG_LOCKREF
	select ARCH_SUPPORTS_ATOMIC_RMW
	select ARCH_WANT_OPTIONAL_GPIOLIB
	select ARCH_WANT_COMPAT_IPC_PARSE_VERSION
	select ARCH_WANT_FRAME_POINTERS
	select ARCH_HAS_UBSAN_SANITIZE_ALL
	select ARM_AMBA
	select ARM_ARCH_TIMER
	select ARM_GIC
	select AUDIT_ARCH_COMPAT_GENERIC
	select ARM_GIC_V2M if PCI_MSI
	select ARM_GIC_V3
	select ARM_GIC_V3_ITS if PCI_MSI
	select ARM_PSCI_FW
	select BUILDTIME_EXTABLE_SORT
	select CLONE_BACKWARDS
	select COMMON_CLK
	select CPU_PM if (SUSPEND || CPU_IDLE)
	select DCACHE_WORD_ACCESS
	select EDAC_SUPPORT
	select FRAME_POINTER
	select GENERIC_ALLOCATOR
	select GENERIC_CLOCKEVENTS
	select GENERIC_CLOCKEVENTS_BROADCAST
	select GENERIC_CPU_AUTOPROBE
	select GENERIC_EARLY_IOREMAP
	select GENERIC_IDLE_POLL_SETUP
	select GENERIC_IRQ_PROBE
	select GENERIC_IRQ_SHOW
	select GENERIC_IRQ_SHOW_LEVEL
	select GENERIC_PCI_IOMAP
	select GENERIC_SCHED_CLOCK
	select GENERIC_SMP_IDLE_THREAD
	select GENERIC_STRNCPY_FROM_USER
	select GENERIC_STRNLEN_USER
	select GENERIC_TIME_VSYSCALL
	select HANDLE_DOMAIN_IRQ
	select HARDIRQS_SW_RESEND
	select HAVE_ALIGNED_STRUCT_PAGE if SLUB
	select HAVE_ARCH_AUDITSYSCALL
	select HAVE_ARCH_BITREVERSE
	select HAVE_ARCH_HARDENED_USERCOPY
	select HAVE_ARCH_HUGE_VMAP
	select HAVE_ARCH_JUMP_LABEL
	select HAVE_ARCH_KASAN if SPARSEMEM_VMEMMAP && !(ARM64_16K_PAGES && ARM64_VA_BITS_48)
	select HAVE_ARCH_KGDB
	select HAVE_ARCH_MMAP_RND_BITS
	select HAVE_ARCH_MMAP_RND_COMPAT_BITS if COMPAT
	select HAVE_ARCH_SECCOMP_FILTER
	select HAVE_ARCH_TRACEHOOK
	select HAVE_BPF_JIT
	select HAVE_EBPF_JIT
	select HAVE_C_RECORDMCOUNT
	select HAVE_CC_STACKPROTECTOR
	select HAVE_CMPXCHG_DOUBLE
	select HAVE_CMPXCHG_LOCAL
	select HAVE_DEBUG_BUGVERBOSE
	select HAVE_DEBUG_KMEMLEAK
	select HAVE_DMA_API_DEBUG
	select HAVE_DMA_ATTRS
	select HAVE_DMA_CONTIGUOUS
	select HAVE_DYNAMIC_FTRACE
	select HAVE_EFFICIENT_UNALIGNED_ACCESS
	select HAVE_FTRACE_MCOUNT_RECORD
	select HAVE_FUNCTION_TRACER
	select HAVE_FUNCTION_GRAPH_TRACER
	select HAVE_GENERIC_DMA_COHERENT
	select HAVE_HW_BREAKPOINT if PERF_EVENTS
	select HAVE_IRQ_TIME_ACCOUNTING
	select HAVE_MEMBLOCK
	select HAVE_PATA_PLATFORM
	select HAVE_PERF_EVENTS
	select HAVE_PERF_REGS
	select HAVE_PERF_USER_STACK_DUMP
	select HAVE_REGS_AND_STACK_ACCESS_API
	select HAVE_RCU_TABLE_FREE
	select HAVE_SYSCALL_TRACEPOINTS
	select HAVE_KPROBES
	select HAVE_KRETPROBES if HAVE_KPROBES
	select IOMMU_DMA if IOMMU_SUPPORT
	select IRQ_DOMAIN
	select IRQ_FORCED_THREADING
	select MODULES_USE_ELF_RELA
	select NO_BOOTMEM
	select OF
	select OF_EARLY_FLATTREE
	select OF_RESERVED_MEM
	select PERF_USE_VMALLOC
	select POWER_RESET
	select POWER_SUPPLY
	select SPARSE_IRQ
	select SYSCTL_EXCEPTION_TRACE
	select HAVE_CONTEXT_TRACKING
<<<<<<< HEAD
	select HAVE_ARM_SMCCC
	select THREAD_INFO_IN_TASK
=======
	select THREAD_INFO_IN_TASK
	select HAVE_ARM_SMCCC
>>>>>>> 152bacdd
	help
	  ARM 64-bit (AArch64) Linux support.

config 64BIT
	def_bool y

config ARCH_PHYS_ADDR_T_64BIT
	def_bool y

config MMU
	def_bool y

config ARCH_MMAP_RND_BITS_MIN
       default 14 if ARM64_64K_PAGES
       default 16 if ARM64_16K_PAGES
       default 18

# max bits determined by the following formula:
#  VA_BITS - PAGE_SHIFT - 3
config ARCH_MMAP_RND_BITS_MAX
       default 19 if ARM64_VA_BITS=36
       default 24 if ARM64_VA_BITS=39
       default 27 if ARM64_VA_BITS=42
       default 30 if ARM64_VA_BITS=47
       default 29 if ARM64_VA_BITS=48 && ARM64_64K_PAGES
       default 31 if ARM64_VA_BITS=48 && ARM64_16K_PAGES
       default 33 if ARM64_VA_BITS=48
       default 14 if ARM64_64K_PAGES
       default 16 if ARM64_16K_PAGES
       default 18

config ARCH_MMAP_RND_COMPAT_BITS_MIN
       default 7 if ARM64_64K_PAGES
       default 9 if ARM64_16K_PAGES
       default 11

config ARCH_MMAP_RND_COMPAT_BITS_MAX
       default 16

<<<<<<< HEAD
config ARM64_PAGE_SHIFT
	int
	default 16 if ARM64_64K_PAGES
	default 14 if ARM64_16K_PAGES
	default 12

config ARM64_CONT_SHIFT
	int
	default 5 if ARM64_64K_PAGES
	default 7 if ARM64_16K_PAGES
	default 4

=======
>>>>>>> 152bacdd
config NO_IOPORT_MAP
	def_bool y if !PCI

config ILLEGAL_POINTER_VALUE
	hex
	default 0xdead000000000000

config STACKTRACE_SUPPORT
	def_bool y

config ILLEGAL_POINTER_VALUE
	hex
	default 0xdead000000000000

config LOCKDEP_SUPPORT
	def_bool y

config TRACE_IRQFLAGS_SUPPORT
	def_bool y

config RWSEM_XCHGADD_ALGORITHM
	def_bool y

config GENERIC_BUG
	def_bool y
	depends on BUG

config GENERIC_BUG_RELATIVE_POINTERS
	def_bool y
	depends on GENERIC_BUG

config GENERIC_HWEIGHT
	def_bool y

config GENERIC_CSUM
        def_bool y

config GENERIC_CALIBRATE_DELAY
	def_bool y

config ZONE_DMA
	def_bool y

config HAVE_GENERIC_RCU_GUP
	def_bool y

config ARCH_DMA_ADDR_T_64BIT
	def_bool y

config NEED_DMA_MAP_STATE
	def_bool y

config NEED_SG_DMA_LENGTH
	def_bool y

config SMP
	def_bool y

config SWIOTLB
	def_bool y

config IOMMU_HELPER
	def_bool SWIOTLB

config KERNEL_MODE_NEON
	def_bool y

config FIX_EARLYCON_MEM
	def_bool y

config PGTABLE_LEVELS
	int
	default 2 if ARM64_16K_PAGES && ARM64_VA_BITS_36
	default 2 if ARM64_64K_PAGES && ARM64_VA_BITS_42
	default 3 if ARM64_64K_PAGES && ARM64_VA_BITS_48
	default 3 if ARM64_4K_PAGES && ARM64_VA_BITS_39
	default 3 if ARM64_16K_PAGES && ARM64_VA_BITS_47
	default 4 if !ARM64_64K_PAGES && ARM64_VA_BITS_48

source "init/Kconfig"

source "kernel/Kconfig.freezer"

source "arch/arm64/Kconfig.platforms"

menu "Bus support"

config PCI
	bool "PCI support"
	help
	  This feature enables support for PCI bus system. If you say Y
	  here, the kernel will include drivers and infrastructure code
	  to support PCI bus devices.

config PCI_DOMAINS
	def_bool PCI

config PCI_DOMAINS_GENERIC
	def_bool PCI

config PCI_SYSCALL
	def_bool PCI

source "drivers/pci/Kconfig"
source "drivers/pci/pcie/Kconfig"
source "drivers/pci/hotplug/Kconfig"

endmenu

menu "Kernel Features"

menu "ARM errata workarounds via the alternatives framework"

config ARM64_ERRATUM_826319
	bool "Cortex-A53: 826319: System might deadlock if a write cannot complete until read data is accepted"
	default y
	help
	  This option adds an alternative code sequence to work around ARM
	  erratum 826319 on Cortex-A53 parts up to r0p2 with an AMBA 4 ACE or
	  AXI master interface and an L2 cache.

	  If a Cortex-A53 uses an AMBA AXI4 ACE interface to other processors
	  and is unable to accept a certain write via this interface, it will
	  not progress on read data presented on the read data channel and the
	  system can deadlock.

	  The workaround promotes data cache clean instructions to
	  data cache clean-and-invalidate.
	  Please note that this does not necessarily enable the workaround,
	  as it depends on the alternative framework, which will only patch
	  the kernel if an affected CPU is detected.

	  If unsure, say Y.

config ARM64_ERRATUM_827319
	bool "Cortex-A53: 827319: Data cache clean instructions might cause overlapping transactions to the interconnect"
	default y
	help
	  This option adds an alternative code sequence to work around ARM
	  erratum 827319 on Cortex-A53 parts up to r0p2 with an AMBA 5 CHI
	  master interface and an L2 cache.

	  Under certain conditions this erratum can cause a clean line eviction
	  to occur at the same time as another transaction to the same address
	  on the AMBA 5 CHI interface, which can cause data corruption if the
	  interconnect reorders the two transactions.

	  The workaround promotes data cache clean instructions to
	  data cache clean-and-invalidate.
	  Please note that this does not necessarily enable the workaround,
	  as it depends on the alternative framework, which will only patch
	  the kernel if an affected CPU is detected.

	  If unsure, say Y.

config ARM64_ERRATUM_824069
	bool "Cortex-A53: 824069: Cache line might not be marked as clean after a CleanShared snoop"
	default y
	help
	  This option adds an alternative code sequence to work around ARM
	  erratum 824069 on Cortex-A53 parts up to r0p2 when it is connected
	  to a coherent interconnect.

	  If a Cortex-A53 processor is executing a store or prefetch for
	  write instruction at the same time as a processor in another
	  cluster is executing a cache maintenance operation to the same
	  address, then this erratum might cause a clean cache line to be
	  incorrectly marked as dirty.

	  The workaround promotes data cache clean instructions to
	  data cache clean-and-invalidate.
	  Please note that this option does not necessarily enable the
	  workaround, as it depends on the alternative framework, which will
	  only patch the kernel if an affected CPU is detected.

	  If unsure, say Y.

config ARM64_ERRATUM_819472
	bool "Cortex-A53: 819472: Store exclusive instructions might cause data corruption"
	default y
	help
	  This option adds an alternative code sequence to work around ARM
	  erratum 819472 on Cortex-A53 parts up to r0p1 with an L2 cache
	  present when it is connected to a coherent interconnect.

	  If the processor is executing a load and store exclusive sequence at
	  the same time as a processor in another cluster is executing a cache
	  maintenance operation to the same address, then this erratum might
	  cause data corruption.

	  The workaround promotes data cache clean instructions to
	  data cache clean-and-invalidate.
	  Please note that this does not necessarily enable the workaround,
	  as it depends on the alternative framework, which will only patch
	  the kernel if an affected CPU is detected.

	  If unsure, say Y.

config ARM64_ERRATUM_832075
	bool "Cortex-A57: 832075: possible deadlock on mixing exclusive memory accesses with device loads"
	default y
	help
	  This option adds an alternative code sequence to work around ARM
	  erratum 832075 on Cortex-A57 parts up to r1p2.

	  Affected Cortex-A57 parts might deadlock when exclusive load/store
	  instructions to Write-Back memory are mixed with Device loads.

	  The workaround is to promote device loads to use Load-Acquire
	  semantics.
	  Please note that this does not necessarily enable the workaround,
	  as it depends on the alternative framework, which will only patch
	  the kernel if an affected CPU is detected.

	  If unsure, say Y.

config ARM64_ERRATUM_834220
	bool "Cortex-A57: 834220: Stage 2 translation fault might be incorrectly reported in presence of a Stage 1 fault"
	depends on KVM
	default y
	help
	  This option adds an alternative code sequence to work around ARM
	  erratum 834220 on Cortex-A57 parts up to r1p2.

	  Affected Cortex-A57 parts might report a Stage 2 translation
	  fault as the result of a Stage 1 fault for load crossing a
	  page boundary when there is a permission or device memory
	  alignment fault at Stage 1 and a translation fault at Stage 2.

	  The workaround is to verify that the Stage 1 translation
	  doesn't generate a fault before handling the Stage 2 fault.
	  Please note that this does not necessarily enable the workaround,
	  as it depends on the alternative framework, which will only patch
	  the kernel if an affected CPU is detected.

	  If unsure, say Y.

config ARM64_ERRATUM_845719
	bool "Cortex-A53: 845719: a load might read incorrect data"
	depends on COMPAT
	default y
	help
	  This option adds an alternative code sequence to work around ARM
	  erratum 845719 on Cortex-A53 parts up to r0p4.

	  When running a compat (AArch32) userspace on an affected Cortex-A53
	  part, a load at EL0 from a virtual address that matches the bottom 32
	  bits of the virtual address used by a recent load at (AArch64) EL1
	  might return incorrect data.

	  The workaround is to write the contextidr_el1 register on exception
	  return to a 32-bit task.
	  Please note that this does not necessarily enable the workaround,
	  as it depends on the alternative framework, which will only patch
	  the kernel if an affected CPU is detected.

	  If unsure, say Y.

config ARM64_ERRATUM_843419
	bool "Cortex-A53: 843419: A load or store might access an incorrect address"
	depends on MODULES
	default y
	select ARM64_MODULE_CMODEL_LARGE
	help
	  This option builds kernel modules using the large memory model in
	  order to avoid the use of the ADRP instruction, which can cause
	  a subsequent memory access to use an incorrect address on Cortex-A53
	  parts up to r0p4.

	  Note that the kernel itself must be linked with a version of ld
	  which fixes potentially affected ADRP instructions through the
	  use of veneers.

	  If unsure, say Y.

config ARM64_ERRATUM_1024718
	bool "Cortex-A55: 1024718: Update of DBM/AP bits without break before make might result in incorrect update"
	default y if !ARCH_ROCKCHIP
	help
	  This option adds work around for Arm Cortex-A55 Erratum 1024718.

	  Affected Cortex-A55 cores (r0p0, r0p1, r1p0) could cause incorrect
	  update of the hardware dirty bit when the DBM/AP bits are updated
	  without a break-before-make. The work around is to disable the usage
	  of hardware DBM locally on the affected cores. CPUs not affected by
	  erratum will continue to use the feature.

	  If unsure, say Y.

config CAVIUM_ERRATUM_22375
	bool "Cavium erratum 22375, 24313"
	default y
	help
	  Enable workaround for erratum 22375, 24313.

	  This implements two gicv3-its errata workarounds for ThunderX. Both
	  with small impact affecting only ITS table allocation.

	    erratum 22375: only alloc 8MB table size
	    erratum 24313: ignore memory access type

	  The fixes are in ITS initialization and basically ignore memory access
	  type and table size provided by the TYPER and BASER registers.

	  If unsure, say Y.

config CAVIUM_ERRATUM_23144
	bool "Cavium erratum 23144: ITS SYNC hang on dual socket system"
	depends on NUMA
	default y
	help
	  ITS SYNC command hang for cross node io and collections/cpu mapping.

	  If unsure, say Y.

config CAVIUM_ERRATUM_23154
	bool "Cavium erratum 23154: Access to ICC_IAR1_EL1 is not sync'ed"
	default y
	help
	  The gicv3 of ThunderX requires a modified version for
	  reading the IAR status to ensure data synchronization
	  (access to icc_iar1_el1 is not sync'ed before and after).

	  If unsure, say Y.

config CAVIUM_ERRATUM_27456
	bool "Cavium erratum 27456: Broadcast TLBI instructions may cause icache corruption"
	default y
	help
	  On ThunderX T88 pass 1.x through 2.1 parts, broadcast TLBI
	  instructions may cause the icache to become corrupted if it
	  contains data for a non-current ASID.  The fix is to
	  invalidate the icache when changing the mm context.

	  If unsure, say Y.

endmenu


choice
	prompt "Page size"
	default ARM64_4K_PAGES
	help
	  Page size (translation granule) configuration.

config ARM64_4K_PAGES
	bool "4KB"
	help
	  This feature enables 4KB pages support.

config ARM64_16K_PAGES
	bool "16KB"
	help
	  The system will use 16KB pages support. AArch32 emulation
	  requires applications compiled with 16K (or a multiple of 16K)
	  aligned segments.

config ARM64_64K_PAGES
	bool "64KB"
	help
	  This feature enables 64KB pages support (4KB by default)
	  allowing only two levels of page tables and faster TLB
	  look-up. AArch32 emulation requires applications compiled
	  with 64K aligned segments.

endchoice

choice
	prompt "Virtual address space size"
	default ARM64_VA_BITS_39 if ARM64_4K_PAGES
	default ARM64_VA_BITS_47 if ARM64_16K_PAGES
	default ARM64_VA_BITS_42 if ARM64_64K_PAGES
	help
	  Allows choosing one of multiple possible virtual address
	  space sizes. The level of translation table is determined by
	  a combination of page size and virtual address space size.

config ARM64_VA_BITS_36
	bool "36-bit" if EXPERT
	depends on ARM64_16K_PAGES

config ARM64_VA_BITS_39
	bool "39-bit"
	depends on ARM64_4K_PAGES

config ARM64_VA_BITS_42
	bool "42-bit"
	depends on ARM64_64K_PAGES

config ARM64_VA_BITS_47
	bool "47-bit"
	depends on ARM64_16K_PAGES

config ARM64_VA_BITS_48
	bool "48-bit"

endchoice

config ARM64_VA_BITS
	int
	default 36 if ARM64_VA_BITS_36
	default 39 if ARM64_VA_BITS_39
	default 42 if ARM64_VA_BITS_42
	default 47 if ARM64_VA_BITS_47
	default 48 if ARM64_VA_BITS_48

config CPU_BIG_ENDIAN
       bool "Build big-endian kernel"
       help
         Say Y if you plan on running a kernel in big-endian mode.

config SCHED_MC
	bool "Multi-core scheduler support"
	help
	  Multi-core scheduler support improves the CPU scheduler's decision
	  making when dealing with multi-core CPU chips at a cost of slightly
	  increased overhead in some places. If unsure say N here.

config SCHED_SMT
	bool "SMT scheduler support"
	help
	  Improves the CPU scheduler's decision making when dealing with
	  MultiThreading at a cost of slightly increased overhead in some
	  places. If unsure say N here.

config NR_CPUS
	int "Maximum number of CPUs (2-4096)"
	range 2 4096
	# These have to remain sorted largest to smallest
	default "64"

config HOTPLUG_CPU
	bool "Support for hot-pluggable CPUs"
	select GENERIC_IRQ_MIGRATION
	help
	  Say Y here to experiment with turning CPUs off and on.  CPUs
	  can be controlled through /sys/devices/system/cpu.

source kernel/Kconfig.preempt
source kernel/Kconfig.hz

config ARCH_SUPPORTS_DEBUG_PAGEALLOC
<<<<<<< HEAD
	depends on !HIBERNATION
=======
>>>>>>> 152bacdd
	def_bool y

config ARCH_HAS_HOLES_MEMORYMODEL
	def_bool y if SPARSEMEM

config ARCH_SPARSEMEM_ENABLE
	def_bool y
	select SPARSEMEM_VMEMMAP_ENABLE

config ARCH_SPARSEMEM_DEFAULT
	def_bool ARCH_SPARSEMEM_ENABLE

config ARCH_SELECT_MEMORY_MODEL
	def_bool ARCH_SPARSEMEM_ENABLE

config HAVE_ARCH_PFN_VALID
	def_bool ARCH_HAS_HOLES_MEMORYMODEL || !SPARSEMEM

config HW_PERF_EVENTS
	def_bool y
	depends on ARM_PMU

config SYS_SUPPORTS_HUGETLBFS
	def_bool y

config ARCH_WANT_HUGE_PMD_SHARE
	def_bool y if ARM64_4K_PAGES || (ARM64_16K_PAGES && !ARM64_VA_BITS_36)

config HAVE_ARCH_TRANSPARENT_HUGEPAGE
	def_bool y

config ARCH_HAS_CACHE_LINE_SIZE
	def_bool y

source "mm/Kconfig"

config SECCOMP
	bool "Enable seccomp to safely compute untrusted bytecode"
	---help---
	  This kernel feature is useful for number crunching applications
	  that may need to compute untrusted bytecode during their
	  execution. By using pipes or other transports made available to
	  the process as file descriptors supporting the read/write
	  syscalls, it's possible to isolate those applications in
	  their own address space using seccomp. Once seccomp is
	  enabled via prctl(PR_SET_SECCOMP), it cannot be disabled
	  and the task is only allowed to execute a few safe syscalls
	  defined by each seccomp mode.

config KEXEC
	depends on PM_SLEEP_SMP
	select KEXEC_CORE
	bool "kexec system call"
	---help---
	  kexec is a system call that implements the ability to shutdown your
	  current kernel, and to start another kernel.  It is like a reboot
	  but it is independent of the system firmware.   And like a reboot
	  you can start any kernel with it, not just Linux.

config CRASH_DUMP
	bool "Build kdump crash kernel"
	help
	  Generate crash dump after being started by kexec. This should
	  be normally only set in special crash dump kernels which are
	  loaded in the main kernel with kexec-tools into a specially
	  reserved region and then later executed after a crash by
	  kdump/kexec.

	  For more details see Documentation/kdump/kdump.txt

config XEN_DOM0
	def_bool y
	depends on XEN

config XEN
	bool "Xen guest support on ARM64"
	depends on ARM64 && OF
	select SWIOTLB_XEN
	help
	  Say Y if you want to run Linux in a Virtual Machine on Xen on ARM64.

config FORCE_MAX_ZONEORDER
	int
	default "14" if (ARM64_64K_PAGES && TRANSPARENT_HUGEPAGE)
	default "12" if (ARM64_16K_PAGES && TRANSPARENT_HUGEPAGE)
	default "11"
	help
	  The kernel memory allocator divides physically contiguous memory
	  blocks into "zones", where each zone is a power of two number of
	  pages.  This option selects the largest power of two that the kernel
	  keeps in the memory allocator.  If you need to allocate very large
	  blocks of physically contiguous memory, then you may need to
	  increase this value.

	  This config option is actually maximum order plus one. For example,
	  a value of 11 means that the largest free memory block is 2^10 pages.

	  We make sure that we can allocate upto a HugePage size for each configuration.
	  Hence we have :
		MAX_ORDER = (PMD_SHIFT - PAGE_SHIFT) + 1 => PAGE_SHIFT - 2

	  However for 4K, we choose a higher default value, 11 as opposed to 10, giving us
	  4M allocations matching the default size used by generic code.

config UNMAP_KERNEL_AT_EL0
	bool "Unmap kernel when running in userspace (aka \"KAISER\")" if EXPERT
	default y
	help
	  Speculation attacks against some high-performance processors can
	  be used to bypass MMU permission checks and leak kernel data to
	  userspace. This can be defended against by unmapping the kernel
	  when running in userspace, mapping it back in on exception entry
	  via a trampoline page in the vector table.

	  If unsure, say Y.

menuconfig ARMV8_DEPRECATED
	bool "Emulate deprecated/obsolete ARMv8 instructions"
	depends on COMPAT
	help
	  Legacy software support may require certain instructions
	  that have been deprecated or obsoleted in the architecture.

	  Enable this config to enable selective emulation of these
	  features.

	  If unsure, say Y

if ARMV8_DEPRECATED

config SWP_EMULATION
	bool "Emulate SWP/SWPB instructions"
	help
	  ARMv8 obsoletes the use of A32 SWP/SWPB instructions such that
	  they are always undefined. Say Y here to enable software
	  emulation of these instructions for userspace using LDXR/STXR.

	  In some older versions of glibc [<=2.8] SWP is used during futex
	  trylock() operations with the assumption that the code will not
	  be preempted. This invalid assumption may be more likely to fail
	  with SWP emulation enabled, leading to deadlock of the user
	  application.

	  NOTE: when accessing uncached shared regions, LDXR/STXR rely
	  on an external transaction monitoring block called a global
	  monitor to maintain update atomicity. If your system does not
	  implement a global monitor, this option can cause programs that
	  perform SWP operations to uncached memory to deadlock.

	  If unsure, say Y

config CP15_BARRIER_EMULATION
	bool "Emulate CP15 Barrier instructions"
	help
	  The CP15 barrier instructions - CP15ISB, CP15DSB, and
	  CP15DMB - are deprecated in ARMv8 (and ARMv7). It is
	  strongly recommended to use the ISB, DSB, and DMB
	  instructions instead.

	  Say Y here to enable software emulation of these
	  instructions for AArch32 userspace code. When this option is
	  enabled, CP15 barrier usage is traced which can help
	  identify software that needs updating.

	  If unsure, say Y

config SETEND_EMULATION
	bool "Emulate SETEND instruction"
	help
	  The SETEND instruction alters the data-endianness of the
	  AArch32 EL0, and is deprecated in ARMv8.

	  Say Y here to enable software emulation of the instruction
	  for AArch32 userspace code.

	  Note: All the cpus on the system must have mixed endian support at EL0
	  for this feature to be enabled. If a new CPU - which doesn't support mixed
	  endian - is hotplugged in after this feature has been enabled, there could
	  be unexpected results in the applications.

	  If unsure, say Y
endif

config ARM64_SW_TTBR0_PAN
	bool "Emulate Privileged Access Never using TTBR0_EL1 switching"
	help
	  Enabling this option prevents the kernel from accessing
	  user-space memory directly by pointing TTBR0_EL1 to a reserved
	  zeroed area and reserved ASID. The user access routines
	  restore the valid TTBR0_EL1 temporarily.

menu "ARMv8.1 architectural features"

config ARM64_HW_AFDBM
	bool "Support for hardware updates of the Access and Dirty page flags"
	default y
	help
	  The ARMv8.1 architecture extensions introduce support for
	  hardware updates of the access and dirty information in page
	  table entries. When enabled in TCR_EL1 (HA and HD bits) on
	  capable processors, accesses to pages with PTE_AF cleared will
	  set this bit instead of raising an access flag fault.
	  Similarly, writes to read-only pages with the DBM bit set will
	  clear the read-only bit (AP[2]) instead of raising a
	  permission fault.

	  Kernels built with this configuration option enabled continue
	  to work on pre-ARMv8.1 hardware and the performance impact is
	  minimal. If unsure, say Y.

config ARM64_PAN
	bool "Enable support for Privileged Access Never (PAN)"
	default y
	help
	 Privileged Access Never (PAN; part of the ARMv8.1 Extensions)
	 prevents the kernel or hypervisor from accessing user-space (EL0)
	 memory directly.

	 Choosing this option will cause any unprotected (not using
	 copy_to_user et al) memory access to fail with a permission fault.

	 The feature is detected at runtime, and will remain as a 'nop'
	 instruction if the cpu does not implement the feature.

config ARM64_LSE_ATOMICS
	bool "Atomic instructions"
	help
	  As part of the Large System Extensions, ARMv8.1 introduces new
	  atomic instructions that are designed specifically to scale in
	  very large systems.

	  Say Y here to make use of these instructions for the in-kernel
	  atomic routines. This incurs a small overhead on CPUs that do
	  not support these instructions and requires the kernel to be
	  built with binutils >= 2.25.

endmenu

config ARM64_UAO
	bool "Enable support for User Access Override (UAO)"
	default y
	help
	  User Access Override (UAO; part of the ARMv8.2 Extensions)
	  causes the 'unprivileged' variant of the load/store instructions to
	  be overriden to be privileged.

	  This option changes get_user() and friends to use the 'unprivileged'
	  variant of the load/store instructions. This ensures that user-space
	  really did have access to the supplied memory. When addr_limit is
	  set to kernel memory the UAO bit will be set, allowing privileged
	  access to kernel memory.

	  Choosing this option will cause copy_to_user() et al to use user-space
	  memory permissions.

	  The feature is detected at runtime, the kernel will use the
	  regular load/store instructions if the cpu does not implement the
	  feature.

config ARM64_MODULE_CMODEL_LARGE
	bool

config ARM64_MODULE_PLTS
	bool
	select ARM64_MODULE_CMODEL_LARGE
	select HAVE_MOD_ARCH_SPECIFIC

config RELOCATABLE
	bool
	help
	  This builds the kernel as a Position Independent Executable (PIE),
	  which retains all relocation metadata required to relocate the
	  kernel binary at runtime to a different virtual address than the
	  address it was linked at.
	  Since AArch64 uses the RELA relocation format, this requires a
	  relocation pass at runtime even if the kernel is loaded at the
	  same address it was linked at.

config RANDOMIZE_BASE
	bool "Randomize the address of the kernel image"
	select ARM64_MODULE_PLTS if MODULES
	select RELOCATABLE
	help
	  Randomizes the virtual address at which the kernel image is
	  loaded, as a security feature that deters exploit attempts
	  relying on knowledge of the location of kernel internals.

	  It is the bootloader's job to provide entropy, by passing a
	  random u64 value in /chosen/kaslr-seed at kernel entry.

	  When booting via the UEFI stub, it will invoke the firmware's
	  EFI_RNG_PROTOCOL implementation (if available) to supply entropy
	  to the kernel proper. In addition, it will randomise the physical
	  location of the kernel Image as well.

	  If unsure, say N.

config RANDOMIZE_MODULE_REGION_FULL
	bool "Randomize the module region independently from the core kernel"
	depends on RANDOMIZE_BASE && !DYNAMIC_FTRACE
	default y
	help
	  Randomizes the location of the module region without considering the
	  location of the core kernel. This way, it is impossible for modules
	  to leak information about the location of core kernel data structures
	  but it does imply that function calls between modules and the core
	  kernel will need to be resolved via veneers in the module PLT.

	  When this option is not set, the module region will be randomized over
	  a limited range that contains the [_stext, _etext] interval of the
	  core kernel, so branch relocations are always in range.

endmenu

menu "Boot options"

config ARM64_ACPI_PARKING_PROTOCOL
	bool "Enable support for the ARM64 ACPI parking protocol"
	depends on ACPI
	help
	  Enable support for the ARM64 ACPI parking protocol. If disabled
	  the kernel will not allow booting through the ARM64 ACPI parking
	  protocol even if the corresponding data is present in the ACPI
	  MADT table.

config CMDLINE
	string "Default kernel command string"
	default ""
	help
	  Provide a set of default command-line options at build time by
	  entering them here. As a minimum, you should specify the the
	  root device (e.g. root=/dev/nfs).

choice
	prompt "Kernel command line type" if CMDLINE != ""
	default CMDLINE_FROM_BOOTLOADER

config CMDLINE_FROM_BOOTLOADER
	bool "Use bootloader kernel arguments if available"
	help
	  Uses the command-line options passed by the boot loader. If
	  the boot loader doesn't provide any, the default kernel command
	  string provided in CMDLINE will be used.

config CMDLINE_EXTEND
	bool "Extend bootloader kernel arguments"
	help
	  The command-line arguments provided by the boot loader will be
	  appended to the default kernel command string.

config CMDLINE_FORCE
	bool "Always use the default kernel command string"
	help
	  Always use the default kernel command string, even if the boot
	  loader passes other arguments to the kernel.
	  This is useful if you cannot or don't want to change the
	  command-line options your boot loader passes to the kernel.
endchoice

config EFI_STUB
	bool

config EFI
	bool "UEFI runtime support"
	depends on OF && !CPU_BIG_ENDIAN
	select LIBFDT
	select UCS2_STRING
	select EFI_PARAMS_FROM_FDT
	select EFI_RUNTIME_WRAPPERS
	select EFI_STUB
	select EFI_ARMSTUB
	default y
	help
	  This option provides support for runtime services provided
	  by UEFI firmware (such as non-volatile variables, realtime
          clock, and platform reset). A UEFI stub is also provided to
	  allow the kernel to be booted as an EFI application. This
	  is only useful on systems that have UEFI firmware.

config DMI
	bool "Enable support for SMBIOS (DMI) tables"
	depends on EFI
	default y
	help
	  This enables SMBIOS/DMI feature for systems.

	  This option is only useful on systems that have UEFI firmware.
	  However, even with this option, the resultant kernel should
	  continue to boot on existing non-UEFI platforms.

config BUILD_ARM64_APPENDED_DTB_IMAGE
	bool "Build a concatenated Image.gz/dtb by default"
	depends on OF
	help
	  Enabling this option will cause a concatenated Image.gz and list of
	  DTBs to be built by default (instead of a standalone Image.gz.)
	  The image will built in arch/arm64/boot/Image.gz-dtb

choice
	prompt "Appended DTB Kernel Image name"
	depends on BUILD_ARM64_APPENDED_DTB_IMAGE
	help
	  Enabling this option will cause a specific kernel image Image or
	  Image.gz to be used for final image creation.
	  The image will built in arch/arm64/boot/IMAGE-NAME-dtb

	config IMG_GZ_DTB
		bool "Image.gz-dtb"
	config IMG_DTB
		bool "Image-dtb"
endchoice

config BUILD_ARM64_APPENDED_KERNEL_IMAGE_NAME
	string
	depends on BUILD_ARM64_APPENDED_DTB_IMAGE
	default "Image.gz-dtb" if IMG_GZ_DTB
	default "Image-dtb" if IMG_DTB

config BUILD_ARM64_APPENDED_DTB_IMAGE_NAMES
	string "Default dtb names"
	depends on BUILD_ARM64_APPENDED_DTB_IMAGE
	help
	  Space separated list of names of dtbs to append when
	  building a concatenated Image.gz-dtb.

endmenu

menu "Userspace binary formats"

source "fs/Kconfig.binfmt"

config COMPAT
	bool "Kernel support for 32-bit EL0"
	depends on ARM64_4K_PAGES || EXPERT
	select COMPAT_BINFMT_ELF if BINFMT_ELF
	select HAVE_UID16
	select OLD_SIGSUSPEND3
	select COMPAT_OLD_SIGACTION
	help
	  This option enables support for a 32-bit EL0 running under a 64-bit
	  kernel at EL1. AArch32-specific components such as system calls,
	  the user helper functions, VFP support and the ptrace interface are
	  handled appropriately by the kernel.

	  If you use a page size other than 4KB (i.e, 16KB or 64KB), please be aware
	  that you will only be able to execute AArch32 binaries that were compiled
	  with page size aligned segments.

	  If you want to execute 32-bit userspace applications, say Y.

config SYSVIPC_COMPAT
	def_bool y
	depends on COMPAT && SYSVIPC

config KEYS_COMPAT
	def_bool y
	depends on COMPAT && KEYS

endmenu

menu "Power management options"

source "kernel/power/Kconfig"

config ARCH_HIBERNATION_POSSIBLE
	def_bool y
	depends on CPU_PM

config ARCH_HIBERNATION_HEADER
	def_bool y
	depends on HIBERNATION

config ARCH_SUSPEND_POSSIBLE
	def_bool y

endmenu

menu "CPU Power Management"

source "drivers/cpuidle/Kconfig"

source "drivers/cpufreq/Kconfig"

endmenu

source "net/Kconfig"

source "drivers/Kconfig"

source "drivers/firmware/Kconfig"

source "drivers/acpi/Kconfig"

source "fs/Kconfig"

source "arch/arm64/kvm/Kconfig"

source "arch/arm64/Kconfig.debug"

source "security/Kconfig"

source "crypto/Kconfig"
if CRYPTO
source "arch/arm64/crypto/Kconfig"
endif

source "lib/Kconfig"<|MERGE_RESOLUTION|>--- conflicted
+++ resolved
@@ -101,13 +101,8 @@
 	select SPARSE_IRQ
 	select SYSCTL_EXCEPTION_TRACE
 	select HAVE_CONTEXT_TRACKING
-<<<<<<< HEAD
-	select HAVE_ARM_SMCCC
-	select THREAD_INFO_IN_TASK
-=======
 	select THREAD_INFO_IN_TASK
 	select HAVE_ARM_SMCCC
->>>>>>> 152bacdd
 	help
 	  ARM 64-bit (AArch64) Linux support.
 
@@ -147,7 +142,6 @@
 config ARCH_MMAP_RND_COMPAT_BITS_MAX
        default 16
 
-<<<<<<< HEAD
 config ARM64_PAGE_SHIFT
 	int
 	default 16 if ARM64_64K_PAGES
@@ -160,14 +154,8 @@
 	default 7 if ARM64_16K_PAGES
 	default 4
 
-=======
->>>>>>> 152bacdd
 config NO_IOPORT_MAP
 	def_bool y if !PCI
-
-config ILLEGAL_POINTER_VALUE
-	hex
-	default 0xdead000000000000
 
 config STACKTRACE_SUPPORT
 	def_bool y
@@ -604,10 +592,7 @@
 source kernel/Kconfig.hz
 
 config ARCH_SUPPORTS_DEBUG_PAGEALLOC
-<<<<<<< HEAD
 	depends on !HIBERNATION
-=======
->>>>>>> 152bacdd
 	def_bool y
 
 config ARCH_HAS_HOLES_MEMORYMODEL

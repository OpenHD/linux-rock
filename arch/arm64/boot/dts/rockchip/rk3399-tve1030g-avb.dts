--- conflicted
+++ resolved
@@ -146,122 +146,6 @@
 	};
 };
 
-<<<<<<< HEAD
-&i2c1 {
-	status = "okay";
-
-	ov13850: ov13850@10 {
-		compatible = "ovti,ov13850";
-		status = "disabled";
-		reg = <0x10>;
-		clocks = <&cru SCLK_CIF_OUT>;
-		clock-names = "xvclk";
-		/* avdd-supply = <>; */
-		/* dvdd-supply = <>; */
-		/* dovdd-supply = <>; */
-		/* reset-gpios = <>; */
-		reset-gpios = <&gpio2 10 GPIO_ACTIVE_HIGH>;
-		pwdn-gpios = <&gpio1 4 GPIO_ACTIVE_HIGH>;
-		pinctrl-names = "rockchip,camera_default";
-		pinctrl-0 = <&cif_clkout>;
-		port {
-			ucam_out0: endpoint {
-				remote-endpoint = <&mipi_in_ucam0>;
-				//remote-endpoint = <&mipi_in_ucam1>;
-				data-lanes = <1 2>;
-			};
-		};
-	};
-
-	gc2355: gc2355@3c {
-		status = "okay";
-		compatible = "galaxycore,gc2355";
-		reg = <0x3c>;
-		clocks = <&cru SCLK_CIF_OUT>;
-		clock-names = "xvclk";
-		/* avdd-supply = <>; */
-		/* dvdd-supply = <>; */
-		/* dovdd-supply = <>; */
-		/* reset-gpios = <>; */
-		pwdn-gpios = <&gpio2 12 GPIO_ACTIVE_HIGH>;
-		pinctrl-names = "rockchip,camera_default";
-		pinctrl-0 = <&cif_clkout>;
-		port {
-			ucam_out1: endpoint {
-				//remote-endpoint = <&mipi_in_ucam0>;
-				remote-endpoint = <&mipi_in_ucam1>;
-				data-lanes = <1>;
-			};
-		};
-	};
-};
-
-&mipi_dphy_rx0 {
-	status = "disabled";
-
-	ports {
-		#address-cells = <1>;
-		#size-cells = <0>;
-
-		port@0 {
-			reg = <0>;
-			#address-cells = <1>;
-			#size-cells = <0>;
-
-			mipi_in_ucam0: endpoint@1 {
-				reg = <1>;
-				remote-endpoint = <&ucam_out0>;
-				data-lanes = <1 2>;
-			};
-		};
-
-		port@1 {
-			reg = <1>;
-			#address-cells = <1>;
-			#size-cells = <0>;
-
-			dphy_rx0_out: endpoint@0 {
-				reg = <0>;
-				remote-endpoint = <&isp0_mipi_in>;
-			};
-		};
-	};
-};
-
-&mipi_dphy_tx1rx1 {
-	status = "okay";
-
-	ports {
-		#address-cells = <1>;
-		#size-cells = <0>;
-
-		port@0 {
-			reg = <0>;
-			#address-cells = <1>;
-			#size-cells = <0>;
-
-			mipi_in_ucam1: endpoint@1 {
-				reg = <1>;
-				remote-endpoint = <&ucam_out1>;
-				data-lanes = <1>;
-			};
-		};
-
-		port@1 {
-			reg = <1>;
-			#address-cells = <1>;
-			#size-cells = <0>;
-
-			dphy_tx1rx1_out: endpoint@0 {
-				reg = <0>;
-				remote-endpoint = <&isp1_mipi_in>;
-			};
-		};
-	};
-};
-
-=======
->>>>>>> 5fcaeef0
 &rkisp1_0 {
 	status = "disabled";
 

--- conflicted
+++ resolved
@@ -1057,8 +1057,7 @@
 					 <&cru PCLK_GMAC>;
 				pm_qos = <&qos_gmac>;
 			};
-<<<<<<< HEAD
-			pd_perihp@RK3399_PD_PERIHP {
+			power-domain@RK3399_PD_PERIHP {
 				reg = <RK3399_PD_PERIHP>;
 				#address-cells = <1>;
 				#size-cells = <0>;
@@ -1068,19 +1067,12 @@
 					 <&qos_usb_host0>,
 					 <&qos_usb_host1>;
 
-				pd_sd@RK3399_PD_SD {
+				power-domain@RK3399_PD_SD {
 					reg = <RK3399_PD_SD>;
 					clocks = <&cru HCLK_SDMMC>,
 						 <&cru SCLK_SDMMC>;
 					pm_qos = <&qos_sd>;
 				};
-=======
-			power-domain@RK3399_PD_SD {
-				reg = <RK3399_PD_SD>;
-				clocks = <&cru HCLK_SDMMC>,
-					 <&cru SCLK_SDMMC>;
-				pm_qos = <&qos_sd>;
->>>>>>> 28de7418
 			};
 			power-domain@RK3399_PD_SDIOAUDIO {
 				reg = <RK3399_PD_SDIOAUDIO>;

--- conflicted
+++ resolved
@@ -1156,7 +1156,12 @@
 			rockchip,pins = <1 RK_PA2 RK_FUNC_GPIO &pcfg_pull_none>;
 		};
 	};
-<<<<<<< HEAD
+
+	headphone {
+		hp_det: hp-det {
+			rockchip,pins = <1 RK_PD5 RK_FUNC_GPIO &pcfg_pull_up>;
+		};
+	};
 };
 
 &gpio0 {
@@ -1272,12 +1277,4 @@
 		"", "", "", "",
 		/* GPIO4_D4-D7 */
 		"", "", "", "";
-=======
-
-	headphone {
-		hp_det: hp-det {
-			rockchip,pins = <1 RK_PD5 RK_FUNC_GPIO &pcfg_pull_up>;
-		};
-	};
->>>>>>> 8bc5896f
 };
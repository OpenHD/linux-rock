--- conflicted
+++ resolved
@@ -493,13 +493,8 @@
 	unsigned long puds, pmds, ptes, tables, start;
 
 	puds = (end + PUD_SIZE - 1) >> PUD_SHIFT;
-<<<<<<< HEAD
-	tables = round_up(puds * sizeof(pud_t), PAGE_SIZE);
+	tables = roundup(puds * sizeof(pud_t), PAGE_SIZE);
 	if (use_gbpages) {
-=======
-	tables = roundup(puds * sizeof(pud_t), PAGE_SIZE);
-	if (direct_gbpages) {
->>>>>>> d403a648
 		unsigned long extra;
 		extra = end - ((end>>PUD_SHIFT) << PUD_SHIFT);
 		pmds = (extra + PMD_SIZE - 1) >> PMD_SHIFT;

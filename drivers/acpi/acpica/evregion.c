/******************************************************************************
 *
 * Module Name: evregion - Operation Region support
 *
 *****************************************************************************/

/*
 * Copyright (C) 2000 - 2013, Intel Corp.
 * All rights reserved.
 *
 * Redistribution and use in source and binary forms, with or without
 * modification, are permitted provided that the following conditions
 * are met:
 * 1. Redistributions of source code must retain the above copyright
 *    notice, this list of conditions, and the following disclaimer,
 *    without modification.
 * 2. Redistributions in binary form must reproduce at minimum a disclaimer
 *    substantially similar to the "NO WARRANTY" disclaimer below
 *    ("Disclaimer") and any redistribution must be conditioned upon
 *    including a substantially similar Disclaimer requirement for further
 *    binary redistribution.
 * 3. Neither the names of the above-listed copyright holders nor the names
 *    of any contributors may be used to endorse or promote products derived
 *    from this software without specific prior written permission.
 *
 * Alternatively, this software may be distributed under the terms of the
 * GNU General Public License ("GPL") version 2 as published by the Free
 * Software Foundation.
 *
 * NO WARRANTY
 * THIS SOFTWARE IS PROVIDED BY THE COPYRIGHT HOLDERS AND CONTRIBUTORS
 * "AS IS" AND ANY EXPRESS OR IMPLIED WARRANTIES, INCLUDING, BUT NOT
 * LIMITED TO, THE IMPLIED WARRANTIES OF MERCHANTIBILITY AND FITNESS FOR
 * A PARTICULAR PURPOSE ARE DISCLAIMED. IN NO EVENT SHALL THE COPYRIGHT
 * HOLDERS OR CONTRIBUTORS BE LIABLE FOR SPECIAL, EXEMPLARY, OR CONSEQUENTIAL
 * DAMAGES (INCLUDING, BUT NOT LIMITED TO, PROCUREMENT OF SUBSTITUTE GOODS
 * OR SERVICES; LOSS OF USE, DATA, OR PROFITS; OR BUSINESS INTERRUPTION)
 * HOWEVER CAUSED AND ON ANY THEORY OF LIABILITY, WHETHER IN CONTRACT,
 * STRICT LIABILITY, OR TORT (INCLUDING NEGLIGENCE OR OTHERWISE) ARISING
 * IN ANY WAY OUT OF THE USE OF THIS SOFTWARE, EVEN IF ADVISED OF THE
 * POSSIBILITY OF SUCH DAMAGES.
 */

#include <acpi/acpi.h>
#include "accommon.h"
#include "acevents.h"
#include "acnamesp.h"
#include "acinterp.h"

#define _COMPONENT          ACPI_EVENTS
ACPI_MODULE_NAME("evregion")

extern u8 acpi_gbl_default_address_spaces[];

/* Local prototypes */

static void acpi_ev_orphan_ec_reg_method(void);

static acpi_status
acpi_ev_reg_run(acpi_handle obj_handle,
		u32 level, void *context, void **return_value);

/*******************************************************************************
 *
 * FUNCTION:    acpi_ev_initialize_op_regions
 *
 * PARAMETERS:  None
 *
 * RETURN:      Status
 *
 * DESCRIPTION: Execute _REG methods for all Operation Regions that have
 *              an installed default region handler.
 *
 ******************************************************************************/

acpi_status acpi_ev_initialize_op_regions(void)
{
	acpi_status status;
	u32 i;

	ACPI_FUNCTION_TRACE(ev_initialize_op_regions);

	status = acpi_ut_acquire_mutex(ACPI_MTX_NAMESPACE);
	if (ACPI_FAILURE(status)) {
		return_ACPI_STATUS(status);
	}

	/* Run the _REG methods for op_regions in each default address space */

	for (i = 0; i < ACPI_NUM_DEFAULT_SPACES; i++) {
		/*
		 * Make sure the installed handler is the DEFAULT handler. If not the
		 * default, the _REG methods will have already been run (when the
		 * handler was installed)
		 */
		if (acpi_ev_has_default_handler(acpi_gbl_root_node,
						acpi_gbl_default_address_spaces
						[i])) {
			status =
			    acpi_ev_execute_reg_methods(acpi_gbl_root_node,
							acpi_gbl_default_address_spaces
							[i]);
		}
	}

	acpi_gbl_reg_methods_executed = TRUE;

	(void)acpi_ut_release_mutex(ACPI_MTX_NAMESPACE);
	return_ACPI_STATUS(status);
}

/*******************************************************************************
 *
 * FUNCTION:    acpi_ev_address_space_dispatch
 *
 * PARAMETERS:  region_obj          - Internal region object
 *              field_obj           - Corresponding field. Can be NULL.
 *              function            - Read or Write operation
 *              region_offset       - Where in the region to read or write
 *              bit_width           - Field width in bits (8, 16, 32, or 64)
 *              value               - Pointer to in or out value, must be
 *                                    a full 64-bit integer
 *
 * RETURN:      Status
 *
 * DESCRIPTION: Dispatch an address space or operation region access to
 *              a previously installed handler.
 *
 ******************************************************************************/

acpi_status
acpi_ev_address_space_dispatch(union acpi_operand_object *region_obj,
			       union acpi_operand_object *field_obj,
			       u32 function,
			       u32 region_offset, u32 bit_width, u64 *value)
{
	acpi_status status;
	acpi_adr_space_handler handler;
	acpi_adr_space_setup region_setup;
	union acpi_operand_object *handler_desc;
	union acpi_operand_object *region_obj2;
	void *region_context = NULL;
	struct acpi_connection_info *context;
	acpi_physical_address address;

	ACPI_FUNCTION_TRACE(ev_address_space_dispatch);

	region_obj2 = acpi_ns_get_secondary_object(region_obj);
	if (!region_obj2) {
		return_ACPI_STATUS(AE_NOT_EXIST);
	}

	/* Ensure that there is a handler associated with this region */

	handler_desc = region_obj->region.handler;
	if (!handler_desc) {
		ACPI_ERROR((AE_INFO,
			    "No handler for Region [%4.4s] (%p) [%s]",
			    acpi_ut_get_node_name(region_obj->region.node),
			    region_obj,
			    acpi_ut_get_region_name(region_obj->region.
						    space_id)));

		return_ACPI_STATUS(AE_NOT_EXIST);
	}

	context = handler_desc->address_space.context;

	/*
	 * It may be the case that the region has never been initialized.
	 * Some types of regions require special init code
	 */
	if (!(region_obj->region.flags & AOPOBJ_SETUP_COMPLETE)) {

		/* This region has not been initialized yet, do it */

		region_setup = handler_desc->address_space.setup;
		if (!region_setup) {

			/* No initialization routine, exit with error */

			ACPI_ERROR((AE_INFO,
				    "No init routine for region(%p) [%s]",
				    region_obj,
				    acpi_ut_get_region_name(region_obj->region.
							    space_id)));
			return_ACPI_STATUS(AE_NOT_EXIST);
		}

		/*
		 * We must exit the interpreter because the region setup will
		 * potentially execute control methods (for example, the _REG method
		 * for this region)
		 */
		acpi_ex_exit_interpreter();

		status = region_setup(region_obj, ACPI_REGION_ACTIVATE,
				      context, &region_context);

		/* Re-enter the interpreter */

		acpi_ex_enter_interpreter();

		/* Check for failure of the Region Setup */

		if (ACPI_FAILURE(status)) {
			ACPI_EXCEPTION((AE_INFO, status,
					"During region initialization: [%s]",
					acpi_ut_get_region_name(region_obj->
								region.
								space_id)));
			return_ACPI_STATUS(status);
		}

		/* Region initialization may have been completed by region_setup */

		if (!(region_obj->region.flags & AOPOBJ_SETUP_COMPLETE)) {
			region_obj->region.flags |= AOPOBJ_SETUP_COMPLETE;

			if (region_obj2->extra.region_context) {

				/* The handler for this region was already installed */

				ACPI_FREE(region_context);
			} else {
				/*
				 * Save the returned context for use in all accesses to
				 * this particular region
				 */
				region_obj2->extra.region_context =
				    region_context;
			}
		}
	}

	/* We have everything we need, we can invoke the address space handler */

	handler = handler_desc->address_space.handler;
	address = (region_obj->region.address + region_offset);

	/*
	 * Special handling for generic_serial_bus and general_purpose_io:
	 * There are three extra parameters that must be passed to the
	 * handler via the context:
	 *   1) Connection buffer, a resource template from Connection() op
	 *   2) Length of the above buffer
	 *   3) Actual access length from the access_as() op
	 *
	 * In addition, for general_purpose_io, the Address and bit_width fields
	 * are defined as follows:
	 *   1) Address is the pin number index of the field (bit offset from
	 *      the previous Connection)
	 *   2) bit_width is the actual bit length of the field (number of pins)
	 */
	if ((region_obj->region.space_id == ACPI_ADR_SPACE_GSBUS) &&
	    context && field_obj) {

		/* Get the Connection (resource_template) buffer */

		context->connection = field_obj->field.resource_buffer;
		context->length = field_obj->field.resource_length;
		context->access_length = field_obj->field.access_length;
	}
	if ((region_obj->region.space_id == ACPI_ADR_SPACE_GPIO) &&
	    context && field_obj) {

		/* Get the Connection (resource_template) buffer */

		context->connection = field_obj->field.resource_buffer;
		context->length = field_obj->field.resource_length;
		context->access_length = field_obj->field.access_length;
		address = field_obj->field.pin_number_index;
		bit_width = field_obj->field.bit_length;
	}

	ACPI_DEBUG_PRINT((ACPI_DB_OPREGION,
			  "Handler %p (@%p) Address %8.8X%8.8X [%s]\n",
			  &region_obj->region.handler->address_space, handler,
<<<<<<< HEAD
			  ACPI_FORMAT_NATIVE_UINT(address),
=======
			  ACPI_FORMAT_UINT64(address),
>>>>>>> f0b7ed42
			  acpi_ut_get_region_name(region_obj->region.
						  space_id)));

	if (!(handler_desc->address_space.handler_flags &
	      ACPI_ADDR_HANDLER_DEFAULT_INSTALLED)) {
		/*
		 * For handlers other than the default (supplied) handlers, we must
		 * exit the interpreter because the handler *might* block -- we don't
		 * know what it will do, so we can't hold the lock on the intepreter.
		 */
		acpi_ex_exit_interpreter();
	}

	/* Call the handler */

	status = handler(function, address, bit_width, value, context,
			 region_obj2->extra.region_context);

	if (ACPI_FAILURE(status)) {
		ACPI_EXCEPTION((AE_INFO, status, "Returned by Handler for [%s]",
				acpi_ut_get_region_name(region_obj->region.
							space_id)));
	}

	if (!(handler_desc->address_space.handler_flags &
	      ACPI_ADDR_HANDLER_DEFAULT_INSTALLED)) {
		/*
		 * We just returned from a non-default handler, we must re-enter the
		 * interpreter
		 */
		acpi_ex_enter_interpreter();
	}

	return_ACPI_STATUS(status);
}

/*******************************************************************************
 *
 * FUNCTION:    acpi_ev_detach_region
 *
 * PARAMETERS:  region_obj          - Region Object
 *              acpi_ns_is_locked   - Namespace Region Already Locked?
 *
 * RETURN:      None
 *
 * DESCRIPTION: Break the association between the handler and the region
 *              this is a two way association.
 *
 ******************************************************************************/

void
acpi_ev_detach_region(union acpi_operand_object *region_obj,
		      u8 acpi_ns_is_locked)
{
	union acpi_operand_object *handler_obj;
	union acpi_operand_object *obj_desc;
	union acpi_operand_object **last_obj_ptr;
	acpi_adr_space_setup region_setup;
	void **region_context;
	union acpi_operand_object *region_obj2;
	acpi_status status;

	ACPI_FUNCTION_TRACE(ev_detach_region);

	region_obj2 = acpi_ns_get_secondary_object(region_obj);
	if (!region_obj2) {
		return_VOID;
	}
	region_context = &region_obj2->extra.region_context;

	/* Get the address handler from the region object */

	handler_obj = region_obj->region.handler;
	if (!handler_obj) {

		/* This region has no handler, all done */

		return_VOID;
	}

	/* Find this region in the handler's list */

	obj_desc = handler_obj->address_space.region_list;
	last_obj_ptr = &handler_obj->address_space.region_list;

	while (obj_desc) {

		/* Is this the correct Region? */

		if (obj_desc == region_obj) {
			ACPI_DEBUG_PRINT((ACPI_DB_OPREGION,
					  "Removing Region %p from address handler %p\n",
					  region_obj, handler_obj));

			/* This is it, remove it from the handler's list */

			*last_obj_ptr = obj_desc->region.next;
			obj_desc->region.next = NULL;	/* Must clear field */

			if (acpi_ns_is_locked) {
				status =
				    acpi_ut_release_mutex(ACPI_MTX_NAMESPACE);
				if (ACPI_FAILURE(status)) {
					return_VOID;
				}
			}

			/* Now stop region accesses by executing the _REG method */

			status =
			    acpi_ev_execute_reg_method(region_obj,
						       ACPI_REG_DISCONNECT);
			if (ACPI_FAILURE(status)) {
				ACPI_EXCEPTION((AE_INFO, status,
						"from region _REG, [%s]",
						acpi_ut_get_region_name
						(region_obj->region.space_id)));
			}

			if (acpi_ns_is_locked) {
				status =
				    acpi_ut_acquire_mutex(ACPI_MTX_NAMESPACE);
				if (ACPI_FAILURE(status)) {
					return_VOID;
				}
			}

			/*
			 * If the region has been activated, call the setup handler with
			 * the deactivate notification
			 */
			if (region_obj->region.flags & AOPOBJ_SETUP_COMPLETE) {
				region_setup = handler_obj->address_space.setup;
				status =
				    region_setup(region_obj,
						 ACPI_REGION_DEACTIVATE,
						 handler_obj->address_space.
						 context, region_context);

				/* Init routine may fail, Just ignore errors */

				if (ACPI_FAILURE(status)) {
					ACPI_EXCEPTION((AE_INFO, status,
							"from region handler - deactivate, [%s]",
							acpi_ut_get_region_name
							(region_obj->region.
							 space_id)));
				}

				region_obj->region.flags &=
				    ~(AOPOBJ_SETUP_COMPLETE);
			}

			/*
			 * Remove handler reference in the region
			 *
			 * NOTE: this doesn't mean that the region goes away, the region
			 * is just inaccessible as indicated to the _REG method
			 *
			 * If the region is on the handler's list, this must be the
			 * region's handler
			 */
			region_obj->region.handler = NULL;
			acpi_ut_remove_reference(handler_obj);

			return_VOID;
		}

		/* Walk the linked list of handlers */

		last_obj_ptr = &obj_desc->region.next;
		obj_desc = obj_desc->region.next;
	}

	/* If we get here, the region was not in the handler's region list */

	ACPI_DEBUG_PRINT((ACPI_DB_OPREGION,
			  "Cannot remove region %p from address handler %p\n",
			  region_obj, handler_obj));

	return_VOID;
}

/*******************************************************************************
 *
 * FUNCTION:    acpi_ev_attach_region
 *
 * PARAMETERS:  handler_obj         - Handler Object
 *              region_obj          - Region Object
 *              acpi_ns_is_locked   - Namespace Region Already Locked?
 *
 * RETURN:      None
 *
 * DESCRIPTION: Create the association between the handler and the region
 *              this is a two way association.
 *
 ******************************************************************************/

acpi_status
acpi_ev_attach_region(union acpi_operand_object *handler_obj,
		      union acpi_operand_object *region_obj,
		      u8 acpi_ns_is_locked)
{

	ACPI_FUNCTION_TRACE(ev_attach_region);

	ACPI_DEBUG_PRINT((ACPI_DB_OPREGION,
			  "Adding Region [%4.4s] %p to address handler %p [%s]\n",
			  acpi_ut_get_node_name(region_obj->region.node),
			  region_obj, handler_obj,
			  acpi_ut_get_region_name(region_obj->region.
						  space_id)));

	/* Link this region to the front of the handler's list */

	region_obj->region.next = handler_obj->address_space.region_list;
	handler_obj->address_space.region_list = region_obj;

	/* Install the region's handler */

	if (region_obj->region.handler) {
		return_ACPI_STATUS(AE_ALREADY_EXISTS);
	}

	region_obj->region.handler = handler_obj;
	acpi_ut_add_reference(handler_obj);

	return_ACPI_STATUS(AE_OK);
}

/*******************************************************************************
 *
 * FUNCTION:    acpi_ev_execute_reg_method
 *
 * PARAMETERS:  region_obj          - Region object
 *              function            - Passed to _REG: On (1) or Off (0)
 *
 * RETURN:      Status
 *
 * DESCRIPTION: Execute _REG method for a region
 *
 ******************************************************************************/

acpi_status
acpi_ev_execute_reg_method(union acpi_operand_object *region_obj, u32 function)
{
	struct acpi_evaluate_info *info;
	union acpi_operand_object *args[3];
	union acpi_operand_object *region_obj2;
	acpi_status status;

	ACPI_FUNCTION_TRACE(ev_execute_reg_method);

	region_obj2 = acpi_ns_get_secondary_object(region_obj);
	if (!region_obj2) {
		return_ACPI_STATUS(AE_NOT_EXIST);
	}

	if (region_obj2->extra.method_REG == NULL) {
		return_ACPI_STATUS(AE_OK);
	}

	/* Allocate and initialize the evaluation information block */

	info = ACPI_ALLOCATE_ZEROED(sizeof(struct acpi_evaluate_info));
	if (!info) {
		return_ACPI_STATUS(AE_NO_MEMORY);
	}

	info->prefix_node = region_obj2->extra.method_REG;
	info->pathname = NULL;
	info->parameters = args;
	info->flags = ACPI_IGNORE_RETURN_VALUE;

	/*
	 * The _REG method has two arguments:
	 *
	 * arg0 - Integer:
	 *  Operation region space ID Same value as region_obj->Region.space_id
	 *
	 * arg1 - Integer:
	 *  connection status 1 for connecting the handler, 0 for disconnecting
	 *  the handler (Passed as a parameter)
	 */
	args[0] =
	    acpi_ut_create_integer_object((u64)region_obj->region.space_id);
	if (!args[0]) {
		status = AE_NO_MEMORY;
		goto cleanup1;
	}

	args[1] = acpi_ut_create_integer_object((u64)function);
	if (!args[1]) {
		status = AE_NO_MEMORY;
		goto cleanup2;
	}

	args[2] = NULL;		/* Terminate list */

	/* Execute the method, no return value */

	ACPI_DEBUG_EXEC(acpi_ut_display_init_pathname
			(ACPI_TYPE_METHOD, info->prefix_node, NULL));

	status = acpi_ns_evaluate(info);
	acpi_ut_remove_reference(args[1]);

      cleanup2:
	acpi_ut_remove_reference(args[0]);

      cleanup1:
	ACPI_FREE(info);
	return_ACPI_STATUS(status);
}

/*******************************************************************************
 *
 * FUNCTION:    acpi_ev_execute_reg_methods
 *
 * PARAMETERS:  node            - Namespace node for the device
 *              space_id        - The address space ID
 *
 * RETURN:      Status
 *
 * DESCRIPTION: Run all _REG methods for the input Space ID;
 *              Note: assumes namespace is locked, or system init time.
 *
 ******************************************************************************/

acpi_status
acpi_ev_execute_reg_methods(struct acpi_namespace_node *node,
			    acpi_adr_space_type space_id)
{
	acpi_status status;

	ACPI_FUNCTION_TRACE(ev_execute_reg_methods);

	/*
	 * Run all _REG methods for all Operation Regions for this space ID. This
	 * is a separate walk in order to handle any interdependencies between
	 * regions and _REG methods. (i.e. handlers must be installed for all
	 * regions of this Space ID before we can run any _REG methods)
	 */
	status = acpi_ns_walk_namespace(ACPI_TYPE_ANY, node, ACPI_UINT32_MAX,
					ACPI_NS_WALK_UNLOCK, acpi_ev_reg_run,
					NULL, &space_id, NULL);

	/* Special case for EC: handle "orphan" _REG methods with no region */

	if (space_id == ACPI_ADR_SPACE_EC) {
		acpi_ev_orphan_ec_reg_method();
	}

	return_ACPI_STATUS(status);
}

/*******************************************************************************
 *
 * FUNCTION:    acpi_ev_reg_run
 *
 * PARAMETERS:  walk_namespace callback
 *
 * DESCRIPTION: Run _REG method for region objects of the requested spaceID
 *
 ******************************************************************************/

static acpi_status
acpi_ev_reg_run(acpi_handle obj_handle,
		u32 level, void *context, void **return_value)
{
	union acpi_operand_object *obj_desc;
	struct acpi_namespace_node *node;
	acpi_adr_space_type space_id;
	acpi_status status;

	space_id = *ACPI_CAST_PTR(acpi_adr_space_type, context);

	/* Convert and validate the device handle */

	node = acpi_ns_validate_handle(obj_handle);
	if (!node) {
		return (AE_BAD_PARAMETER);
	}

	/*
	 * We only care about regions.and objects that are allowed to have address
	 * space handlers
	 */
	if ((node->type != ACPI_TYPE_REGION) && (node != acpi_gbl_root_node)) {
		return (AE_OK);
	}

	/* Check for an existing internal object */

	obj_desc = acpi_ns_get_attached_object(node);
	if (!obj_desc) {

		/* No object, just exit */

		return (AE_OK);
	}

	/* Object is a Region */

	if (obj_desc->region.space_id != space_id) {

		/* This region is for a different address space, just ignore it */

		return (AE_OK);
	}

	status = acpi_ev_execute_reg_method(obj_desc, ACPI_REG_CONNECT);
	return (status);
}

/*******************************************************************************
 *
 * FUNCTION:    acpi_ev_orphan_ec_reg_method
 *
 * PARAMETERS:  None
 *
 * RETURN:      None
 *
 * DESCRIPTION: Execute an "orphan" _REG method that appears under the EC
 *              device. This is a _REG method that has no corresponding region
 *              within the EC device scope. The orphan _REG method appears to
 *              have been enabled by the description of the ECDT in the ACPI
 *              specification: "The availability of the region space can be
 *              detected by providing a _REG method object underneath the
 *              Embedded Controller device."
 *
 *              To quickly access the EC device, we use the EC_ID that appears
 *              within the ECDT. Otherwise, we would need to perform a time-
 *              consuming namespace walk, executing _HID methods to find the
 *              EC device.
 *
 ******************************************************************************/

static void acpi_ev_orphan_ec_reg_method(void)
{
	struct acpi_table_ecdt *table;
	acpi_status status;
	struct acpi_object_list args;
	union acpi_object objects[2];
	struct acpi_namespace_node *ec_device_node;
	struct acpi_namespace_node *reg_method;
	struct acpi_namespace_node *next_node;

	ACPI_FUNCTION_TRACE(ev_orphan_ec_reg_method);

	/* Get the ECDT (if present in system) */

	status = acpi_get_table(ACPI_SIG_ECDT, 0,
				ACPI_CAST_INDIRECT_PTR(struct acpi_table_header,
						       &table));
	if (ACPI_FAILURE(status)) {
		return_VOID;
	}

	/* We need a valid EC_ID string */

	if (!(*table->id)) {
		return_VOID;
	}

	/* Namespace is currently locked, must release */

	(void)acpi_ut_release_mutex(ACPI_MTX_NAMESPACE);

	/* Get a handle to the EC device referenced in the ECDT */

	status = acpi_get_handle(NULL,
				 ACPI_CAST_PTR(char, table->id),
				 ACPI_CAST_PTR(acpi_handle, &ec_device_node));
	if (ACPI_FAILURE(status)) {
		goto exit;
	}

	/* Get a handle to a _REG method immediately under the EC device */

	status = acpi_get_handle(ec_device_node,
				 METHOD_NAME__REG, ACPI_CAST_PTR(acpi_handle,
								 &reg_method));
	if (ACPI_FAILURE(status)) {
		goto exit;
	}

	/*
	 * Execute the _REG method only if there is no Operation Region in
	 * this scope with the Embedded Controller space ID. Otherwise, it
	 * will already have been executed. Note, this allows for Regions
	 * with other space IDs to be present; but the code below will then
	 * execute the _REG method with the EC space ID argument.
	 */
	next_node = acpi_ns_get_next_node(ec_device_node, NULL);
	while (next_node) {
		if ((next_node->type == ACPI_TYPE_REGION) &&
		    (next_node->object) &&
		    (next_node->object->region.space_id == ACPI_ADR_SPACE_EC)) {
			goto exit;	/* Do not execute _REG */
		}
		next_node = acpi_ns_get_next_node(ec_device_node, next_node);
	}

	/* Evaluate the _REG(EC,Connect) method */

	args.count = 2;
	args.pointer = objects;
	objects[0].type = ACPI_TYPE_INTEGER;
	objects[0].integer.value = ACPI_ADR_SPACE_EC;
	objects[1].type = ACPI_TYPE_INTEGER;
	objects[1].integer.value = ACPI_REG_CONNECT;

	status = acpi_evaluate_object(reg_method, NULL, &args, NULL);

      exit:
	/* We ignore all errors from above, don't care */

	status = acpi_ut_acquire_mutex(ACPI_MTX_NAMESPACE);
	return_VOID;
}<|MERGE_RESOLUTION|>--- conflicted
+++ resolved
@@ -276,11 +276,7 @@
 	ACPI_DEBUG_PRINT((ACPI_DB_OPREGION,
 			  "Handler %p (@%p) Address %8.8X%8.8X [%s]\n",
 			  &region_obj->region.handler->address_space, handler,
-<<<<<<< HEAD
-			  ACPI_FORMAT_NATIVE_UINT(address),
-=======
 			  ACPI_FORMAT_UINT64(address),
->>>>>>> f0b7ed42
 			  acpi_ut_get_region_name(region_obj->region.
 						  space_id)));
 

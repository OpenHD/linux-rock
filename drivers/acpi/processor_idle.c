/*
 * processor_idle - idle state submodule to the ACPI processor driver
 *
 *  Copyright (C) 2001, 2002 Andy Grover <andrew.grover@intel.com>
 *  Copyright (C) 2001, 2002 Paul Diefenbaugh <paul.s.diefenbaugh@intel.com>
 *  Copyright (C) 2004, 2005 Dominik Brodowski <linux@brodo.de>
 *  Copyright (C) 2004  Anil S Keshavamurthy <anil.s.keshavamurthy@intel.com>
 *  			- Added processor hotplug support
 *  Copyright (C) 2005  Venkatesh Pallipadi <venkatesh.pallipadi@intel.com>
 *  			- Added support for C3 on SMP
 *
 * ~~~~~~~~~~~~~~~~~~~~~~~~~~~~~~~~~~~~~~~~~~~~~~~~~~~~~~~~~~~~~~~~~~~~~~~~~~
 *
 *  This program is free software; you can redistribute it and/or modify
 *  it under the terms of the GNU General Public License as published by
 *  the Free Software Foundation; either version 2 of the License, or (at
 *  your option) any later version.
 *
 *  This program is distributed in the hope that it will be useful, but
 *  WITHOUT ANY WARRANTY; without even the implied warranty of
 *  MERCHANTABILITY or FITNESS FOR A PARTICULAR PURPOSE.  See the GNU
 *  General Public License for more details.
 *
 *  You should have received a copy of the GNU General Public License along
 *  with this program; if not, write to the Free Software Foundation, Inc.,
 *  59 Temple Place, Suite 330, Boston, MA 02111-1307 USA.
 *
 * ~~~~~~~~~~~~~~~~~~~~~~~~~~~~~~~~~~~~~~~~~~~~~~~~~~~~~~~~~~~~~~~~~~~~~~~~~~
 */

#include <linux/kernel.h>
#include <linux/module.h>
#include <linux/init.h>
#include <linux/cpufreq.h>
#include <linux/proc_fs.h>
#include <linux/seq_file.h>
#include <linux/acpi.h>
#include <linux/dmi.h>
#include <linux/moduleparam.h>
#include <linux/sched.h>	/* need_resched() */
#include <linux/pm_qos_params.h>
#include <linux/clockchips.h>
#include <linux/cpuidle.h>
#include <linux/irqflags.h>

/*
 * Include the apic definitions for x86 to have the APIC timer related defines
 * available also for UP (on SMP it gets magically included via linux/smp.h).
 * asm/acpi.h is not an option, as it would require more include magic. Also
 * creating an empty asm-ia64/apic.h would just trade pest vs. cholera.
 */
#ifdef CONFIG_X86
#include <asm/apic.h>
#endif

#include <asm/io.h>
#include <asm/uaccess.h>

#include <acpi/acpi_bus.h>
#include <acpi/processor.h>
#include <asm/processor.h>

#define ACPI_PROCESSOR_CLASS            "processor"
#define _COMPONENT              ACPI_PROCESSOR_COMPONENT
ACPI_MODULE_NAME("processor_idle");
#define ACPI_PROCESSOR_FILE_POWER	"power"
#define PM_TIMER_TICK_NS		(1000000000ULL/PM_TIMER_FREQUENCY)
#define C2_OVERHEAD			1	/* 1us */
#define C3_OVERHEAD			1	/* 1us */
#define PM_TIMER_TICKS_TO_US(p)		(((p) * 1000)/(PM_TIMER_FREQUENCY/1000))

static unsigned int max_cstate __read_mostly = ACPI_PROCESSOR_MAX_POWER;
module_param(max_cstate, uint, 0000);
static unsigned int nocst __read_mostly;
module_param(nocst, uint, 0000);

static unsigned int latency_factor __read_mostly = 2;
module_param(latency_factor, uint, 0644);

static s64 us_to_pm_timer_ticks(s64 t)
{
	return div64_u64(t * PM_TIMER_FREQUENCY, 1000000);
}
/*
 * IBM ThinkPad R40e crashes mysteriously when going into C2 or C3.
 * For now disable this. Probably a bug somewhere else.
 *
 * To skip this limit, boot/load with a large max_cstate limit.
 */
static int set_max_cstate(const struct dmi_system_id *id)
{
	if (max_cstate > ACPI_PROCESSOR_MAX_POWER)
		return 0;

	printk(KERN_NOTICE PREFIX "%s detected - limiting to C%ld max_cstate."
	       " Override with \"processor.max_cstate=%d\"\n", id->ident,
	       (long)id->driver_data, ACPI_PROCESSOR_MAX_POWER + 1);

	max_cstate = (long)id->driver_data;

	return 0;
}

/* Actually this shouldn't be __cpuinitdata, would be better to fix the
   callers to only run once -AK */
static struct dmi_system_id __cpuinitdata processor_power_dmi_table[] = {
	{ set_max_cstate, "Clevo 5600D", {
	  DMI_MATCH(DMI_BIOS_VENDOR,"Phoenix Technologies LTD"),
	  DMI_MATCH(DMI_BIOS_VERSION,"SHE845M0.86C.0013.D.0302131307")},
	 (void *)2},
	{},
};


/*
 * Callers should disable interrupts before the call and enable
 * interrupts after return.
 */
static void acpi_safe_halt(void)
{
	current_thread_info()->status &= ~TS_POLLING;
	/*
	 * TS_POLLING-cleared state must be visible before we
	 * test NEED_RESCHED:
	 */
	smp_mb();
	if (!need_resched()) {
		safe_halt();
		local_irq_disable();
	}
	current_thread_info()->status |= TS_POLLING;
}

#ifdef ARCH_APICTIMER_STOPS_ON_C3

/*
 * Some BIOS implementations switch to C3 in the published C2 state.
 * This seems to be a common problem on AMD boxen, but other vendors
 * are affected too. We pick the most conservative approach: we assume
 * that the local APIC stops in both C2 and C3.
 */
static void acpi_timer_check_state(int state, struct acpi_processor *pr,
				   struct acpi_processor_cx *cx)
{
	struct acpi_processor_power *pwr = &pr->power;
	u8 type = local_apic_timer_c2_ok ? ACPI_STATE_C3 : ACPI_STATE_C2;

	if (cpu_has(&cpu_data(pr->id), X86_FEATURE_ARAT))
		return;

	/*
	 * Check, if one of the previous states already marked the lapic
	 * unstable
	 */
	if (pwr->timer_broadcast_on_state < state)
		return;

	if (cx->type >= type)
		pr->power.timer_broadcast_on_state = state;
}

static void acpi_propagate_timer_broadcast(struct acpi_processor *pr)
{
	unsigned long reason;

	reason = pr->power.timer_broadcast_on_state < INT_MAX ?
		CLOCK_EVT_NOTIFY_BROADCAST_ON : CLOCK_EVT_NOTIFY_BROADCAST_OFF;

	clockevents_notify(reason, &pr->id);
}

/* Power(C) State timer broadcast control */
static void acpi_state_timer_broadcast(struct acpi_processor *pr,
				       struct acpi_processor_cx *cx,
				       int broadcast)
{
	int state = cx - pr->power.states;

	if (state >= pr->power.timer_broadcast_on_state) {
		unsigned long reason;

		reason = broadcast ?  CLOCK_EVT_NOTIFY_BROADCAST_ENTER :
			CLOCK_EVT_NOTIFY_BROADCAST_EXIT;
		clockevents_notify(reason, &pr->id);
	}
}

#else

static void acpi_timer_check_state(int state, struct acpi_processor *pr,
				   struct acpi_processor_cx *cstate) { }
static void acpi_propagate_timer_broadcast(struct acpi_processor *pr) { }
static void acpi_state_timer_broadcast(struct acpi_processor *pr,
				       struct acpi_processor_cx *cx,
				       int broadcast)
{
}

#endif

/*
 * Suspend / resume control
 */
static int acpi_idle_suspend;

int acpi_processor_suspend(struct acpi_device * device, pm_message_t state)
{
	acpi_idle_suspend = 1;
	return 0;
}

int acpi_processor_resume(struct acpi_device * device)
{
	acpi_idle_suspend = 0;
	return 0;
}

#if defined (CONFIG_GENERIC_TIME) && defined (CONFIG_X86)
static int tsc_halts_in_c(int state)
{
	switch (boot_cpu_data.x86_vendor) {
	case X86_VENDOR_AMD:
	case X86_VENDOR_INTEL:
		/*
		 * AMD Fam10h TSC will tick in all
		 * C/P/S0/S1 states when this bit is set.
		 */
		if (boot_cpu_has(X86_FEATURE_NONSTOP_TSC))
			return 0;

		/*FALL THROUGH*/
	default:
		return state > ACPI_STATE_C1;
	}
}
#endif

static int acpi_processor_get_power_info_fadt(struct acpi_processor *pr)
{

	if (!pr)
		return -EINVAL;

	if (!pr->pblk)
		return -ENODEV;

	/* if info is obtained from pblk/fadt, type equals state */
	pr->power.states[ACPI_STATE_C2].type = ACPI_STATE_C2;
	pr->power.states[ACPI_STATE_C3].type = ACPI_STATE_C3;

#ifndef CONFIG_HOTPLUG_CPU
	/*
	 * Check for P_LVL2_UP flag before entering C2 and above on
	 * an SMP system.
	 */
	if ((num_online_cpus() > 1) &&
	    !(acpi_gbl_FADT.flags & ACPI_FADT_C2_MP_SUPPORTED))
		return -ENODEV;
#endif

	/* determine C2 and C3 address from pblk */
	pr->power.states[ACPI_STATE_C2].address = pr->pblk + 4;
	pr->power.states[ACPI_STATE_C3].address = pr->pblk + 5;

	/* determine latencies from FADT */
	pr->power.states[ACPI_STATE_C2].latency = acpi_gbl_FADT.C2latency;
	pr->power.states[ACPI_STATE_C3].latency = acpi_gbl_FADT.C3latency;

	ACPI_DEBUG_PRINT((ACPI_DB_INFO,
			  "lvl2[0x%08x] lvl3[0x%08x]\n",
			  pr->power.states[ACPI_STATE_C2].address,
			  pr->power.states[ACPI_STATE_C3].address));

	return 0;
}

static int acpi_processor_get_power_info_default(struct acpi_processor *pr)
{
	if (!pr->power.states[ACPI_STATE_C1].valid) {
		/* set the first C-State to C1 */
		/* all processors need to support C1 */
		pr->power.states[ACPI_STATE_C1].type = ACPI_STATE_C1;
		pr->power.states[ACPI_STATE_C1].valid = 1;
		pr->power.states[ACPI_STATE_C1].entry_method = ACPI_CSTATE_HALT;
	}
	/* the C0 state only exists as a filler in our array */
	pr->power.states[ACPI_STATE_C0].valid = 1;
	return 0;
}

static int acpi_processor_get_power_info_cst(struct acpi_processor *pr)
{
	acpi_status status = 0;
	acpi_integer count;
	int current_count;
	int i;
	struct acpi_buffer buffer = { ACPI_ALLOCATE_BUFFER, NULL };
	union acpi_object *cst;


	if (nocst)
		return -ENODEV;

	current_count = 0;

	status = acpi_evaluate_object(pr->handle, "_CST", NULL, &buffer);
	if (ACPI_FAILURE(status)) {
		ACPI_DEBUG_PRINT((ACPI_DB_INFO, "No _CST, giving up\n"));
		return -ENODEV;
	}

	cst = buffer.pointer;

	/* There must be at least 2 elements */
	if (!cst || (cst->type != ACPI_TYPE_PACKAGE) || cst->package.count < 2) {
		printk(KERN_ERR PREFIX "not enough elements in _CST\n");
		status = -EFAULT;
		goto end;
	}

	count = cst->package.elements[0].integer.value;

	/* Validate number of power states. */
	if (count < 1 || count != cst->package.count - 1) {
		printk(KERN_ERR PREFIX "count given by _CST is not valid\n");
		status = -EFAULT;
		goto end;
	}

	/* Tell driver that at least _CST is supported. */
	pr->flags.has_cst = 1;

	for (i = 1; i <= count; i++) {
		union acpi_object *element;
		union acpi_object *obj;
		struct acpi_power_register *reg;
		struct acpi_processor_cx cx;

		memset(&cx, 0, sizeof(cx));

		element = &(cst->package.elements[i]);
		if (element->type != ACPI_TYPE_PACKAGE)
			continue;

		if (element->package.count != 4)
			continue;

		obj = &(element->package.elements[0]);

		if (obj->type != ACPI_TYPE_BUFFER)
			continue;

		reg = (struct acpi_power_register *)obj->buffer.pointer;

		if (reg->space_id != ACPI_ADR_SPACE_SYSTEM_IO &&
		    (reg->space_id != ACPI_ADR_SPACE_FIXED_HARDWARE))
			continue;

		/* There should be an easy way to extract an integer... */
		obj = &(element->package.elements[1]);
		if (obj->type != ACPI_TYPE_INTEGER)
			continue;

		cx.type = obj->integer.value;
		/*
		 * Some buggy BIOSes won't list C1 in _CST -
		 * Let acpi_processor_get_power_info_default() handle them later
		 */
		if (i == 1 && cx.type != ACPI_STATE_C1)
			current_count++;

		cx.address = reg->address;
		cx.index = current_count + 1;

		cx.entry_method = ACPI_CSTATE_SYSTEMIO;
		if (reg->space_id == ACPI_ADR_SPACE_FIXED_HARDWARE) {
			if (acpi_processor_ffh_cstate_probe
					(pr->id, &cx, reg) == 0) {
				cx.entry_method = ACPI_CSTATE_FFH;
			} else if (cx.type == ACPI_STATE_C1) {
				/*
				 * C1 is a special case where FIXED_HARDWARE
				 * can be handled in non-MWAIT way as well.
				 * In that case, save this _CST entry info.
				 * Otherwise, ignore this info and continue.
				 */
				cx.entry_method = ACPI_CSTATE_HALT;
				snprintf(cx.desc, ACPI_CX_DESC_LEN, "ACPI HLT");
			} else {
				continue;
			}
			if (cx.type == ACPI_STATE_C1 &&
					(idle_halt || idle_nomwait)) {
				/*
				 * In most cases the C1 space_id obtained from
				 * _CST object is FIXED_HARDWARE access mode.
				 * But when the option of idle=halt is added,
				 * the entry_method type should be changed from
				 * CSTATE_FFH to CSTATE_HALT.
				 * When the option of idle=nomwait is added,
				 * the C1 entry_method type should be
				 * CSTATE_HALT.
				 */
				cx.entry_method = ACPI_CSTATE_HALT;
				snprintf(cx.desc, ACPI_CX_DESC_LEN, "ACPI HLT");
			}
		} else {
			snprintf(cx.desc, ACPI_CX_DESC_LEN, "ACPI IOPORT 0x%x",
				 cx.address);
		}

		if (cx.type == ACPI_STATE_C1) {
			cx.valid = 1;
		}

		obj = &(element->package.elements[2]);
		if (obj->type != ACPI_TYPE_INTEGER)
			continue;

		cx.latency = obj->integer.value;

		obj = &(element->package.elements[3]);
		if (obj->type != ACPI_TYPE_INTEGER)
			continue;

		cx.power = obj->integer.value;

		current_count++;
		memcpy(&(pr->power.states[current_count]), &cx, sizeof(cx));

		/*
		 * We support total ACPI_PROCESSOR_MAX_POWER - 1
		 * (From 1 through ACPI_PROCESSOR_MAX_POWER - 1)
		 */
		if (current_count >= (ACPI_PROCESSOR_MAX_POWER - 1)) {
			printk(KERN_WARNING
			       "Limiting number of power states to max (%d)\n",
			       ACPI_PROCESSOR_MAX_POWER);
			printk(KERN_WARNING
			       "Please increase ACPI_PROCESSOR_MAX_POWER if needed.\n");
			break;
		}
	}

	ACPI_DEBUG_PRINT((ACPI_DB_INFO, "Found %d power states\n",
			  current_count));

	/* Validate number of power states discovered */
	if (current_count < 2)
		status = -EFAULT;

      end:
	kfree(buffer.pointer);

	return status;
}

static void acpi_processor_power_verify_c2(struct acpi_processor_cx *cx)
{

	if (!cx->address)
		return;

	/*
	 * C2 latency must be less than or equal to 100
	 * microseconds.
	 */
	else if (cx->latency > ACPI_PROCESSOR_MAX_C2_LATENCY) {
		ACPI_DEBUG_PRINT((ACPI_DB_INFO,
				  "latency too large [%d]\n", cx->latency));
		return;
	}

	/*
	 * Otherwise we've met all of our C2 requirements.
	 * Normalize the C2 latency to expidite policy
	 */
	cx->valid = 1;

	cx->latency_ticks = cx->latency;

	return;
}

static void acpi_processor_power_verify_c3(struct acpi_processor *pr,
					   struct acpi_processor_cx *cx)
{
	static int bm_check_flag;


	if (!cx->address)
		return;

	/*
	 * C3 latency must be less than or equal to 1000
	 * microseconds.
	 */
	else if (cx->latency > ACPI_PROCESSOR_MAX_C3_LATENCY) {
		ACPI_DEBUG_PRINT((ACPI_DB_INFO,
				  "latency too large [%d]\n", cx->latency));
		return;
	}

	/*
	 * PIIX4 Erratum #18: We don't support C3 when Type-F (fast)
	 * DMA transfers are used by any ISA device to avoid livelock.
	 * Note that we could disable Type-F DMA (as recommended by
	 * the erratum), but this is known to disrupt certain ISA
	 * devices thus we take the conservative approach.
	 */
	else if (errata.piix4.fdma) {
		ACPI_DEBUG_PRINT((ACPI_DB_INFO,
				  "C3 not supported on PIIX4 with Type-F DMA\n"));
		return;
	}

	/* All the logic here assumes flags.bm_check is same across all CPUs */
	if (!bm_check_flag) {
		/* Determine whether bm_check is needed based on CPU  */
		acpi_processor_power_init_bm_check(&(pr->flags), pr->id);
		bm_check_flag = pr->flags.bm_check;
	} else {
		pr->flags.bm_check = bm_check_flag;
	}

	if (pr->flags.bm_check) {
		if (!pr->flags.bm_control) {
			if (pr->flags.has_cst != 1) {
				/* bus mastering control is necessary */
				ACPI_DEBUG_PRINT((ACPI_DB_INFO,
					"C3 support requires BM control\n"));
				return;
			} else {
				/* Here we enter C3 without bus mastering */
				ACPI_DEBUG_PRINT((ACPI_DB_INFO,
					"C3 support without BM control\n"));
			}
		}
	} else {
		/*
		 * WBINVD should be set in fadt, for C3 state to be
		 * supported on when bm_check is not required.
		 */
		if (!(acpi_gbl_FADT.flags & ACPI_FADT_WBINVD)) {
			ACPI_DEBUG_PRINT((ACPI_DB_INFO,
					  "Cache invalidation should work properly"
					  " for C3 to be enabled on SMP systems\n"));
			return;
		}
	}

	/*
	 * Otherwise we've met all of our C3 requirements.
	 * Normalize the C3 latency to expidite policy.  Enable
	 * checking of bus mastering status (bm_check) so we can
	 * use this in our C3 policy
	 */
	cx->valid = 1;

	cx->latency_ticks = cx->latency;
	/*
	 * On older chipsets, BM_RLD needs to be set
	 * in order for Bus Master activity to wake the
	 * system from C3.  Newer chipsets handle DMA
	 * during C3 automatically and BM_RLD is a NOP.
	 * In either case, the proper way to
	 * handle BM_RLD is to set it and leave it set.
	 */
	acpi_write_bit_register(ACPI_BITREG_BUS_MASTER_RLD, 1);

	return;
}

static int acpi_processor_power_verify(struct acpi_processor *pr)
{
	unsigned int i;
	unsigned int working = 0;

	pr->power.timer_broadcast_on_state = INT_MAX;

	for (i = 1; i < ACPI_PROCESSOR_MAX_POWER; i++) {
		struct acpi_processor_cx *cx = &pr->power.states[i];

#if defined (CONFIG_GENERIC_TIME) && defined (CONFIG_X86)
		/* TSC could halt in idle, so notify users */
		if (tsc_halts_in_c(cx->type))
			mark_tsc_unstable("TSC halts in idle");;
#endif
		switch (cx->type) {
		case ACPI_STATE_C1:
			cx->valid = 1;
			break;

		case ACPI_STATE_C2:
			acpi_processor_power_verify_c2(cx);
			if (cx->valid)
				acpi_timer_check_state(i, pr, cx);
			break;

		case ACPI_STATE_C3:
			acpi_processor_power_verify_c3(pr, cx);
			if (cx->valid)
				acpi_timer_check_state(i, pr, cx);
			break;
		}

		if (cx->valid)
			working++;
	}

	acpi_propagate_timer_broadcast(pr);

	return (working);
}

static int acpi_processor_get_power_info(struct acpi_processor *pr)
{
	unsigned int i;
	int result;


	/* NOTE: the idle thread may not be running while calling
	 * this function */

	/* Zero initialize all the C-states info. */
	memset(pr->power.states, 0, sizeof(pr->power.states));

	result = acpi_processor_get_power_info_cst(pr);
	if (result == -ENODEV)
		result = acpi_processor_get_power_info_fadt(pr);

	if (result)
		return result;

	acpi_processor_get_power_info_default(pr);

	pr->power.count = acpi_processor_power_verify(pr);

	/*
	 * if one state of type C2 or C3 is available, mark this
	 * CPU as being "idle manageable"
	 */
	for (i = 1; i < ACPI_PROCESSOR_MAX_POWER; i++) {
		if (pr->power.states[i].valid) {
			pr->power.count = i;
			if (pr->power.states[i].type >= ACPI_STATE_C2)
				pr->flags.power = 1;
		}
	}

	return 0;
}

static int acpi_processor_power_seq_show(struct seq_file *seq, void *offset)
{
	struct acpi_processor *pr = seq->private;
	unsigned int i;


	if (!pr)
		goto end;

	seq_printf(seq, "active state:            C%zd\n"
		   "max_cstate:              C%d\n"
		   "maximum allowed latency: %d usec\n",
		   pr->power.state ? pr->power.state - pr->power.states : 0,
		   max_cstate, pm_qos_requirement(PM_QOS_CPU_DMA_LATENCY));

	seq_puts(seq, "states:\n");

	for (i = 1; i <= pr->power.count; i++) {
		seq_printf(seq, "   %cC%d:                  ",
			   (&pr->power.states[i] ==
			    pr->power.state ? '*' : ' '), i);

		if (!pr->power.states[i].valid) {
			seq_puts(seq, "<not supported>\n");
			continue;
		}

		switch (pr->power.states[i].type) {
		case ACPI_STATE_C1:
			seq_printf(seq, "type[C1] ");
			break;
		case ACPI_STATE_C2:
			seq_printf(seq, "type[C2] ");
			break;
		case ACPI_STATE_C3:
			seq_printf(seq, "type[C3] ");
			break;
		default:
			seq_printf(seq, "type[--] ");
			break;
		}

		if (pr->power.states[i].promotion.state)
			seq_printf(seq, "promotion[C%zd] ",
				   (pr->power.states[i].promotion.state -
				    pr->power.states));
		else
			seq_puts(seq, "promotion[--] ");

		if (pr->power.states[i].demotion.state)
			seq_printf(seq, "demotion[C%zd] ",
				   (pr->power.states[i].demotion.state -
				    pr->power.states));
		else
			seq_puts(seq, "demotion[--] ");

		seq_printf(seq, "latency[%03d] usage[%08d] duration[%020llu]\n",
			   pr->power.states[i].latency,
			   pr->power.states[i].usage,
			   (unsigned long long)pr->power.states[i].time);
	}

      end:
	return 0;
}

static int acpi_processor_power_open_fs(struct inode *inode, struct file *file)
{
	return single_open(file, acpi_processor_power_seq_show,
			   PDE(inode)->data);
}

static const struct file_operations acpi_processor_power_fops = {
	.owner = THIS_MODULE,
	.open = acpi_processor_power_open_fs,
	.read = seq_read,
	.llseek = seq_lseek,
	.release = single_release,
};


/**
 * acpi_idle_bm_check - checks if bus master activity was detected
 */
static int acpi_idle_bm_check(void)
{
	u32 bm_status = 0;

	acpi_read_bit_register(ACPI_BITREG_BUS_MASTER_STATUS, &bm_status);
	if (bm_status)
		acpi_write_bit_register(ACPI_BITREG_BUS_MASTER_STATUS, 1);
	/*
	 * PIIX4 Erratum #18: Note that BM_STS doesn't always reflect
	 * the true state of bus mastering activity; forcing us to
	 * manually check the BMIDEA bit of each IDE channel.
	 */
	else if (errata.piix4.bmisx) {
		if ((inb_p(errata.piix4.bmisx + 0x02) & 0x01)
		    || (inb_p(errata.piix4.bmisx + 0x0A) & 0x01))
			bm_status = 1;
	}
	return bm_status;
}

/**
 * acpi_idle_do_entry - a helper function that does C2 and C3 type entry
 * @cx: cstate data
 *
 * Caller disables interrupt before call and enables interrupt after return.
 */
static inline void acpi_idle_do_entry(struct acpi_processor_cx *cx)
{
	/* Don't trace irqs off for idle */
	stop_critical_timings();
	if (cx->entry_method == ACPI_CSTATE_FFH) {
		/* Call into architectural FFH based C-state */
		acpi_processor_ffh_cstate_enter(cx);
	} else if (cx->entry_method == ACPI_CSTATE_HALT) {
		acpi_safe_halt();
	} else {
		int unused;
		/* IO port based C-state */
		inb(cx->address);
		/* Dummy wait op - must do something useless after P_LVL2 read
		   because chipsets cannot guarantee that STPCLK# signal
		   gets asserted in time to freeze execution properly. */
		unused = inl(acpi_gbl_FADT.xpm_timer_block.address);
	}
	start_critical_timings();
}

/**
 * acpi_idle_enter_c1 - enters an ACPI C1 state-type
 * @dev: the target CPU
 * @state: the state data
 *
 * This is equivalent to the HALT instruction.
 */
static int acpi_idle_enter_c1(struct cpuidle_device *dev,
			      struct cpuidle_state *state)
{
	ktime_t  kt1, kt2;
	s64 idle_time;
	struct acpi_processor *pr;
	struct acpi_processor_cx *cx = cpuidle_get_statedata(state);

	pr = __get_cpu_var(processors);

	if (unlikely(!pr))
		return 0;

	local_irq_disable();

	/* Do not access any ACPI IO ports in suspend path */
	if (acpi_idle_suspend) {
		acpi_safe_halt();
		local_irq_enable();
		return 0;
	}

	kt1 = ktime_get_real();
	acpi_idle_do_entry(cx);
	kt2 = ktime_get_real();
	idle_time =  ktime_to_us(ktime_sub(kt2, kt1));

	local_irq_enable();
	cx->usage++;

	return idle_time;
}

/**
 * acpi_idle_enter_simple - enters an ACPI state without BM handling
 * @dev: the target CPU
 * @state: the state data
 */
static int acpi_idle_enter_simple(struct cpuidle_device *dev,
				  struct cpuidle_state *state)
{
	struct acpi_processor *pr;
	struct acpi_processor_cx *cx = cpuidle_get_statedata(state);
	ktime_t  kt1, kt2;
	s64 idle_time;
	s64 sleep_ticks = 0;

	pr = __get_cpu_var(processors);

	if (unlikely(!pr))
		return 0;

	if (acpi_idle_suspend)
		return(acpi_idle_enter_c1(dev, state));

	local_irq_disable();
	current_thread_info()->status &= ~TS_POLLING;
	/*
	 * TS_POLLING-cleared state must be visible before we test
	 * NEED_RESCHED:
	 */
	smp_mb();

	if (unlikely(need_resched())) {
		current_thread_info()->status |= TS_POLLING;
		local_irq_enable();
		return 0;
	}

	/*
	 * Must be done before busmaster disable as we might need to
	 * access HPET !
	 */
	acpi_state_timer_broadcast(pr, cx, 1);

	if (cx->type == ACPI_STATE_C3)
		ACPI_FLUSH_CPU_CACHE();

	kt1 = ktime_get_real();
	/* Tell the scheduler that we are going deep-idle: */
	sched_clock_idle_sleep_event();
	acpi_idle_do_entry(cx);
	kt2 = ktime_get_real();
	idle_time =  ktime_to_us(ktime_sub(kt2, kt1));

<<<<<<< HEAD
#if defined (CONFIG_GENERIC_TIME) && defined (CONFIG_X86)
	/* TSC could halt in idle, so notify users */
	if (tsc_halts_in_c(cx->type))
		mark_tsc_unstable("TSC halts in idle");;
#endif
=======
>>>>>>> 6574612f
	sleep_ticks = us_to_pm_timer_ticks(idle_time);

	/* Tell the scheduler how much we idled: */
	sched_clock_idle_wakeup_event(sleep_ticks*PM_TIMER_TICK_NS);

	local_irq_enable();
	current_thread_info()->status |= TS_POLLING;

	cx->usage++;

	acpi_state_timer_broadcast(pr, cx, 0);
	cx->time += sleep_ticks;
	return idle_time;
}

static int c3_cpu_count;
static DEFINE_SPINLOCK(c3_lock);

/**
 * acpi_idle_enter_bm - enters C3 with proper BM handling
 * @dev: the target CPU
 * @state: the state data
 *
 * If BM is detected, the deepest non-C3 idle state is entered instead.
 */
static int acpi_idle_enter_bm(struct cpuidle_device *dev,
			      struct cpuidle_state *state)
{
	struct acpi_processor *pr;
	struct acpi_processor_cx *cx = cpuidle_get_statedata(state);
	ktime_t  kt1, kt2;
	s64 idle_time;
	s64 sleep_ticks = 0;


	pr = __get_cpu_var(processors);

	if (unlikely(!pr))
		return 0;

	if (acpi_idle_suspend)
		return(acpi_idle_enter_c1(dev, state));

	if (acpi_idle_bm_check()) {
		if (dev->safe_state) {
			dev->last_state = dev->safe_state;
			return dev->safe_state->enter(dev, dev->safe_state);
		} else {
			local_irq_disable();
			acpi_safe_halt();
			local_irq_enable();
			return 0;
		}
	}

	local_irq_disable();
	current_thread_info()->status &= ~TS_POLLING;
	/*
	 * TS_POLLING-cleared state must be visible before we test
	 * NEED_RESCHED:
	 */
	smp_mb();

	if (unlikely(need_resched())) {
		current_thread_info()->status |= TS_POLLING;
		local_irq_enable();
		return 0;
	}

	acpi_unlazy_tlb(smp_processor_id());

	/* Tell the scheduler that we are going deep-idle: */
	sched_clock_idle_sleep_event();
	/*
	 * Must be done before busmaster disable as we might need to
	 * access HPET !
	 */
	acpi_state_timer_broadcast(pr, cx, 1);

<<<<<<< HEAD
=======
	kt1 = ktime_get_real();
>>>>>>> 6574612f
	/*
	 * disable bus master
	 * bm_check implies we need ARB_DIS
	 * !bm_check implies we need cache flush
	 * bm_control implies whether we can do ARB_DIS
	 *
	 * That leaves a case where bm_check is set and bm_control is
	 * not set. In that case we cannot do much, we enter C3
	 * without doing anything.
	 */
	if (pr->flags.bm_check && pr->flags.bm_control) {
		spin_lock(&c3_lock);
		c3_cpu_count++;
		/* Disable bus master arbitration when all CPUs are in C3 */
		if (c3_cpu_count == num_online_cpus())
			acpi_write_bit_register(ACPI_BITREG_ARB_DISABLE, 1);
		spin_unlock(&c3_lock);
	} else if (!pr->flags.bm_check) {
		ACPI_FLUSH_CPU_CACHE();
	}

<<<<<<< HEAD
	kt1 = ktime_get_real();
	acpi_idle_do_entry(cx);
	kt2 = ktime_get_real();
	idle_time =  ktime_to_us(ktime_sub(kt2, kt1));
=======
	acpi_idle_do_entry(cx);
>>>>>>> 6574612f

	/* Re-enable bus master arbitration */
	if (pr->flags.bm_check && pr->flags.bm_control) {
		spin_lock(&c3_lock);
		acpi_write_bit_register(ACPI_BITREG_ARB_DISABLE, 0);
		c3_cpu_count--;
		spin_unlock(&c3_lock);
	}
	kt2 = ktime_get_real();
	idle_time =  ktime_to_us(ktime_sub(kt2, kt1));

<<<<<<< HEAD
#if defined (CONFIG_GENERIC_TIME) && defined (CONFIG_X86)
	/* TSC could halt in idle, so notify users */
	if (tsc_halts_in_c(ACPI_STATE_C3))
		mark_tsc_unstable("TSC halts in idle");
#endif
=======
>>>>>>> 6574612f
	sleep_ticks = us_to_pm_timer_ticks(idle_time);
	/* Tell the scheduler how much we idled: */
	sched_clock_idle_wakeup_event(sleep_ticks*PM_TIMER_TICK_NS);

	local_irq_enable();
	current_thread_info()->status |= TS_POLLING;

	cx->usage++;

	acpi_state_timer_broadcast(pr, cx, 0);
	cx->time += sleep_ticks;
	return idle_time;
}

struct cpuidle_driver acpi_idle_driver = {
	.name =		"acpi_idle",
	.owner =	THIS_MODULE,
};

/**
 * acpi_processor_setup_cpuidle - prepares and configures CPUIDLE
 * @pr: the ACPI processor
 */
static int acpi_processor_setup_cpuidle(struct acpi_processor *pr)
{
	int i, count = CPUIDLE_DRIVER_STATE_START;
	struct acpi_processor_cx *cx;
	struct cpuidle_state *state;
	struct cpuidle_device *dev = &pr->power.dev;

	if (!pr->flags.power_setup_done)
		return -EINVAL;

	if (pr->flags.power == 0) {
		return -EINVAL;
	}

	dev->cpu = pr->id;
	for (i = 0; i < CPUIDLE_STATE_MAX; i++) {
		dev->states[i].name[0] = '\0';
		dev->states[i].desc[0] = '\0';
	}

	if (max_cstate == 0)
		max_cstate = 1;

	for (i = 1; i < ACPI_PROCESSOR_MAX_POWER && i <= max_cstate; i++) {
		cx = &pr->power.states[i];
		state = &dev->states[count];

		if (!cx->valid)
			continue;

#ifdef CONFIG_HOTPLUG_CPU
		if ((cx->type != ACPI_STATE_C1) && (num_online_cpus() > 1) &&
		    !pr->flags.has_cst &&
		    !(acpi_gbl_FADT.flags & ACPI_FADT_C2_MP_SUPPORTED))
			continue;
#endif
		cpuidle_set_statedata(state, cx);

		snprintf(state->name, CPUIDLE_NAME_LEN, "C%d", i);
		strncpy(state->desc, cx->desc, CPUIDLE_DESC_LEN);
		state->exit_latency = cx->latency;
		state->target_residency = cx->latency * latency_factor;
		state->power_usage = cx->power;

		state->flags = 0;
		switch (cx->type) {
			case ACPI_STATE_C1:
			state->flags |= CPUIDLE_FLAG_SHALLOW;
			if (cx->entry_method == ACPI_CSTATE_FFH)
				state->flags |= CPUIDLE_FLAG_TIME_VALID;

			state->enter = acpi_idle_enter_c1;
			dev->safe_state = state;
			break;

			case ACPI_STATE_C2:
			state->flags |= CPUIDLE_FLAG_BALANCED;
			state->flags |= CPUIDLE_FLAG_TIME_VALID;
			state->enter = acpi_idle_enter_simple;
			dev->safe_state = state;
			break;

			case ACPI_STATE_C3:
			state->flags |= CPUIDLE_FLAG_DEEP;
			state->flags |= CPUIDLE_FLAG_TIME_VALID;
			state->flags |= CPUIDLE_FLAG_CHECK_BM;
			state->enter = pr->flags.bm_check ?
					acpi_idle_enter_bm :
					acpi_idle_enter_simple;
			break;
		}

		count++;
		if (count == CPUIDLE_STATE_MAX)
			break;
	}

	dev->state_count = count;

	if (!count)
		return -EINVAL;

	return 0;
}

int acpi_processor_cst_has_changed(struct acpi_processor *pr)
{
	int ret = 0;

	if (boot_option_idle_override)
		return 0;

	if (!pr)
		return -EINVAL;

	if (nocst) {
		return -ENODEV;
	}

	if (!pr->flags.power_setup_done)
		return -ENODEV;

	cpuidle_pause_and_lock();
	cpuidle_disable_device(&pr->power.dev);
	acpi_processor_get_power_info(pr);
	if (pr->flags.power) {
		acpi_processor_setup_cpuidle(pr);
		ret = cpuidle_enable_device(&pr->power.dev);
	}
	cpuidle_resume_and_unlock();

	return ret;
}

int __cpuinit acpi_processor_power_init(struct acpi_processor *pr,
			      struct acpi_device *device)
{
	acpi_status status = 0;
	static int first_run;
	struct proc_dir_entry *entry = NULL;
	unsigned int i;

	if (boot_option_idle_override)
		return 0;

	if (!first_run) {
		if (idle_halt) {
			/*
			 * When the boot option of "idle=halt" is added, halt
			 * is used for CPU IDLE.
			 * In such case C2/C3 is meaningless. So the max_cstate
			 * is set to one.
			 */
			max_cstate = 1;
		}
		dmi_check_system(processor_power_dmi_table);
		max_cstate = acpi_processor_cstate_check(max_cstate);
		if (max_cstate < ACPI_C_STATES_MAX)
			printk(KERN_NOTICE
			       "ACPI: processor limited to max C-state %d\n",
			       max_cstate);
		first_run++;
	}

	if (!pr)
		return -EINVAL;

	if (acpi_gbl_FADT.cst_control && !nocst) {
		status =
		    acpi_os_write_port(acpi_gbl_FADT.smi_command, acpi_gbl_FADT.cst_control, 8);
		if (ACPI_FAILURE(status)) {
			ACPI_EXCEPTION((AE_INFO, status,
					"Notifying BIOS of _CST ability failed"));
		}
	}

	acpi_processor_get_power_info(pr);
	pr->flags.power_setup_done = 1;

	/*
	 * Install the idle handler if processor power management is supported.
	 * Note that we use previously set idle handler will be used on
	 * platforms that only support C1.
	 */
	if (pr->flags.power) {
		acpi_processor_setup_cpuidle(pr);
		if (cpuidle_register_device(&pr->power.dev))
			return -EIO;

		printk(KERN_INFO PREFIX "CPU%d (power states:", pr->id);
		for (i = 1; i <= pr->power.count; i++)
			if (pr->power.states[i].valid)
				printk(" C%d[C%d]", i,
				       pr->power.states[i].type);
		printk(")\n");
	}

	/* 'power' [R] */
	entry = proc_create_data(ACPI_PROCESSOR_FILE_POWER,
				 S_IRUGO, acpi_device_dir(device),
				 &acpi_processor_power_fops,
				 acpi_driver_data(device));
	if (!entry)
		return -EIO;
	return 0;
}

int acpi_processor_power_exit(struct acpi_processor *pr,
			      struct acpi_device *device)
{
	if (boot_option_idle_override)
		return 0;

	cpuidle_unregister_device(&pr->power.dev);
	pr->flags.power_setup_done = 0;

	if (acpi_device_dir(device))
		remove_proc_entry(ACPI_PROCESSOR_FILE_POWER,
				  acpi_device_dir(device));

	return 0;
}<|MERGE_RESOLUTION|>--- conflicted
+++ resolved
@@ -874,14 +874,6 @@
 	kt2 = ktime_get_real();
 	idle_time =  ktime_to_us(ktime_sub(kt2, kt1));
 
-<<<<<<< HEAD
-#if defined (CONFIG_GENERIC_TIME) && defined (CONFIG_X86)
-	/* TSC could halt in idle, so notify users */
-	if (tsc_halts_in_c(cx->type))
-		mark_tsc_unstable("TSC halts in idle");;
-#endif
-=======
->>>>>>> 6574612f
 	sleep_ticks = us_to_pm_timer_ticks(idle_time);
 
 	/* Tell the scheduler how much we idled: */
@@ -961,10 +953,7 @@
 	 */
 	acpi_state_timer_broadcast(pr, cx, 1);
 
-<<<<<<< HEAD
-=======
 	kt1 = ktime_get_real();
->>>>>>> 6574612f
 	/*
 	 * disable bus master
 	 * bm_check implies we need ARB_DIS
@@ -986,14 +975,7 @@
 		ACPI_FLUSH_CPU_CACHE();
 	}
 
-<<<<<<< HEAD
-	kt1 = ktime_get_real();
 	acpi_idle_do_entry(cx);
-	kt2 = ktime_get_real();
-	idle_time =  ktime_to_us(ktime_sub(kt2, kt1));
-=======
-	acpi_idle_do_entry(cx);
->>>>>>> 6574612f
 
 	/* Re-enable bus master arbitration */
 	if (pr->flags.bm_check && pr->flags.bm_control) {
@@ -1005,14 +987,6 @@
 	kt2 = ktime_get_real();
 	idle_time =  ktime_to_us(ktime_sub(kt2, kt1));
 
-<<<<<<< HEAD
-#if defined (CONFIG_GENERIC_TIME) && defined (CONFIG_X86)
-	/* TSC could halt in idle, so notify users */
-	if (tsc_halts_in_c(ACPI_STATE_C3))
-		mark_tsc_unstable("TSC halts in idle");
-#endif
-=======
->>>>>>> 6574612f
 	sleep_ticks = us_to_pm_timer_ticks(idle_time);
 	/* Tell the scheduler how much we idled: */
 	sched_clock_idle_wakeup_event(sleep_ticks*PM_TIMER_TICK_NS);

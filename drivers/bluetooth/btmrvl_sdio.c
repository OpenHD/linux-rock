/**
 * Marvell BT-over-SDIO driver: SDIO interface related functions.
 *
 * Copyright (C) 2009, Marvell International Ltd.
 *
 * This software file (the "File") is distributed by Marvell International
 * Ltd. under the terms of the GNU General Public License Version 2, June 1991
 * (the "License").  You may use, redistribute and/or modify this File in
 * accordance with the terms and conditions of the License, a copy of which
 * is available by writing to the Free Software Foundation, Inc.,
 * 51 Franklin Street, Fifth Floor, Boston, MA 02110-1301 USA or on the
 * worldwide web at http://www.gnu.org/licenses/old-licenses/gpl-2.0.txt.
 *
 *
 * THE FILE IS DISTRIBUTED AS-IS, WITHOUT WARRANTY OF ANY KIND, AND THE
 * IMPLIED WARRANTIES OF MERCHANTABILITY OR FITNESS FOR A PARTICULAR PURPOSE
 * ARE EXPRESSLY DISCLAIMED.  The License provides additional details about
 * this warranty disclaimer.
 **/

#include <linux/firmware.h>
#include <linux/slab.h>

#include <linux/mmc/sdio_ids.h>
#include <linux/mmc/sdio_func.h>
#include <linux/module.h>

#include <net/bluetooth/bluetooth.h>
#include <net/bluetooth/hci_core.h>

#include "btmrvl_drv.h"
#include "btmrvl_sdio.h"

#define VERSION "1.0"

/* The btmrvl_sdio_remove() callback function is called
 * when user removes this module from kernel space or ejects
 * the card from the slot. The driver handles these 2 cases
 * differently.
 * If the user is removing the module, a MODULE_SHUTDOWN_REQ
 * command is sent to firmware and interrupt will be disabled.
 * If the card is removed, there is no need to send command
 * or disable interrupt.
 *
 * The variable 'user_rmmod' is used to distinguish these two
 * scenarios. This flag is initialized as FALSE in case the card
 * is removed, and will be set to TRUE for module removal when
 * module_exit function is called.
 */
static u8 user_rmmod;
static u8 sdio_ireg;

static const struct btmrvl_sdio_card_reg btmrvl_reg_8688 = {
	.cfg = 0x03,
	.host_int_mask = 0x04,
	.host_intstatus = 0x05,
	.card_status = 0x20,
	.sq_read_base_addr_a0 = 0x10,
	.sq_read_base_addr_a1 = 0x11,
	.card_fw_status0 = 0x40,
	.card_fw_status1 = 0x41,
	.card_rx_len = 0x42,
	.card_rx_unit = 0x43,
	.io_port_0 = 0x00,
	.io_port_1 = 0x01,
	.io_port_2 = 0x02,
};
static const struct btmrvl_sdio_card_reg btmrvl_reg_87xx = {
	.cfg = 0x00,
	.host_int_mask = 0x02,
	.host_intstatus = 0x03,
	.card_status = 0x30,
	.sq_read_base_addr_a0 = 0x40,
	.sq_read_base_addr_a1 = 0x41,
	.card_revision = 0x5c,
	.card_fw_status0 = 0x60,
	.card_fw_status1 = 0x61,
	.card_rx_len = 0x62,
	.card_rx_unit = 0x63,
	.io_port_0 = 0x78,
	.io_port_1 = 0x79,
	.io_port_2 = 0x7a,
};

static const struct btmrvl_sdio_device btmrvl_sdio_sd8688 = {
	.helper		= "sd8688_helper.bin",
	.firmware	= "sd8688.bin",
	.reg		= &btmrvl_reg_8688,
	.sd_blksz_fw_dl	= 64,
};

static const struct btmrvl_sdio_device btmrvl_sdio_sd8787 = {
	.helper		= NULL,
	.firmware	= "mrvl/sd8787_uapsta.bin",
	.reg		= &btmrvl_reg_87xx,
	.sd_blksz_fw_dl	= 256,
};

static const struct btmrvl_sdio_device btmrvl_sdio_sd8797 = {
	.helper		= NULL,
	.firmware	= "mrvl/sd8797_uapsta.bin",
	.reg		= &btmrvl_reg_87xx,
	.sd_blksz_fw_dl	= 256,
};

static const struct sdio_device_id btmrvl_sdio_ids[] = {
	/* Marvell SD8688 Bluetooth device */
	{ SDIO_DEVICE(SDIO_VENDOR_ID_MARVELL, 0x9105),
			.driver_data = (unsigned long) &btmrvl_sdio_sd8688 },
	/* Marvell SD8787 Bluetooth device */
	{ SDIO_DEVICE(SDIO_VENDOR_ID_MARVELL, 0x911A),
			.driver_data = (unsigned long) &btmrvl_sdio_sd8787 },
	/* Marvell SD8787 Bluetooth AMP device */
	{ SDIO_DEVICE(SDIO_VENDOR_ID_MARVELL, 0x911B),
			.driver_data = (unsigned long) &btmrvl_sdio_sd8787 },
	/* Marvell SD8797 Bluetooth device */
	{ SDIO_DEVICE(SDIO_VENDOR_ID_MARVELL, 0x912A),
			.driver_data = (unsigned long) &btmrvl_sdio_sd8797 },

	{ }	/* Terminating entry */
};

MODULE_DEVICE_TABLE(sdio, btmrvl_sdio_ids);

static int btmrvl_sdio_get_rx_unit(struct btmrvl_sdio_card *card)
{
	u8 reg;
	int ret;

	reg = sdio_readb(card->func, card->reg->card_rx_unit, &ret);
	if (!ret)
		card->rx_unit = reg;

	return ret;
}

static int btmrvl_sdio_read_fw_status(struct btmrvl_sdio_card *card, u16 *dat)
{
	u8 fws0, fws1;
	int ret;

	*dat = 0;

	fws0 = sdio_readb(card->func, card->reg->card_fw_status0, &ret);
	if (ret)
		return -EIO;

	fws1 = sdio_readb(card->func, card->reg->card_fw_status1, &ret);
	if (ret)
		return -EIO;

	*dat = (((u16) fws1) << 8) | fws0;

	return 0;
}

static int btmrvl_sdio_read_rx_len(struct btmrvl_sdio_card *card, u16 *dat)
{
	u8 reg;
	int ret;

	reg = sdio_readb(card->func, card->reg->card_rx_len, &ret);
	if (!ret)
		*dat = (u16) reg << card->rx_unit;

	return ret;
}

static int btmrvl_sdio_enable_host_int_mask(struct btmrvl_sdio_card *card,
								u8 mask)
{
	int ret;

	sdio_writeb(card->func, mask, card->reg->host_int_mask, &ret);
	if (ret) {
		BT_ERR("Unable to enable the host interrupt!");
		ret = -EIO;
	}

	return ret;
}

static int btmrvl_sdio_disable_host_int_mask(struct btmrvl_sdio_card *card,
								u8 mask)
{
	u8 host_int_mask;
	int ret;

	host_int_mask = sdio_readb(card->func, card->reg->host_int_mask, &ret);
	if (ret)
		return -EIO;

	host_int_mask &= ~mask;

	sdio_writeb(card->func, host_int_mask, card->reg->host_int_mask, &ret);
	if (ret < 0) {
		BT_ERR("Unable to disable the host interrupt!");
		return -EIO;
	}

	return 0;
}

static int btmrvl_sdio_poll_card_status(struct btmrvl_sdio_card *card, u8 bits)
{
	unsigned int tries;
	u8 status;
	int ret;

	for (tries = 0; tries < MAX_POLL_TRIES * 1000; tries++) {
		status = sdio_readb(card->func, card->reg->card_status,	&ret);
		if (ret)
			goto failed;
		if ((status & bits) == bits)
			return ret;

		udelay(1);
	}

	ret = -ETIMEDOUT;

failed:
	BT_ERR("FAILED! ret=%d", ret);

	return ret;
}

static int btmrvl_sdio_verify_fw_download(struct btmrvl_sdio_card *card,
								int pollnum)
{
	int ret = -ETIMEDOUT;
	u16 firmwarestat;
	unsigned int tries;

	 /* Wait for firmware to become ready */
	for (tries = 0; tries < pollnum; tries++) {
		if (btmrvl_sdio_read_fw_status(card, &firmwarestat) < 0)
			continue;

		if (firmwarestat == FIRMWARE_READY) {
			ret = 0;
			break;
		} else {
			msleep(10);
		}
	}

	return ret;
}

static int btmrvl_sdio_download_helper(struct btmrvl_sdio_card *card)
{
	const struct firmware *fw_helper = NULL;
	const u8 *helper = NULL;
	int ret;
	void *tmphlprbuf = NULL;
	int tmphlprbufsz, hlprblknow, helperlen;
	u8 *helperbuf;
	u32 tx_len;

	ret = request_firmware(&fw_helper, card->helper,
						&card->func->dev);
	if ((ret < 0) || !fw_helper) {
		BT_ERR("request_firmware(helper) failed, error code = %d",
									ret);
		ret = -ENOENT;
		goto done;
	}

	helper = fw_helper->data;
	helperlen = fw_helper->size;

	BT_DBG("Downloading helper image (%d bytes), block size %d bytes",
						helperlen, SDIO_BLOCK_SIZE);

	tmphlprbufsz = ALIGN_SZ(BTM_UPLD_SIZE, BTSDIO_DMA_ALIGN);

	tmphlprbuf = kzalloc(tmphlprbufsz, GFP_KERNEL);
	if (!tmphlprbuf) {
		BT_ERR("Unable to allocate buffer for helper."
			" Terminating download");
		ret = -ENOMEM;
		goto done;
	}

	helperbuf = (u8 *) ALIGN_ADDR(tmphlprbuf, BTSDIO_DMA_ALIGN);

	/* Perform helper data transfer */
	tx_len = (FIRMWARE_TRANSFER_NBLOCK * SDIO_BLOCK_SIZE)
			- SDIO_HEADER_LEN;
	hlprblknow = 0;

	do {
		ret = btmrvl_sdio_poll_card_status(card,
					    CARD_IO_READY | DN_LD_CARD_RDY);
		if (ret < 0) {
			BT_ERR("Helper download poll status timeout @ %d",
				hlprblknow);
			goto done;
		}

		/* Check if there is more data? */
		if (hlprblknow >= helperlen)
			break;

		if (helperlen - hlprblknow < tx_len)
			tx_len = helperlen - hlprblknow;

		/* Little-endian */
		helperbuf[0] = ((tx_len & 0x000000ff) >> 0);
		helperbuf[1] = ((tx_len & 0x0000ff00) >> 8);
		helperbuf[2] = ((tx_len & 0x00ff0000) >> 16);
		helperbuf[3] = ((tx_len & 0xff000000) >> 24);

		memcpy(&helperbuf[SDIO_HEADER_LEN], &helper[hlprblknow],
				tx_len);

		/* Now send the data */
		ret = sdio_writesb(card->func, card->ioport, helperbuf,
				FIRMWARE_TRANSFER_NBLOCK * SDIO_BLOCK_SIZE);
		if (ret < 0) {
			BT_ERR("IO error during helper download @ %d",
				hlprblknow);
			goto done;
		}

		hlprblknow += tx_len;
	} while (true);

	BT_DBG("Transferring helper image EOF block");

	memset(helperbuf, 0x0, SDIO_BLOCK_SIZE);

	ret = sdio_writesb(card->func, card->ioport, helperbuf,
							SDIO_BLOCK_SIZE);
	if (ret < 0) {
		BT_ERR("IO error in writing helper image EOF block");
		goto done;
	}

	ret = 0;

done:
	kfree(tmphlprbuf);
	release_firmware(fw_helper);
	return ret;
}

static int btmrvl_sdio_download_fw_w_helper(struct btmrvl_sdio_card *card)
{
	const struct firmware *fw_firmware = NULL;
	const u8 *firmware = NULL;
	int firmwarelen, tmpfwbufsz, ret;
	unsigned int tries, offset;
	u8 base0, base1;
	void *tmpfwbuf = NULL;
	u8 *fwbuf;
	u16 len, blksz_dl = card->sd_blksz_fw_dl;
	int txlen = 0, tx_blocks = 0, count = 0;

	ret = request_firmware(&fw_firmware, card->firmware,
							&card->func->dev);
	if ((ret < 0) || !fw_firmware) {
		BT_ERR("request_firmware(firmware) failed, error code = %d",
									ret);
		ret = -ENOENT;
		goto done;
	}

	firmware = fw_firmware->data;
	firmwarelen = fw_firmware->size;

	BT_DBG("Downloading FW image (%d bytes)", firmwarelen);

	tmpfwbufsz = ALIGN_SZ(BTM_UPLD_SIZE, BTSDIO_DMA_ALIGN);
	tmpfwbuf = kzalloc(tmpfwbufsz, GFP_KERNEL);
	if (!tmpfwbuf) {
		BT_ERR("Unable to allocate buffer for firmware."
		       " Terminating download");
		ret = -ENOMEM;
		goto done;
	}

	/* Ensure aligned firmware buffer */
	fwbuf = (u8 *) ALIGN_ADDR(tmpfwbuf, BTSDIO_DMA_ALIGN);

	/* Perform firmware data transfer */
	offset = 0;
	do {
		ret = btmrvl_sdio_poll_card_status(card,
					CARD_IO_READY | DN_LD_CARD_RDY);
		if (ret < 0) {
			BT_ERR("FW download with helper poll status"
						" timeout @ %d", offset);
			goto done;
		}

		/* Check if there is more data ? */
		if (offset >= firmwarelen)
			break;

		for (tries = 0; tries < MAX_POLL_TRIES; tries++) {
			base0 = sdio_readb(card->func,
					card->reg->sq_read_base_addr_a0, &ret);
			if (ret) {
				BT_ERR("BASE0 register read failed:"
					" base0 = 0x%04X(%d)."
					" Terminating download",
					base0, base0);
				ret = -EIO;
				goto done;
			}
			base1 = sdio_readb(card->func,
					card->reg->sq_read_base_addr_a1, &ret);
			if (ret) {
				BT_ERR("BASE1 register read failed:"
					" base1 = 0x%04X(%d)."
					" Terminating download",
					base1, base1);
				ret = -EIO;
				goto done;
			}

			len = (((u16) base1) << 8) | base0;
			if (len)
				break;

			udelay(10);
		}

		if (!len)
			break;
		else if (len > BTM_UPLD_SIZE) {
			BT_ERR("FW download failure @%d, invalid length %d",
								offset, len);
			ret = -EINVAL;
			goto done;
		}

		txlen = len;

		if (len & BIT(0)) {
			count++;
			if (count > MAX_WRITE_IOMEM_RETRY) {
				BT_ERR("FW download failure @%d, "
					"over max retry count", offset);
				ret = -EIO;
				goto done;
			}
			BT_ERR("FW CRC error indicated by the helper: "
				"len = 0x%04X, txlen = %d", len, txlen);
			len &= ~BIT(0);
			/* Set txlen to 0 so as to resend from same offset */
			txlen = 0;
		} else {
			count = 0;

			/* Last block ? */
			if (firmwarelen - offset < txlen)
				txlen = firmwarelen - offset;

			tx_blocks = (txlen + blksz_dl - 1) / blksz_dl;

			memcpy(fwbuf, &firmware[offset], txlen);
		}

		ret = sdio_writesb(card->func, card->ioport, fwbuf,
						tx_blocks * blksz_dl);

		if (ret < 0) {
			BT_ERR("FW download, writesb(%d) failed @%d",
							count, offset);
			sdio_writeb(card->func, HOST_CMD53_FIN,
						card->reg->cfg, &ret);
			if (ret)
				BT_ERR("writeb failed (CFG)");
		}

		offset += txlen;
	} while (true);

	BT_DBG("FW download over, size %d bytes", offset);

	ret = 0;

done:
	kfree(tmpfwbuf);
	release_firmware(fw_firmware);
	return ret;
}

static int btmrvl_sdio_card_to_host(struct btmrvl_private *priv)
{
	u16 buf_len = 0;
	int ret, buf_block_len, blksz;
	struct sk_buff *skb = NULL;
	u32 type;
	u8 *payload = NULL;
	struct hci_dev *hdev = priv->btmrvl_dev.hcidev;
	struct btmrvl_sdio_card *card = priv->btmrvl_dev.card;

	if (!card || !card->func) {
		BT_ERR("card or function is NULL!");
		ret = -EINVAL;
		goto exit;
	}

	/* Read the length of data to be transferred */
	ret = btmrvl_sdio_read_rx_len(card, &buf_len);
	if (ret < 0) {
		BT_ERR("read rx_len failed");
		ret = -EIO;
		goto exit;
	}

	blksz = SDIO_BLOCK_SIZE;
	buf_block_len = (buf_len + blksz - 1) / blksz;

	if (buf_len <= SDIO_HEADER_LEN
			|| (buf_block_len * blksz) > ALLOC_BUF_SIZE) {
		BT_ERR("invalid packet length: %d", buf_len);
		ret = -EINVAL;
		goto exit;
	}

	/* Allocate buffer */
	skb = bt_skb_alloc(buf_block_len * blksz + BTSDIO_DMA_ALIGN,
								GFP_ATOMIC);
	if (skb == NULL) {
		BT_ERR("No free skb");
		goto exit;
	}

	if ((unsigned long) skb->data & (BTSDIO_DMA_ALIGN - 1)) {
		skb_put(skb, (unsigned long) skb->data &
					(BTSDIO_DMA_ALIGN - 1));
		skb_pull(skb, (unsigned long) skb->data &
					(BTSDIO_DMA_ALIGN - 1));
	}

	payload = skb->data;

	ret = sdio_readsb(card->func, payload, card->ioport,
			  buf_block_len * blksz);
	if (ret < 0) {
		BT_ERR("readsb failed: %d", ret);
		ret = -EIO;
		goto exit;
	}

	/* This is SDIO specific header length: byte[2][1][0], type: byte[3]
	 * (HCI_COMMAND = 1, ACL_DATA = 2, SCO_DATA = 3, 0xFE = Vendor)
	 */

	buf_len = payload[0];
	buf_len |= (u16) payload[1] << 8;
	type = payload[3];

	switch (type) {
	case HCI_ACLDATA_PKT:
	case HCI_SCODATA_PKT:
	case HCI_EVENT_PKT:
		bt_cb(skb)->pkt_type = type;
		skb->dev = (void *)hdev;
		skb_put(skb, buf_len);
		skb_pull(skb, SDIO_HEADER_LEN);

		if (type == HCI_EVENT_PKT) {
			if (btmrvl_check_evtpkt(priv, skb))
				hci_recv_frame(skb);
<<<<<<< HEAD
		} else
			hci_recv_frame(skb);
=======
		} else {
			hci_recv_frame(skb);
		}
>>>>>>> 28c42c28

		hdev->stat.byte_rx += buf_len;
		break;

	case MRVL_VENDOR_PKT:
		bt_cb(skb)->pkt_type = HCI_VENDOR_PKT;
		skb->dev = (void *)hdev;
		skb_put(skb, buf_len);
		skb_pull(skb, SDIO_HEADER_LEN);

		if (btmrvl_process_event(priv, skb))
			hci_recv_frame(skb);

		hdev->stat.byte_rx += buf_len;
		break;

	default:
		BT_ERR("Unknown packet type:%d", type);
		print_hex_dump_bytes("", DUMP_PREFIX_OFFSET, payload,
						blksz * buf_block_len);

		kfree_skb(skb);
		skb = NULL;
		break;
	}

exit:
	if (ret) {
		hdev->stat.err_rx++;
		if (skb)
			kfree_skb(skb);
	}

	return ret;
}

static int btmrvl_sdio_process_int_status(struct btmrvl_private *priv)
{
	ulong flags;
	u8 ireg;
	struct btmrvl_sdio_card *card = priv->btmrvl_dev.card;

	spin_lock_irqsave(&priv->driver_lock, flags);
	ireg = sdio_ireg;
	sdio_ireg = 0;
	spin_unlock_irqrestore(&priv->driver_lock, flags);

	sdio_claim_host(card->func);
	if (ireg & DN_LD_HOST_INT_STATUS) {
		if (priv->btmrvl_dev.tx_dnld_rdy)
			BT_DBG("tx_done already received: "
				" int_status=0x%x", ireg);
		else
			priv->btmrvl_dev.tx_dnld_rdy = true;
	}

	if (ireg & UP_LD_HOST_INT_STATUS)
		btmrvl_sdio_card_to_host(priv);

	sdio_release_host(card->func);

	return 0;
}

static void btmrvl_sdio_interrupt(struct sdio_func *func)
{
	struct btmrvl_private *priv;
	struct btmrvl_sdio_card *card;
	ulong flags;
	u8 ireg = 0;
	int ret;

	card = sdio_get_drvdata(func);
	if (!card || !card->priv) {
		BT_ERR("sbi_interrupt(%p) card or priv is "
				"NULL, card=%p\n", func, card);
		return;
	}

	priv = card->priv;

	ireg = sdio_readb(card->func, card->reg->host_intstatus, &ret);
	if (ret) {
		BT_ERR("sdio_readb: read int status register failed");
		return;
	}

	if (ireg != 0) {
		/*
		 * DN_LD_HOST_INT_STATUS and/or UP_LD_HOST_INT_STATUS
		 * Clear the interrupt status register and re-enable the
		 * interrupt.
		 */
		BT_DBG("ireg = 0x%x", ireg);

		sdio_writeb(card->func, ~(ireg) & (DN_LD_HOST_INT_STATUS |
					UP_LD_HOST_INT_STATUS),
				card->reg->host_intstatus, &ret);
		if (ret) {
			BT_ERR("sdio_writeb: clear int status register failed");
			return;
		}
	}

	spin_lock_irqsave(&priv->driver_lock, flags);
	sdio_ireg |= ireg;
	spin_unlock_irqrestore(&priv->driver_lock, flags);

	btmrvl_interrupt(priv);
}

static int btmrvl_sdio_register_dev(struct btmrvl_sdio_card *card)
{
	struct sdio_func *func;
	u8 reg;
	int ret = 0;

	if (!card || !card->func) {
		BT_ERR("Error: card or function is NULL!");
		ret = -EINVAL;
		goto failed;
	}

	func = card->func;

	sdio_claim_host(func);

	ret = sdio_enable_func(func);
	if (ret) {
		BT_ERR("sdio_enable_func() failed: ret=%d", ret);
		ret = -EIO;
		goto release_host;
	}

	ret = sdio_claim_irq(func, btmrvl_sdio_interrupt);
	if (ret) {
		BT_ERR("sdio_claim_irq failed: ret=%d", ret);
		ret = -EIO;
		goto disable_func;
	}

	ret = sdio_set_block_size(card->func, SDIO_BLOCK_SIZE);
	if (ret) {
		BT_ERR("cannot set SDIO block size");
		ret = -EIO;
		goto release_irq;
	}

	reg = sdio_readb(func, card->reg->io_port_0, &ret);
	if (ret < 0) {
		ret = -EIO;
		goto release_irq;
	}

	card->ioport = reg;

	reg = sdio_readb(func, card->reg->io_port_1, &ret);
	if (ret < 0) {
		ret = -EIO;
		goto release_irq;
	}

	card->ioport |= (reg << 8);

	reg = sdio_readb(func, card->reg->io_port_2, &ret);
	if (ret < 0) {
		ret = -EIO;
		goto release_irq;
	}

	card->ioport |= (reg << 16);

	BT_DBG("SDIO FUNC%d IO port: 0x%x", func->num, card->ioport);

	sdio_set_drvdata(func, card);

	sdio_release_host(func);

	return 0;

release_irq:
	sdio_release_irq(func);

disable_func:
	sdio_disable_func(func);

release_host:
	sdio_release_host(func);

failed:
	return ret;
}

static int btmrvl_sdio_unregister_dev(struct btmrvl_sdio_card *card)
{
	if (card && card->func) {
		sdio_claim_host(card->func);
		sdio_release_irq(card->func);
		sdio_disable_func(card->func);
		sdio_release_host(card->func);
		sdio_set_drvdata(card->func, NULL);
	}

	return 0;
}

static int btmrvl_sdio_enable_host_int(struct btmrvl_sdio_card *card)
{
	int ret;

	if (!card || !card->func)
		return -EINVAL;

	sdio_claim_host(card->func);

	ret = btmrvl_sdio_enable_host_int_mask(card, HIM_ENABLE);

	btmrvl_sdio_get_rx_unit(card);

	sdio_release_host(card->func);

	return ret;
}

static int btmrvl_sdio_disable_host_int(struct btmrvl_sdio_card *card)
{
	int ret;

	if (!card || !card->func)
		return -EINVAL;

	sdio_claim_host(card->func);

	ret = btmrvl_sdio_disable_host_int_mask(card, HIM_DISABLE);

	sdio_release_host(card->func);

	return ret;
}

static int btmrvl_sdio_host_to_card(struct btmrvl_private *priv,
				u8 *payload, u16 nb)
{
	struct btmrvl_sdio_card *card = priv->btmrvl_dev.card;
	int ret = 0;
	int buf_block_len;
	int blksz;
	int i = 0;
	u8 *buf = NULL;
	void *tmpbuf = NULL;
	int tmpbufsz;

	if (!card || !card->func) {
		BT_ERR("card or function is NULL!");
		return -EINVAL;
	}

	buf = payload;
	if ((unsigned long) payload & (BTSDIO_DMA_ALIGN - 1)) {
		tmpbufsz = ALIGN_SZ(nb, BTSDIO_DMA_ALIGN);
		tmpbuf = kzalloc(tmpbufsz, GFP_KERNEL);
		if (!tmpbuf)
			return -ENOMEM;
		buf = (u8 *) ALIGN_ADDR(tmpbuf, BTSDIO_DMA_ALIGN);
		memcpy(buf, payload, nb);
	}

	blksz = SDIO_BLOCK_SIZE;
	buf_block_len = (nb + blksz - 1) / blksz;

	sdio_claim_host(card->func);

	do {
		/* Transfer data to card */
		ret = sdio_writesb(card->func, card->ioport, buf,
				   buf_block_len * blksz);
		if (ret < 0) {
			i++;
			BT_ERR("i=%d writesb failed: %d", i, ret);
			print_hex_dump_bytes("", DUMP_PREFIX_OFFSET,
						payload, nb);
			ret = -EIO;
			if (i > MAX_WRITE_IOMEM_RETRY)
				goto exit;
		}
	} while (ret);

	priv->btmrvl_dev.tx_dnld_rdy = false;

exit:
	sdio_release_host(card->func);
	kfree(tmpbuf);

	return ret;
}

static int btmrvl_sdio_download_fw(struct btmrvl_sdio_card *card)
{
	int ret = 0;
	u8 fws0;
	int pollnum = MAX_POLL_TRIES;

	if (!card || !card->func) {
		BT_ERR("card or function is NULL!");
		return -EINVAL;
	}
	sdio_claim_host(card->func);

	if (!btmrvl_sdio_verify_fw_download(card, 1)) {
		BT_DBG("Firmware already downloaded!");
		goto done;
	}

	/* Check if other function driver is downloading the firmware */
	fws0 = sdio_readb(card->func, card->reg->card_fw_status0, &ret);
	if (ret) {
		BT_ERR("Failed to read FW downloading status!");
		ret = -EIO;
		goto done;
	}
	if (fws0) {
		BT_DBG("BT not the winner (%#x). Skip FW downloading", fws0);

		/* Give other function more time to download the firmware */
		pollnum *= 10;
	} else {
		if (card->helper) {
			ret = btmrvl_sdio_download_helper(card);
			if (ret) {
				BT_ERR("Failed to download helper!");
				ret = -EIO;
				goto done;
			}
		}

		if (btmrvl_sdio_download_fw_w_helper(card)) {
			BT_ERR("Failed to download firmware!");
			ret = -EIO;
			goto done;
		}
	}

	if (btmrvl_sdio_verify_fw_download(card, pollnum)) {
		BT_ERR("FW failed to be active in time!");
		ret = -ETIMEDOUT;
		goto done;
	}

done:
	sdio_release_host(card->func);

	return ret;
}

static int btmrvl_sdio_wakeup_fw(struct btmrvl_private *priv)
{
	struct btmrvl_sdio_card *card = priv->btmrvl_dev.card;
	int ret = 0;

	if (!card || !card->func) {
		BT_ERR("card or function is NULL!");
		return -EINVAL;
	}

	sdio_claim_host(card->func);

	sdio_writeb(card->func, HOST_POWER_UP, card->reg->cfg, &ret);

	sdio_release_host(card->func);

	BT_DBG("wake up firmware");

	return ret;
}

static int btmrvl_sdio_probe(struct sdio_func *func,
					const struct sdio_device_id *id)
{
	int ret = 0;
	struct btmrvl_private *priv = NULL;
	struct btmrvl_sdio_card *card = NULL;

	BT_INFO("vendor=0x%x, device=0x%x, class=%d, fn=%d",
			id->vendor, id->device, id->class, func->num);

	card = kzalloc(sizeof(*card), GFP_KERNEL);
	if (!card) {
		ret = -ENOMEM;
		goto done;
	}

	card->func = func;

	if (id->driver_data) {
		struct btmrvl_sdio_device *data = (void *) id->driver_data;
		card->helper = data->helper;
		card->firmware = data->firmware;
		card->reg = data->reg;
		card->sd_blksz_fw_dl = data->sd_blksz_fw_dl;
	}

	if (btmrvl_sdio_register_dev(card) < 0) {
		BT_ERR("Failed to register BT device!");
		ret = -ENODEV;
		goto free_card;
	}

	/* Disable the interrupts on the card */
	btmrvl_sdio_disable_host_int(card);

	if (btmrvl_sdio_download_fw(card)) {
		BT_ERR("Downloading firmware failed!");
		ret = -ENODEV;
		goto unreg_dev;
	}

	msleep(100);

	btmrvl_sdio_enable_host_int(card);

	priv = btmrvl_add_card(card);
	if (!priv) {
		BT_ERR("Initializing card failed!");
		ret = -ENODEV;
		goto disable_host_int;
	}

	card->priv = priv;

	/* Initialize the interface specific function pointers */
	priv->hw_host_to_card = btmrvl_sdio_host_to_card;
	priv->hw_wakeup_firmware = btmrvl_sdio_wakeup_fw;
	priv->hw_process_int_status = btmrvl_sdio_process_int_status;

	if (btmrvl_register_hdev(priv)) {
		BT_ERR("Register hdev failed!");
		ret = -ENODEV;
		goto disable_host_int;
	}

	priv->btmrvl_dev.psmode = 1;
	btmrvl_enable_ps(priv);

	priv->btmrvl_dev.gpio_gap = 0xffff;
	btmrvl_send_hscfg_cmd(priv);

	return 0;

disable_host_int:
	btmrvl_sdio_disable_host_int(card);
unreg_dev:
	btmrvl_sdio_unregister_dev(card);
free_card:
	kfree(card);
done:
	return ret;
}

static void btmrvl_sdio_remove(struct sdio_func *func)
{
	struct btmrvl_sdio_card *card;

	if (func) {
		card = sdio_get_drvdata(func);
		if (card) {
			/* Send SHUTDOWN command & disable interrupt
			 * if user removes the module.
			 */
			if (user_rmmod) {
				btmrvl_send_module_cfg_cmd(card->priv,
							MODULE_SHUTDOWN_REQ);
				btmrvl_sdio_disable_host_int(card);
			}
			BT_DBG("unregester dev");
			btmrvl_sdio_unregister_dev(card);
			btmrvl_remove_card(card->priv);
			kfree(card);
		}
	}
}

static int btmrvl_sdio_suspend(struct device *dev)
{
	struct sdio_func *func = dev_to_sdio_func(dev);
	struct btmrvl_sdio_card *card;
	struct btmrvl_private *priv;
	mmc_pm_flag_t pm_flags;
	struct hci_dev *hcidev;

	if (func) {
		pm_flags = sdio_get_host_pm_caps(func);
		BT_DBG("%s: suspend: PM flags = 0x%x", sdio_func_id(func),
		       pm_flags);
		if (!(pm_flags & MMC_PM_KEEP_POWER)) {
			BT_ERR("%s: cannot remain alive while suspended",
			       sdio_func_id(func));
			return -ENOSYS;
		}
		card = sdio_get_drvdata(func);
		if (!card || !card->priv) {
			BT_ERR("card or priv structure is not valid");
			return 0;
		}
	} else {
		BT_ERR("sdio_func is not specified");
		return 0;
	}

	priv = card->priv;

	if (priv->adapter->hs_state != HS_ACTIVATED) {
		if (btmrvl_enable_hs(priv)) {
			BT_ERR("HS not actived, suspend failed!");
			return -EBUSY;
		}
	}
	hcidev = priv->btmrvl_dev.hcidev;
	BT_DBG("%s: SDIO suspend", hcidev->name);
	hci_suspend_dev(hcidev);
	skb_queue_purge(&priv->adapter->tx_queue);

	priv->adapter->is_suspended = true;

	/* We will keep the power when hs enabled successfully */
	if (priv->adapter->hs_state == HS_ACTIVATED) {
		BT_DBG("suspend with MMC_PM_KEEP_POWER");
		return sdio_set_host_pm_flags(func, MMC_PM_KEEP_POWER);
	} else {
		BT_DBG("suspend without MMC_PM_KEEP_POWER");
		return 0;
	}
}

static int btmrvl_sdio_resume(struct device *dev)
{
	struct sdio_func *func = dev_to_sdio_func(dev);
	struct btmrvl_sdio_card *card;
	struct btmrvl_private *priv;
	mmc_pm_flag_t pm_flags;
	struct hci_dev *hcidev;

	if (func) {
		pm_flags = sdio_get_host_pm_caps(func);
		BT_DBG("%s: resume: PM flags = 0x%x", sdio_func_id(func),
		       pm_flags);
		card = sdio_get_drvdata(func);
		if (!card || !card->priv) {
			BT_ERR("card or priv structure is not valid");
			return 0;
		}
	} else {
		BT_ERR("sdio_func is not specified");
		return 0;
	}
	priv = card->priv;

	if (!priv->adapter->is_suspended) {
		BT_DBG("device already resumed");
		return 0;
	}

	priv->adapter->is_suspended = false;
	hcidev = priv->btmrvl_dev.hcidev;
	BT_DBG("%s: SDIO resume", hcidev->name);
	hci_resume_dev(hcidev);
	priv->hw_wakeup_firmware(priv);
	priv->adapter->hs_state = HS_DEACTIVATED;
	BT_DBG("%s: HS DEACTIVATED in resume!", hcidev->name);

	return 0;
}

static const struct dev_pm_ops btmrvl_sdio_pm_ops = {
	.suspend	= btmrvl_sdio_suspend,
	.resume		= btmrvl_sdio_resume,
};

static struct sdio_driver bt_mrvl_sdio = {
	.name		= "btmrvl_sdio",
	.id_table	= btmrvl_sdio_ids,
	.probe		= btmrvl_sdio_probe,
	.remove		= btmrvl_sdio_remove,
	.drv = {
		.owner = THIS_MODULE,
		.pm = &btmrvl_sdio_pm_ops,
	}
};

static int __init btmrvl_sdio_init_module(void)
{
	if (sdio_register_driver(&bt_mrvl_sdio) != 0) {
		BT_ERR("SDIO Driver Registration Failed");
		return -ENODEV;
	}

	/* Clear the flag in case user removes the card. */
	user_rmmod = 0;

	return 0;
}

static void __exit btmrvl_sdio_exit_module(void)
{
	/* Set the flag as user is removing this module. */
	user_rmmod = 1;

	sdio_unregister_driver(&bt_mrvl_sdio);
}

module_init(btmrvl_sdio_init_module);
module_exit(btmrvl_sdio_exit_module);

MODULE_AUTHOR("Marvell International Ltd.");
MODULE_DESCRIPTION("Marvell BT-over-SDIO driver ver " VERSION);
MODULE_VERSION(VERSION);
MODULE_LICENSE("GPL v2");
MODULE_FIRMWARE("sd8688_helper.bin");
MODULE_FIRMWARE("sd8688.bin");
MODULE_FIRMWARE("mrvl/sd8787_uapsta.bin");
MODULE_FIRMWARE("mrvl/sd8797_uapsta.bin");<|MERGE_RESOLUTION|>--- conflicted
+++ resolved
@@ -568,14 +568,9 @@
 		if (type == HCI_EVENT_PKT) {
 			if (btmrvl_check_evtpkt(priv, skb))
 				hci_recv_frame(skb);
-<<<<<<< HEAD
-		} else
-			hci_recv_frame(skb);
-=======
 		} else {
 			hci_recv_frame(skb);
 		}
->>>>>>> 28c42c28
 
 		hdev->stat.byte_rx += buf_len;
 		break;

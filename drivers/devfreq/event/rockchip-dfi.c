--- conflicted
+++ resolved
@@ -680,13 +680,13 @@
 	}
 
 	node = of_parse_phandle(np, "rockchip,pmu", 0);
-<<<<<<< HEAD
-	if (node) {
-		data->regmap_pmu = syscon_node_to_regmap(node);
-		of_node_put(node);
-		if (IS_ERR(data->regmap_pmu))
-			return PTR_ERR(data->regmap_pmu);
-	}
+	if (!node)
+		return dev_err_probe(&pdev->dev, -ENODEV, "Can't find pmu_grf registers\n");
+
+	data->regmap_pmu = syscon_node_to_regmap(node);
+	of_node_put(node);
+	if (IS_ERR(data->regmap_pmu))
+		return PTR_ERR(data->regmap_pmu);
 
 	regmap_read(data->regmap_pmu, PMUGRF_OS_REG2, &val);
 	data->dram_type = READ_DRAMTYPE_INFO(val);
@@ -815,17 +815,6 @@
 	data = devm_kzalloc(dev, sizeof(struct rockchip_dfi), GFP_KERNEL);
 	if (!data)
 		return -ENOMEM;
-=======
-	if (!node)
-		return dev_err_probe(&pdev->dev, -ENODEV, "Can't find pmu_grf registers\n");
-
-	data->regmap_pmu = syscon_node_to_regmap(node);
-	of_node_put(node);
-	if (IS_ERR(data->regmap_pmu))
-		return PTR_ERR(data->regmap_pmu);
-
-	data->dev = dev;
->>>>>>> 28019375
 
 	desc = devm_kzalloc(dev, sizeof(*desc), GFP_KERNEL);
 	if (!desc)

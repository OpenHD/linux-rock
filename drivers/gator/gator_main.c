/**
 * Copyright (C) ARM Limited 2010-2014. All rights reserved.
 *
 * This program is free software; you can redistribute it and/or modify
 * it under the terms of the GNU General Public License version 2 as
 * published by the Free Software Foundation.
 *
 */

// This version must match the gator daemon version
<<<<<<< HEAD
#define PROTOCOL_VERSION 17
=======
#define PROTOCOL_VERSION 18
>>>>>>> 03925e64
static unsigned long gator_protocol_version = PROTOCOL_VERSION;

#include <linux/slab.h>
#include <linux/cpu.h>
#include <linux/sched.h>
#include <linux/irq.h>
#include <linux/vmalloc.h>
#include <linux/hardirq.h>
#include <linux/highmem.h>
#include <linux/pagemap.h>
#include <linux/suspend.h>
#include <linux/module.h>
#include <linux/perf_event.h>
#include <linux/utsname.h>
#include <linux/kthread.h>
#include <asm/stacktrace.h>
#include <asm/uaccess.h>

#include "gator.h"

#if LINUX_VERSION_CODE < KERNEL_VERSION(2, 6, 32)
#error kernels prior to 2.6.32 are not supported
#endif

#if defined(MODULE) && !defined(CONFIG_MODULES)
#error Cannot build a module against a kernel that does not support modules. To resolve, either rebuild the kernel to support modules or build gator as part of the kernel.
#endif

#if !defined(CONFIG_GENERIC_TRACER) && !defined(CONFIG_TRACING)
#error gator requires the kernel to have CONFIG_GENERIC_TRACER or CONFIG_TRACING defined
#endif

#ifndef CONFIG_PROFILING
#error gator requires the kernel to have CONFIG_PROFILING defined
#endif

#ifndef CONFIG_HIGH_RES_TIMERS
#error gator requires the kernel to have CONFIG_HIGH_RES_TIMERS defined to support PC sampling
#endif

#if LINUX_VERSION_CODE < KERNEL_VERSION(3, 12, 0) && defined(__arm__) && defined(CONFIG_SMP) && !defined(CONFIG_LOCAL_TIMERS)
#error gator requires the kernel to have CONFIG_LOCAL_TIMERS defined on SMP systems
#endif

#if (GATOR_PERF_SUPPORT) && (!(GATOR_PERF_PMU_SUPPORT))
#ifndef CONFIG_PERF_EVENTS
#error gator requires the kernel to have CONFIG_PERF_EVENTS defined to support pmu hardware counters
#elif !defined CONFIG_HW_PERF_EVENTS
#error gator requires the kernel to have CONFIG_HW_PERF_EVENTS defined to support pmu hardware counters
#endif
#endif

/******************************************************************************
 * DEFINES
 ******************************************************************************/
#define SUMMARY_BUFFER_SIZE       (1*1024)
#define BACKTRACE_BUFFER_SIZE     (128*1024)
#define NAME_BUFFER_SIZE          (64*1024)
#define COUNTER_BUFFER_SIZE       (64*1024)	// counters have the core as part of the data and the core value in the frame header may be discarded
#define BLOCK_COUNTER_BUFFER_SIZE (128*1024)
#define ANNOTATE_BUFFER_SIZE      (128*1024)	// annotate counters have the core as part of the data and the core value in the frame header may be discarded
#define SCHED_TRACE_BUFFER_SIZE   (128*1024)
#define GPU_TRACE_BUFFER_SIZE     (64*1024)	// gpu trace counters have the core as part of the data and the core value in the frame header may be discarded
#define IDLE_BUFFER_SIZE          (32*1024)	// idle counters have the core as part of the data and the core value in the frame header may be discarded

#define NO_COOKIE      0U
#define UNRESOLVED_COOKIE ~0U

#define FRAME_SUMMARY       1
#define FRAME_BACKTRACE     2
#define FRAME_NAME          3
#define FRAME_COUNTER       4
#define FRAME_BLOCK_COUNTER 5
#define FRAME_ANNOTATE      6
#define FRAME_SCHED_TRACE   7
#define FRAME_GPU_TRACE     8
#define FRAME_IDLE          9

#define MESSAGE_END_BACKTRACE 1

// Name Frame Messages
#define MESSAGE_COOKIE      1
#define MESSAGE_THREAD_NAME 2
<<<<<<< HEAD
#define HRTIMER_CORE_NAME   3
=======
>>>>>>> 03925e64
#define MESSAGE_LINK        4

// GPU Trace Frame Messages
#define MESSAGE_GPU_START 1
#define MESSAGE_GPU_STOP  2

// Scheduler Trace Frame Messages
#define MESSAGE_SCHED_SWITCH 1
#define MESSAGE_SCHED_EXIT   2
#define MESSAGE_SCHED_START  3

// Idle Frame Messages
#define MESSAGE_IDLE_ENTER 1
#define MESSAGE_IDLE_EXIT  2

// Summary Frame Messages
#define MESSAGE_SUMMARY   1
#define MESSAGE_CORE_NAME 3

#define MAXSIZE_PACK32     5
#define MAXSIZE_PACK64    10

#define FRAME_HEADER_SIZE 3

#if defined(__arm__)
#define PC_REG regs->ARM_pc
#elif defined(__aarch64__)
#define PC_REG regs->pc
#else
#define PC_REG regs->ip
#endif

enum {
	SUMMARY_BUF,
	BACKTRACE_BUF,
	NAME_BUF,
	COUNTER_BUF,
	BLOCK_COUNTER_BUF,
	ANNOTATE_BUF,
	SCHED_TRACE_BUF,
	GPU_TRACE_BUF,
	IDLE_BUF,
	NUM_GATOR_BUFS
};

/******************************************************************************
 * Globals
 ******************************************************************************/
static unsigned long gator_cpu_cores;
// Size of the largest buffer. Effectively constant, set in gator_op_create_files
static unsigned long userspace_buffer_size;
static unsigned long gator_backtrace_depth;
// How often to commit the buffers for live in nanoseconds
static u64 gator_live_rate;

static unsigned long gator_started;
static u64 gator_monotonic_started;
static u64 gator_hibernate_time;
static unsigned long gator_buffer_opened;
static unsigned long gator_timer_count;
static unsigned long gator_response_type;
static DEFINE_MUTEX(start_mutex);
static DEFINE_MUTEX(gator_buffer_mutex);

bool event_based_sampling;

static DECLARE_WAIT_QUEUE_HEAD(gator_buffer_wait);
static DECLARE_WAIT_QUEUE_HEAD(gator_annotate_wait);
static struct timer_list gator_buffer_wake_up_timer;
<<<<<<< HEAD
static bool gator_buffer_wake_stop;
=======
static bool gator_buffer_wake_run;
// Initialize semaphore unlocked to initialize memory values
#if LINUX_VERSION_CODE < KERNEL_VERSION(2, 6, 36)
static DECLARE_MUTEX(gator_buffer_wake_sem);
#else
static DEFINE_SEMAPHORE(gator_buffer_wake_sem);
#endif
>>>>>>> 03925e64
static struct task_struct *gator_buffer_wake_thread;
static LIST_HEAD(gator_events);

static DEFINE_PER_CPU(u64, last_timestamp);

static bool printed_monotonic_warning;

static bool sent_core_name[NR_CPUS];

static DEFINE_PER_CPU(bool, in_scheduler_context);

/******************************************************************************
 * Prototypes
 ******************************************************************************/
static u64 gator_get_time(void);
static void gator_op_create_files(struct super_block *sb, struct dentry *root);

// gator_buffer is protected by being per_cpu and by having IRQs disabled when writing to it.
// Most marshal_* calls take care of this except for marshal_cookie*, marshal_backtrace* and marshal_frame where the caller is responsible for doing so.
// No synchronization is needed with the backtrace buffer as it is per cpu and is only used from the hrtimer.
// The annotate_lock must be held when using the annotation buffer as it is not per cpu.
// collect_counters which is the sole writer to the block counter frame is additionally protected by the per cpu collecting flag

// Size of the buffer, must be a power of 2. Effectively constant, set in gator_op_setup.
static uint32_t gator_buffer_size[NUM_GATOR_BUFS];
// gator_buffer_size - 1, bitwise and with pos to get offset into the array. Effectively constant, set in gator_op_setup.
static uint32_t gator_buffer_mask[NUM_GATOR_BUFS];
// Read position in the buffer. Initialized to zero in gator_op_setup and incremented after bytes are read by userspace in userspace_buffer_read
static DEFINE_PER_CPU(int[NUM_GATOR_BUFS], gator_buffer_read);
// Write position in the buffer. Initialized to zero in gator_op_setup and incremented after bytes are written to the buffer
static DEFINE_PER_CPU(int[NUM_GATOR_BUFS], gator_buffer_write);
// Commit position in the buffer. Initialized to zero in gator_op_setup and incremented after a frame is ready to be read by userspace
static DEFINE_PER_CPU(int[NUM_GATOR_BUFS], gator_buffer_commit);
// If set to false, decreases the number of bytes returned by buffer_bytes_available. Set in buffer_check_space if no space is remaining. Initialized to true in gator_op_setup
// This means that if we run out of space, continue to report that no space is available until bytes are read by userspace
static DEFINE_PER_CPU(int[NUM_GATOR_BUFS], buffer_space_available);
// The buffer. Allocated in gator_op_setup
static DEFINE_PER_CPU(char *[NUM_GATOR_BUFS], gator_buffer);
// The time after which the buffer should be committed for live display
static DEFINE_PER_CPU(u64, gator_buffer_commit_time);

// List of all gator events - new events must be added to this list
#define GATOR_EVENTS_LIST \
	GATOR_EVENT(gator_events_armv6_init) \
	GATOR_EVENT(gator_events_armv7_init) \
	GATOR_EVENT(gator_events_block_init) \
	GATOR_EVENT(gator_events_ccn504_init) \
	GATOR_EVENT(gator_events_irq_init) \
	GATOR_EVENT(gator_events_l2c310_init) \
	GATOR_EVENT(gator_events_mali_init) \
	GATOR_EVENT(gator_events_mali_t6xx_hw_init) \
	GATOR_EVENT(gator_events_mali_t6xx_init) \
	GATOR_EVENT(gator_events_meminfo_init) \
	GATOR_EVENT(gator_events_mmapped_init) \
	GATOR_EVENT(gator_events_net_init) \
	GATOR_EVENT(gator_events_perf_pmu_init) \
	GATOR_EVENT(gator_events_sched_init) \
	GATOR_EVENT(gator_events_scorpion_init) \

#define GATOR_EVENT(EVENT_INIT) __weak int EVENT_INIT(void);
GATOR_EVENTS_LIST
#undef GATOR_EVENT

static int (*gator_events_list[])(void) = {
#define GATOR_EVENT(EVENT_INIT) EVENT_INIT,
GATOR_EVENTS_LIST
#undef GATOR_EVENT
};

/******************************************************************************
 * Application Includes
 ******************************************************************************/
#include "gator_fs.c"
#include "gator_buffer_write.c"
#include "gator_buffer.c"
#include "gator_marshaling.c"
#include "gator_hrtimer_gator.c"
#include "gator_cookies.c"
#include "gator_annotate.c"
#include "gator_trace_sched.c"
#include "gator_trace_power.c"
#include "gator_trace_gpu.c"
#include "gator_backtrace.c"

/******************************************************************************
 * Misc
 ******************************************************************************/

static const struct gator_cpu gator_cpus[] = {
	{
		.cpuid = ARM1136,
		.core_name = "ARM1136",
		.pmnc_name = "ARM_ARM11",
		.dt_name = "arm,arm1136",
		.pmnc_counters = 3,
	},
	{
		.cpuid = ARM1156,
		.core_name = "ARM1156",
		.pmnc_name = "ARM_ARM11",
		.dt_name = "arm,arm1156",
		.pmnc_counters = 3,
	},
	{
		.cpuid = ARM1176,
		.core_name = "ARM1176",
		.pmnc_name = "ARM_ARM11",
		.dt_name = "arm,arm1176",
		.pmnc_counters = 3,
	},
	{
		.cpuid = ARM11MPCORE,
		.core_name = "ARM11MPCore",
		.pmnc_name = "ARM_ARM11MPCore",
		.dt_name = "arm,arm11mpcore",
		.pmnc_counters = 3,
	},
	{
		.cpuid = CORTEX_A5,
		.core_name = "Cortex-A5",
		.pmnc_name = "ARMv7_Cortex_A5",
		.dt_name = "arm,cortex-a5",
		.pmnc_counters = 2,
	},
	{
		.cpuid = CORTEX_A7,
		.core_name = "Cortex-A7",
		.pmnc_name = "ARMv7_Cortex_A7",
		.dt_name = "arm,cortex-a7",
		.pmnc_counters = 4,
	},
	{
		.cpuid = CORTEX_A8,
		.core_name = "Cortex-A8",
		.pmnc_name = "ARMv7_Cortex_A8",
		.dt_name = "arm,cortex-a8",
		.pmnc_counters = 4,
	},
	{
		.cpuid = CORTEX_A9,
		.core_name = "Cortex-A9",
		.pmnc_name = "ARMv7_Cortex_A9",
		.dt_name = "arm,cortex-a9",
		.pmnc_counters = 6,
	},
	{
		.cpuid = CORTEX_A12,
		.core_name = "Cortex-A12",
		.pmnc_name = "ARMv7_Cortex_A12",
		.dt_name = "arm,cortex-a12",
		.pmnc_counters = 6,
	},
	{
		.cpuid = CORTEX_A15,
		.core_name = "Cortex-A15",
		.pmnc_name = "ARMv7_Cortex_A15",
		.dt_name = "arm,cortex-a15",
		.pmnc_counters = 6,
	},
	{
		.cpuid = CORTEX_A17,
		.core_name = "Cortex-A17",
		.pmnc_name = "ARMv7_Cortex_A17",
		.dt_name = "arm,cortex-a17",
		.pmnc_counters = 6,
	},
	{
		.cpuid = SCORPION,
		.core_name = "Scorpion",
		.pmnc_name = "Scorpion",
		.pmnc_counters = 4,
	},
	{
		.cpuid = SCORPIONMP,
		.core_name = "ScorpionMP",
		.pmnc_name = "ScorpionMP",
		.pmnc_counters = 4,
	},
	{
		.cpuid = KRAITSIM,
		.core_name = "KraitSIM",
		.pmnc_name = "Krait",
		.pmnc_counters = 4,
	},
	{
		.cpuid = KRAIT,
		.core_name = "Krait",
		.pmnc_name = "Krait",
		.pmnc_counters = 4,
	},
	{
		.cpuid = KRAIT_S4_PRO,
		.core_name = "Krait S4 Pro",
		.pmnc_name = "Krait",
		.pmnc_counters = 4,
	},
	{
		.cpuid = CORTEX_A53,
		.core_name = "Cortex-A53",
		.pmnc_name = "ARM_Cortex-A53",
		.dt_name = "arm,cortex-a53",
		.pmnc_counters = 6,
	},
	{
		.cpuid = CORTEX_A57,
		.core_name = "Cortex-A57",
		.pmnc_name = "ARM_Cortex-A57",
		.dt_name = "arm,cortex-a57",
		.pmnc_counters = 6,
	},
	{
		.cpuid = AARCH64,
		.core_name = "AArch64",
		.pmnc_name = "ARM_AArch64",
		.pmnc_counters = 6,
	},
	{
		.cpuid = OTHER,
		.core_name = "Other",
		.pmnc_name = "Other",
		.pmnc_counters = 6,
	},
	{}
};

const struct gator_cpu *gator_find_cpu_by_cpuid(const u32 cpuid)
{
	int i;

	for (i = 0; gator_cpus[i].cpuid != 0; ++i) {
		const struct gator_cpu *const gator_cpu = &gator_cpus[i];
		if (gator_cpu->cpuid == cpuid) {
			return gator_cpu;
		}
	}

	return NULL;
}

const struct gator_cpu *gator_find_cpu_by_pmu_name(const char *const name)
{
	int i;

	for (i = 0; gator_cpus[i].cpuid != 0; ++i) {
		const struct gator_cpu *const gator_cpu = &gator_cpus[i];
		if (gator_cpu->pmnc_name != NULL && strcmp(gator_cpu->pmnc_name, name) == 0) {
			return gator_cpu;
		}
	}

	return NULL;
}

u32 gator_cpuid(void)
{
#if defined(__arm__) || defined(__aarch64__)
	u32 val;
#if !defined(__aarch64__)
	asm volatile("mrc p15, 0, %0, c0, c0, 0" : "=r" (val));
#else
	asm volatile("mrs %0, midr_el1" : "=r" (val));
#endif
	return (val >> 4) & 0xfff;
#else
	return OTHER;
#endif
}

static void gator_buffer_wake_up(unsigned long data)
{
	wake_up(&gator_buffer_wait);
}

static int gator_buffer_wake_func(void *data)
{
<<<<<<< HEAD
	while (!gator_buffer_wake_stop) {
		set_current_state(TASK_INTERRUPTIBLE);
		schedule();
		if (gator_buffer_wake_stop) {
=======
	for (;;) {
		if (down_killable(&gator_buffer_wake_sem)) {
			break;
		}

		// Eat up any pending events
		while (!down_trylock(&gator_buffer_wake_sem));

		if (!gator_buffer_wake_run) {
>>>>>>> 03925e64
			break;
		}

		gator_buffer_wake_up(0);
	}

	return 0;
}

/******************************************************************************
 * Commit interface
 ******************************************************************************/
static bool buffer_commit_ready(int *cpu, int *buftype)
{
	int cpu_x, x;
	for_each_present_cpu(cpu_x) {
		for (x = 0; x < NUM_GATOR_BUFS; x++)
			if (per_cpu(gator_buffer_commit, cpu_x)[x] != per_cpu(gator_buffer_read, cpu_x)[x]) {
				*cpu = cpu_x;
				*buftype = x;
				return true;
			}
	}
	*cpu = -1;
	*buftype = -1;
	return false;
}

/******************************************************************************
<<<<<<< HEAD
 * Buffer management
 ******************************************************************************/
static int buffer_bytes_available(int cpu, int buftype)
{
	int remaining, filled;

	filled = per_cpu(gator_buffer_write, cpu)[buftype] - per_cpu(gator_buffer_read, cpu)[buftype];
	if (filled < 0) {
		filled += gator_buffer_size[buftype];
	}

	remaining = gator_buffer_size[buftype] - filled;

	if (per_cpu(buffer_space_available, cpu)[buftype]) {
		// Give some extra room; also allows space to insert the overflow error packet
		remaining -= 200;
	} else {
		// Hysteresis, prevents multiple overflow messages
		remaining -= 2000;
	}

	return remaining;
}

static int contiguous_space_available(int cpu, int buftype)
{
	int remaining = buffer_bytes_available(cpu, buftype);
	int contiguous = gator_buffer_size[buftype] - per_cpu(gator_buffer_write, cpu)[buftype];
	if (remaining < contiguous)
		return remaining;
	else
		return contiguous;
}

static bool buffer_check_space(int cpu, int buftype, int bytes)
{
	int remaining = buffer_bytes_available(cpu, buftype);

	if (remaining < bytes) {
		per_cpu(buffer_space_available, cpu)[buftype] = false;
	} else {
		per_cpu(buffer_space_available, cpu)[buftype] = true;
	}

	return per_cpu(buffer_space_available, cpu)[buftype];
}

static void gator_buffer_write_bytes(int cpu, int buftype, const char *x, int len)
{
	int i;
	u32 write = per_cpu(gator_buffer_write, cpu)[buftype];
	u32 mask = gator_buffer_mask[buftype];
	char *buffer = per_cpu(gator_buffer, cpu)[buftype];

	for (i = 0; i < len; i++) {
		buffer[write] = x[i];
		write = (write + 1) & mask;
	}

	per_cpu(gator_buffer_write, cpu)[buftype] = write;
}

static void gator_buffer_write_string(int cpu, int buftype, const char *x)
{
	int len = strlen(x);
	gator_buffer_write_packed_int(cpu, buftype, len);
	gator_buffer_write_bytes(cpu, buftype, x, len);
}

static void gator_commit_buffer(int cpu, int buftype, u64 time)
{
	int type_length, commit, length, byte;

	if (!per_cpu(gator_buffer, cpu)[buftype])
		return;

	// post-populate the length, which does not include the response type length nor the length itself, i.e. only the length of the payload
	type_length = gator_response_type ? 1 : 0;
	commit = per_cpu(gator_buffer_commit, cpu)[buftype];
	length = per_cpu(gator_buffer_write, cpu)[buftype] - commit;
	if (length < 0) {
		length += gator_buffer_size[buftype];
	}
	length = length - type_length - sizeof(s32);

	if (length <= FRAME_HEADER_SIZE) {
		// Nothing to write, only the frame header is present
		return;
	}

	for (byte = 0; byte < sizeof(s32); byte++) {
		per_cpu(gator_buffer, cpu)[buftype][(commit + type_length + byte) & gator_buffer_mask[buftype]] = (length >> byte * 8) & 0xFF;
	}

	per_cpu(gator_buffer_commit, cpu)[buftype] = per_cpu(gator_buffer_write, cpu)[buftype];

	if (gator_live_rate > 0) {
		while (time > per_cpu(gator_buffer_commit_time, cpu)) {
			per_cpu(gator_buffer_commit_time, cpu) += gator_live_rate;
		}
	}

	marshal_frame(cpu, buftype);

	// had to delay scheduling work as attempting to schedule work during the context switch is illegal in kernel versions 3.5 and greater
	if (per_cpu(in_scheduler_context, cpu)) {
#ifndef CONFIG_PREEMPT_RT_FULL
		// mod_timer can not be used in interrupt context in RT-Preempt full
		mod_timer(&gator_buffer_wake_up_timer, jiffies + 1);
#endif
	} else {
		wake_up_process(gator_buffer_wake_thread);
	}
}

static void buffer_check(int cpu, int buftype, u64 time)
{
	int filled = per_cpu(gator_buffer_write, cpu)[buftype] - per_cpu(gator_buffer_commit, cpu)[buftype];
	if (filled < 0) {
		filled += gator_buffer_size[buftype];
	}
	if (filled >= ((gator_buffer_size[buftype] * 3) / 4)) {
		gator_commit_buffer(cpu, buftype, time);
	}
}

static void gator_add_trace(int cpu, unsigned long address)
{
	off_t offset = 0;
	unsigned long cookie = get_address_cookie(cpu, current, address & ~1, &offset);

	if (cookie == NO_COOKIE || cookie == UNRESOLVED_COOKIE) {
		offset = address;
	}

	marshal_backtrace(offset & ~1, cookie);
}

static void gator_add_sample(int cpu, struct pt_regs *const regs, u64 time)
{
	bool inKernel;
	unsigned long exec_cookie;

	if (!regs)
		return;

	inKernel = !user_mode(regs);
	exec_cookie = get_exec_cookie(cpu, current);

	if (!marshal_backtrace_header(exec_cookie, current->tgid, current->pid, inKernel, time))
		return;

	if (inKernel) {
		kernel_backtrace(cpu, regs);
	} else {
		// Cookie+PC
		gator_add_trace(cpu, PC_REG);

		// Backtrace
		if (gator_backtrace_depth)
			arm_backtrace_eabi(cpu, regs, gator_backtrace_depth);
	}

	marshal_backtrace_footer(time);
}

/******************************************************************************
=======
>>>>>>> 03925e64
 * hrtimer interrupt processing
 ******************************************************************************/
static void gator_timer_interrupt(void)
{
	struct pt_regs *const regs = get_irq_regs();
	gator_backtrace_handler(regs);
}

void gator_backtrace_handler(struct pt_regs *const regs)
{
	u64 time = gator_get_time();
	int cpu = get_physical_cpu();

	// Output backtrace
	gator_add_sample(cpu, regs, time);

	// Collect counters
	if (!per_cpu(collecting, cpu)) {
		collect_counters(time, NULL);
	}

	// No buffer flushing occurs during sched switch for RT-Preempt full. The block counter frame will be flushed by collect_counters, but the sched buffer needs to be explicitly flushed
#ifdef CONFIG_PREEMPT_RT_FULL
	buffer_check(cpu, SCHED_TRACE_BUF, time);
#endif
}

static int gator_running;

// This function runs in interrupt context and on the appropriate core
static void gator_timer_offline(void *migrate)
{
	struct gator_interface *gi;
	int i, len, cpu = get_physical_cpu();
	int *buffer;
	u64 time;

	gator_trace_sched_offline();
	gator_trace_power_offline();

	if (!migrate) {
		gator_hrtimer_offline();
	}

	// Offline any events and output counters
	time = gator_get_time();
	if (marshal_event_header(time)) {
		list_for_each_entry(gi, &gator_events, list) {
			if (gi->offline) {
				len = gi->offline(&buffer, migrate);
				marshal_event(len, buffer);
			}
		}
		// Only check after writing all counters so that time and corresponding counters appear in the same frame
		buffer_check(cpu, BLOCK_COUNTER_BUF, time);
	}

	// Flush all buffers on this core
	for (i = 0; i < NUM_GATOR_BUFS; i++)
		gator_commit_buffer(cpu, i, time);
}

// This function runs in interrupt context and may be running on a core other than core 'cpu'
static void gator_timer_offline_dispatch(int cpu, bool migrate)
{
	struct gator_interface *gi;

	list_for_each_entry(gi, &gator_events, list) {
		if (gi->offline_dispatch) {
			gi->offline_dispatch(cpu, migrate);
		}
	}
}

static void gator_timer_stop(void)
{
	int cpu;

	if (gator_running) {
		on_each_cpu(gator_timer_offline, NULL, 1);
		for_each_online_cpu(cpu) {
			gator_timer_offline_dispatch(lcpu_to_pcpu(cpu), false);
		}

		gator_running = 0;
		gator_hrtimer_shutdown();
	}
}

#if defined(__arm__) || defined(__aarch64__)
static void gator_send_core_name(int cpu, const u32 cpuid, const struct gator_cpu *const gator_cpu)
{
	const char *core_name = NULL;
	char core_name_buf[32];

	if (!sent_core_name[cpu]) {
		if (gator_cpu != NULL) {
			core_name = gator_cpu->core_name;
		} else {
			snprintf(core_name_buf, sizeof(core_name_buf), "Unknown (0x%.3x)", cpuid);
			core_name = core_name_buf;
		}

		marshal_core_name(cpu, cpuid, core_name);
		sent_core_name[cpu] = true;
	}
}
#endif

// This function runs in interrupt context and on the appropriate core
static void gator_timer_online(void *migrate)
{
	struct gator_interface *gi;
	int len, cpu = get_physical_cpu();
	int *buffer;
	u64 time;

	gator_trace_power_online();

	// online any events and output counters
	time = gator_get_time();
	if (marshal_event_header(time)) {
		list_for_each_entry(gi, &gator_events, list) {
			if (gi->online) {
				len = gi->online(&buffer, migrate);
				marshal_event(len, buffer);
			}
		}
		// Only check after writing all counters so that time and corresponding counters appear in the same frame
		buffer_check(cpu, BLOCK_COUNTER_BUF, time);
	}

	if (!migrate) {
		gator_hrtimer_online();
	}

#if defined(__arm__) || defined(__aarch64__)
	if (!sent_core_name[cpu]) {
		const u32 cpuid = gator_cpuid();
		gator_send_core_name(cpu, cpuid, gator_find_cpu_by_cpuid(cpuid));
	}
#endif
}

// This function runs in interrupt context and may be running on a core other than core 'cpu'
static void gator_timer_online_dispatch(int cpu, bool migrate)
{
	struct gator_interface *gi;

	list_for_each_entry(gi, &gator_events, list) {
		if (gi->online_dispatch) {
			gi->online_dispatch(cpu, migrate);
		}
	}
}

#include "gator_iks.c"

static int gator_timer_start(unsigned long sample_rate)
{
	int cpu;

	if (gator_running) {
		pr_notice("gator: already running\n");
		return 0;
	}

	gator_running = 1;

	// event based sampling trumps hr timer based sampling
	if (event_based_sampling) {
		sample_rate = 0;
	}

	if (gator_hrtimer_init(sample_rate, gator_timer_interrupt) == -1)
		return -1;

	gator_send_iks_core_names();
	for_each_online_cpu(cpu) {
		gator_timer_online_dispatch(lcpu_to_pcpu(cpu), false);
	}
	on_each_cpu(gator_timer_online, NULL, 1);

	return 0;
}

static u64 gator_get_time(void)
{
	struct timespec ts;
	u64 timestamp;
	u64 prev_timestamp;
	u64 delta;
	int cpu = smp_processor_id();

	// Match clock_gettime(CLOCK_MONOTONIC_RAW, &ts) from userspace
	getrawmonotonic(&ts);
	timestamp = timespec_to_ns(&ts);

	// getrawmonotonic is not monotonic on all systems. Detect and attempt to correct these cases.
	// up to 0.5ms delta has been seen on some systems, which can skew Streamline data when viewing at high resolution.
	// This doesn't work well with interrupts, but that it's OK - the real concern is to catch big jumps in time
	prev_timestamp = per_cpu(last_timestamp, cpu);
	if (prev_timestamp <= timestamp) {
		per_cpu(last_timestamp, cpu) = timestamp;
	} else {
		delta = prev_timestamp - timestamp;
		// Log the error once
		if (!printed_monotonic_warning && delta > 500000) {
			printk(KERN_ERR "%s: getrawmonotonic is not monotonic  cpu: %i  delta: %lli\nSkew in Streamline data may be present at the fine zoom levels\n", __FUNCTION__, cpu, delta);
			printed_monotonic_warning = true;
		}
		timestamp = prev_timestamp;
	}

	return timestamp - gator_monotonic_started;
}

/******************************************************************************
 * cpu hotplug and pm notifiers
 ******************************************************************************/
static int __cpuinit gator_hotcpu_notify(struct notifier_block *self, unsigned long action, void *hcpu)
{
	int cpu = lcpu_to_pcpu((long)hcpu);

	switch (action) {
	case CPU_DOWN_PREPARE:
	case CPU_DOWN_PREPARE_FROZEN:
		smp_call_function_single(cpu, gator_timer_offline, NULL, 1);
		gator_timer_offline_dispatch(cpu, false);
		break;
	case CPU_ONLINE:
	case CPU_ONLINE_FROZEN:
		gator_timer_online_dispatch(cpu, false);
		smp_call_function_single(cpu, gator_timer_online, NULL, 1);
		break;
	}

	return NOTIFY_OK;
}

static struct notifier_block __refdata gator_hotcpu_notifier = {
	.notifier_call = gator_hotcpu_notify,
};

// n.b. calling "on_each_cpu" only runs on those that are online
// Registered linux events are not disabled, so their counters will continue to collect
static int gator_pm_notify(struct notifier_block *nb, unsigned long event, void *dummy)
{
	int cpu;
	struct timespec ts;

	switch (event) {
	case PM_HIBERNATION_PREPARE:
	case PM_SUSPEND_PREPARE:
		unregister_hotcpu_notifier(&gator_hotcpu_notifier);
		unregister_scheduler_tracepoints();
		on_each_cpu(gator_timer_offline, NULL, 1);
		for_each_online_cpu(cpu) {
			gator_timer_offline_dispatch(lcpu_to_pcpu(cpu), false);
		}

		// Record the wallclock hibernate time
		getnstimeofday(&ts);
		gator_hibernate_time = timespec_to_ns(&ts) - gator_get_time();
		break;
	case PM_POST_HIBERNATION:
	case PM_POST_SUSPEND:
		// Adjust gator_monotonic_started for the time spent sleeping, as gator_get_time does not account for it
		if (gator_hibernate_time > 0) {
			getnstimeofday(&ts);
			gator_monotonic_started += gator_hibernate_time + gator_get_time() - timespec_to_ns(&ts);
			gator_hibernate_time = 0;
		}

		for_each_online_cpu(cpu) {
			gator_timer_online_dispatch(lcpu_to_pcpu(cpu), false);
		}
		on_each_cpu(gator_timer_online, NULL, 1);
		register_scheduler_tracepoints();
		register_hotcpu_notifier(&gator_hotcpu_notifier);
		break;
	}

	return NOTIFY_OK;
}

static struct notifier_block gator_pm_notifier = {
	.notifier_call = gator_pm_notify,
};

static int gator_notifier_start(void)
{
	int retval;
	retval = register_hotcpu_notifier(&gator_hotcpu_notifier);
	if (retval == 0)
		retval = register_pm_notifier(&gator_pm_notifier);
	return retval;
}

static void gator_notifier_stop(void)
{
	unregister_pm_notifier(&gator_pm_notifier);
	unregister_hotcpu_notifier(&gator_hotcpu_notifier);
}

/******************************************************************************
 * Main
 ******************************************************************************/
static void gator_summary(void)
{
	u64 timestamp, uptime;
	struct timespec ts;
	char uname_buf[512];
	void (*m2b)(struct timespec *ts);

	snprintf(uname_buf, sizeof(uname_buf), "%s %s %s %s %s GNU/Linux", utsname()->sysname, utsname()->nodename, utsname()->release, utsname()->version, utsname()->machine);

	getnstimeofday(&ts);
	timestamp = timespec_to_ns(&ts);

	do_posix_clock_monotonic_gettime(&ts);
	// monotonic_to_bootbased is not defined for some versions of Android
	m2b = symbol_get(monotonic_to_bootbased);
	if (m2b) {
		m2b(&ts);
	}
	uptime = timespec_to_ns(&ts);

	// Disable preemption as gator_get_time calls smp_processor_id to verify time is monotonic
	preempt_disable();
	// Set monotonic_started to zero as gator_get_time is uptime minus monotonic_started
	gator_monotonic_started = 0;
	gator_monotonic_started = gator_get_time();

	marshal_summary(timestamp, uptime, gator_monotonic_started, uname_buf);
	preempt_enable();
}

int gator_events_install(struct gator_interface *interface)
{
	list_add_tail(&interface->list, &gator_events);

	return 0;
}

int gator_events_get_key(void)
{
	// key 0 is reserved as a timestamp
	// key 1 is reserved as the marker for thread specific counters
	// Odd keys are assigned by the driver, even keys by the daemon
	static int key = 3;

	const int ret = key;
	key += 2;
	return ret;
}

static int gator_init(void)
{
	int i;

	calc_first_cluster_size();

	// events sources
	for (i = 0; i < ARRAY_SIZE(gator_events_list); i++)
		if (gator_events_list[i])
			gator_events_list[i]();

	gator_trace_sched_init();
	gator_trace_power_init();

	return 0;
}

static void gator_exit(void)
{
	struct gator_interface *gi;

	list_for_each_entry(gi, &gator_events, list)
		if (gi->shutdown)
			gi->shutdown();
}

static int gator_start(void)
{
	unsigned long cpu, i;
	struct gator_interface *gi;

<<<<<<< HEAD
	gator_buffer_wake_stop = false;
=======
	gator_buffer_wake_run = true;
>>>>>>> 03925e64
	if (IS_ERR(gator_buffer_wake_thread = kthread_run(gator_buffer_wake_func, NULL, "gator_bwake"))) {
		goto bwake_failure;
	}

	if (gator_migrate_start())
		goto migrate_failure;

	// Initialize the buffer with the frame type and core
	for_each_present_cpu(cpu) {
		for (i = 0; i < NUM_GATOR_BUFS; i++) {
			marshal_frame(cpu, i);
		}
		per_cpu(last_timestamp, cpu) = 0;
	}
	printed_monotonic_warning = false;

	// Capture the start time
	gator_summary();

	// start all events
	list_for_each_entry(gi, &gator_events, list) {
		if (gi->start && gi->start() != 0) {
			struct list_head *ptr = gi->list.prev;

			while (ptr != &gator_events) {
				gi = list_entry(ptr, struct gator_interface, list);

				if (gi->stop)
					gi->stop();

				ptr = ptr->prev;
			}
			goto events_failure;
		}
	}

	// cookies shall be initialized before trace_sched_start() and gator_timer_start()
	if (cookies_initialize())
		goto cookies_failure;
	if (gator_annotate_start())
		goto annotate_failure;
	if (gator_trace_sched_start())
		goto sched_failure;
	if (gator_trace_power_start())
		goto power_failure;
	if (gator_trace_gpu_start())
		goto gpu_failure;
	if (gator_timer_start(gator_timer_count))
		goto timer_failure;
	if (gator_notifier_start())
		goto notifier_failure;

	return 0;

notifier_failure:
	gator_timer_stop();
timer_failure:
	gator_trace_gpu_stop();
gpu_failure:
	gator_trace_power_stop();
power_failure:
	gator_trace_sched_stop();
sched_failure:
	gator_annotate_stop();
annotate_failure:
	cookies_release();
cookies_failure:
	// stop all events
	list_for_each_entry(gi, &gator_events, list)
		if (gi->stop)
			gi->stop();
events_failure:
	gator_migrate_stop();
migrate_failure:
<<<<<<< HEAD
	gator_buffer_wake_stop = true;
	wake_up_process(gator_buffer_wake_thread);
=======
	gator_buffer_wake_run = false;
	up(&gator_buffer_wake_sem);
	gator_buffer_wake_thread = NULL;
>>>>>>> 03925e64
bwake_failure:

	return -1;
}

static void gator_stop(void)
{
	struct gator_interface *gi;

	gator_annotate_stop();
	gator_trace_sched_stop();
	gator_trace_power_stop();
	gator_trace_gpu_stop();

	// stop all interrupt callback reads before tearing down other interfaces
	gator_notifier_stop();	// should be called before gator_timer_stop to avoid re-enabling the hrtimer after it has been offlined
	gator_timer_stop();

	// stop all events
	list_for_each_entry(gi, &gator_events, list)
		if (gi->stop)
			gi->stop();

	gator_migrate_stop();

<<<<<<< HEAD
	gator_buffer_wake_stop = true;
	wake_up_process(gator_buffer_wake_thread);
=======
	gator_buffer_wake_run = false;
	up(&gator_buffer_wake_sem);
	gator_buffer_wake_thread = NULL;
>>>>>>> 03925e64
}

/******************************************************************************
 * Filesystem
 ******************************************************************************/
/* fopen("buffer") */
static int gator_op_setup(void)
{
	int err = 0;
	int cpu, i;

	mutex_lock(&start_mutex);

	gator_buffer_size[SUMMARY_BUF] = SUMMARY_BUFFER_SIZE;
	gator_buffer_mask[SUMMARY_BUF] = SUMMARY_BUFFER_SIZE - 1;

	gator_buffer_size[BACKTRACE_BUF] = BACKTRACE_BUFFER_SIZE;
	gator_buffer_mask[BACKTRACE_BUF] = BACKTRACE_BUFFER_SIZE - 1;

	gator_buffer_size[NAME_BUF] = NAME_BUFFER_SIZE;
	gator_buffer_mask[NAME_BUF] = NAME_BUFFER_SIZE - 1;

	gator_buffer_size[COUNTER_BUF] = COUNTER_BUFFER_SIZE;
	gator_buffer_mask[COUNTER_BUF] = COUNTER_BUFFER_SIZE - 1;

	gator_buffer_size[BLOCK_COUNTER_BUF] = BLOCK_COUNTER_BUFFER_SIZE;
	gator_buffer_mask[BLOCK_COUNTER_BUF] = BLOCK_COUNTER_BUFFER_SIZE - 1;

	gator_buffer_size[ANNOTATE_BUF] = ANNOTATE_BUFFER_SIZE;
	gator_buffer_mask[ANNOTATE_BUF] = ANNOTATE_BUFFER_SIZE - 1;

	gator_buffer_size[SCHED_TRACE_BUF] = SCHED_TRACE_BUFFER_SIZE;
	gator_buffer_mask[SCHED_TRACE_BUF] = SCHED_TRACE_BUFFER_SIZE - 1;

	gator_buffer_size[GPU_TRACE_BUF] = GPU_TRACE_BUFFER_SIZE;
	gator_buffer_mask[GPU_TRACE_BUF] = GPU_TRACE_BUFFER_SIZE - 1;

	gator_buffer_size[IDLE_BUF] = IDLE_BUFFER_SIZE;
	gator_buffer_mask[IDLE_BUF] = IDLE_BUFFER_SIZE - 1;

	// Initialize percpu per buffer variables
	for (i = 0; i < NUM_GATOR_BUFS; i++) {
		// Verify buffers are a power of 2
		if (gator_buffer_size[i] & (gator_buffer_size[i] - 1)) {
			err = -ENOEXEC;
			goto setup_error;
		}

		for_each_present_cpu(cpu) {
			per_cpu(gator_buffer_read, cpu)[i] = 0;
			per_cpu(gator_buffer_write, cpu)[i] = 0;
			per_cpu(gator_buffer_commit, cpu)[i] = 0;
			per_cpu(buffer_space_available, cpu)[i] = true;
			per_cpu(gator_buffer_commit_time, cpu) = gator_live_rate;

			// Annotation is a special case that only uses a single buffer
			if (cpu > 0 && i == ANNOTATE_BUF) {
				per_cpu(gator_buffer, cpu)[i] = NULL;
				continue;
			}

			per_cpu(gator_buffer, cpu)[i] = vmalloc(gator_buffer_size[i]);
			if (!per_cpu(gator_buffer, cpu)[i]) {
				err = -ENOMEM;
				goto setup_error;
			}
		}
	}

setup_error:
	mutex_unlock(&start_mutex);
	return err;
}

/* Actually start profiling (echo 1>/dev/gator/enable) */
static int gator_op_start(void)
{
	int err = 0;

	mutex_lock(&start_mutex);

	if (gator_started || gator_start())
		err = -EINVAL;
	else
		gator_started = 1;

	mutex_unlock(&start_mutex);

	return err;
}

/* echo 0>/dev/gator/enable */
static void gator_op_stop(void)
{
	mutex_lock(&start_mutex);

	if (gator_started) {
		gator_stop();

		mutex_lock(&gator_buffer_mutex);

		gator_started = 0;
		gator_monotonic_started = 0;
		cookies_release();
		wake_up(&gator_buffer_wait);

		mutex_unlock(&gator_buffer_mutex);
	}

	mutex_unlock(&start_mutex);
}

static void gator_shutdown(void)
{
	int cpu, i;

	mutex_lock(&start_mutex);

	for_each_present_cpu(cpu) {
		mutex_lock(&gator_buffer_mutex);
		for (i = 0; i < NUM_GATOR_BUFS; i++) {
			vfree(per_cpu(gator_buffer, cpu)[i]);
			per_cpu(gator_buffer, cpu)[i] = NULL;
			per_cpu(gator_buffer_read, cpu)[i] = 0;
			per_cpu(gator_buffer_write, cpu)[i] = 0;
			per_cpu(gator_buffer_commit, cpu)[i] = 0;
			per_cpu(buffer_space_available, cpu)[i] = true;
			per_cpu(gator_buffer_commit_time, cpu) = 0;
		}
		mutex_unlock(&gator_buffer_mutex);
	}

	memset(&sent_core_name, 0, sizeof(sent_core_name));

	mutex_unlock(&start_mutex);
}

static int gator_set_backtrace(unsigned long val)
{
	int err = 0;

	mutex_lock(&start_mutex);

	if (gator_started)
		err = -EBUSY;
	else
		gator_backtrace_depth = val;

	mutex_unlock(&start_mutex);

	return err;
}

static ssize_t enable_read(struct file *file, char __user *buf, size_t count, loff_t *offset)
{
	return gatorfs_ulong_to_user(gator_started, buf, count, offset);
}

static ssize_t enable_write(struct file *file, char const __user *buf, size_t count, loff_t *offset)
{
	unsigned long val;
	int retval;

	if (*offset)
		return -EINVAL;

	retval = gatorfs_ulong_from_user(&val, buf, count);
	if (retval)
		return retval;

	if (val)
		retval = gator_op_start();
	else
		gator_op_stop();

	if (retval)
		return retval;
	return count;
}

static const struct file_operations enable_fops = {
	.read = enable_read,
	.write = enable_write,
};

static int userspace_buffer_open(struct inode *inode, struct file *file)
{
	int err = -EPERM;

	if (!capable(CAP_SYS_ADMIN))
		return -EPERM;

	if (test_and_set_bit_lock(0, &gator_buffer_opened))
		return -EBUSY;

	if ((err = gator_op_setup()))
		goto fail;

	/* NB: the actual start happens from userspace
	 * echo 1 >/dev/gator/enable
	 */

	return 0;

fail:
	__clear_bit_unlock(0, &gator_buffer_opened);
	return err;
}

static int userspace_buffer_release(struct inode *inode, struct file *file)
{
	gator_op_stop();
	gator_shutdown();
	__clear_bit_unlock(0, &gator_buffer_opened);
	return 0;
}

static ssize_t userspace_buffer_read(struct file *file, char __user *buf, size_t count, loff_t *offset)
{
	int commit, length1, length2, read;
	char *buffer1;
	char *buffer2;
	int cpu, buftype;
	int written = 0;

	// ensure there is enough space for a whole frame
	if (count < userspace_buffer_size || *offset) {
		return -EINVAL;
	}

	// sleep until the condition is true or a signal is received
	// the condition is checked each time gator_buffer_wait is woken up
	wait_event_interruptible(gator_buffer_wait, buffer_commit_ready(&cpu, &buftype) || !gator_started);

	if (signal_pending(current)) {
		return -EINTR;
	}

	if (buftype == -1 || cpu == -1) {
		return 0;
	}

	mutex_lock(&gator_buffer_mutex);

	do {
		read = per_cpu(gator_buffer_read, cpu)[buftype];
		commit = per_cpu(gator_buffer_commit, cpu)[buftype];

		// May happen if the buffer is freed during pending reads.
		if (!per_cpu(gator_buffer, cpu)[buftype]) {
			break;
		}

		// determine the size of two halves
		length1 = commit - read;
		length2 = 0;
		buffer1 = &(per_cpu(gator_buffer, cpu)[buftype][read]);
		buffer2 = &(per_cpu(gator_buffer, cpu)[buftype][0]);
		if (length1 < 0) {
			length1 = gator_buffer_size[buftype] - read;
			length2 = commit;
		}

		if (length1 + length2 > count - written) {
			break;
		}

		// start, middle or end
		if (length1 > 0 && copy_to_user(&buf[written], buffer1, length1)) {
			break;
		}

		// possible wrap around
		if (length2 > 0 && copy_to_user(&buf[written + length1], buffer2, length2)) {
			break;
		}

		per_cpu(gator_buffer_read, cpu)[buftype] = commit;
		written += length1 + length2;

		// Wake up annotate_write if more space is available
		if (buftype == ANNOTATE_BUF) {
			wake_up(&gator_annotate_wait);
		}
	} while (buffer_commit_ready(&cpu, &buftype));

	mutex_unlock(&gator_buffer_mutex);

	// kick just in case we've lost an SMP event
	wake_up(&gator_buffer_wait);

	return written > 0 ? written : -EFAULT;
}

static const struct file_operations gator_event_buffer_fops = {
	.open = userspace_buffer_open,
	.release = userspace_buffer_release,
	.read = userspace_buffer_read,
};

static ssize_t depth_read(struct file *file, char __user *buf, size_t count, loff_t *offset)
{
	return gatorfs_ulong_to_user(gator_backtrace_depth, buf, count, offset);
}

static ssize_t depth_write(struct file *file, char const __user *buf, size_t count, loff_t *offset)
{
	unsigned long val;
	int retval;

	if (*offset)
		return -EINVAL;

	retval = gatorfs_ulong_from_user(&val, buf, count);
	if (retval)
		return retval;

	retval = gator_set_backtrace(val);

	if (retval)
		return retval;
	return count;
}

static const struct file_operations depth_fops = {
	.read = depth_read,
	.write = depth_write
};

static void gator_op_create_files(struct super_block *sb, struct dentry *root)
{
	struct dentry *dir;
	struct gator_interface *gi;
	int cpu;

	/* reinitialize default values */
	gator_cpu_cores = 0;
	for_each_present_cpu(cpu) {
		gator_cpu_cores++;
	}
	userspace_buffer_size = BACKTRACE_BUFFER_SIZE;
	gator_response_type = 1;
	gator_live_rate = 0;

	gatorfs_create_file(sb, root, "enable", &enable_fops);
	gatorfs_create_file(sb, root, "buffer", &gator_event_buffer_fops);
	gatorfs_create_file(sb, root, "backtrace_depth", &depth_fops);
	gatorfs_create_ro_ulong(sb, root, "cpu_cores", &gator_cpu_cores);
	gatorfs_create_ro_ulong(sb, root, "buffer_size", &userspace_buffer_size);
	gatorfs_create_ulong(sb, root, "tick", &gator_timer_count);
	gatorfs_create_ulong(sb, root, "response_type", &gator_response_type);
	gatorfs_create_ro_ulong(sb, root, "version", &gator_protocol_version);
	gatorfs_create_ro_u64(sb, root, "started", &gator_monotonic_started);
	gatorfs_create_u64(sb, root, "live_rate", &gator_live_rate);

	// Annotate interface
	gator_annotate_create_files(sb, root);

	// Linux Events
	dir = gatorfs_mkdir(sb, root, "events");
	list_for_each_entry(gi, &gator_events, list)
		if (gi->create_files)
			gi->create_files(sb, dir);

	// Sched Events
	sched_trace_create_files(sb, dir);

	// Power interface
	gator_trace_power_create_files(sb, dir);
}

/******************************************************************************
 * Module
 ******************************************************************************/
static int __init gator_module_init(void)
{
	if (gatorfs_register()) {
		return -1;
	}

	if (gator_init()) {
		gatorfs_unregister();
		return -1;
	}

	setup_timer(&gator_buffer_wake_up_timer, gator_buffer_wake_up, 0);

	return 0;
}

static void __exit gator_module_exit(void)
{
	del_timer_sync(&gator_buffer_wake_up_timer);
	tracepoint_synchronize_unregister();
	gator_exit();
	gatorfs_unregister();
}

module_init(gator_module_init);
module_exit(gator_module_exit);

MODULE_LICENSE("GPL");
MODULE_AUTHOR("ARM Ltd");
MODULE_DESCRIPTION("Gator system profiler");
#define STRIFY2(ARG) #ARG
#define STRIFY(ARG) STRIFY2(ARG)
MODULE_VERSION(STRIFY(PROTOCOL_VERSION));<|MERGE_RESOLUTION|>--- conflicted
+++ resolved
@@ -8,11 +8,7 @@
  */
 
 // This version must match the gator daemon version
-<<<<<<< HEAD
-#define PROTOCOL_VERSION 17
-=======
 #define PROTOCOL_VERSION 18
->>>>>>> 03925e64
 static unsigned long gator_protocol_version = PROTOCOL_VERSION;
 
 #include <linux/slab.h>
@@ -96,10 +92,6 @@
 // Name Frame Messages
 #define MESSAGE_COOKIE      1
 #define MESSAGE_THREAD_NAME 2
-<<<<<<< HEAD
-#define HRTIMER_CORE_NAME   3
-=======
->>>>>>> 03925e64
 #define MESSAGE_LINK        4
 
 // GPU Trace Frame Messages
@@ -169,9 +161,6 @@
 static DECLARE_WAIT_QUEUE_HEAD(gator_buffer_wait);
 static DECLARE_WAIT_QUEUE_HEAD(gator_annotate_wait);
 static struct timer_list gator_buffer_wake_up_timer;
-<<<<<<< HEAD
-static bool gator_buffer_wake_stop;
-=======
 static bool gator_buffer_wake_run;
 // Initialize semaphore unlocked to initialize memory values
 #if LINUX_VERSION_CODE < KERNEL_VERSION(2, 6, 36)
@@ -179,7 +168,6 @@
 #else
 static DEFINE_SEMAPHORE(gator_buffer_wake_sem);
 #endif
->>>>>>> 03925e64
 static struct task_struct *gator_buffer_wake_thread;
 static LIST_HEAD(gator_events);
 
@@ -455,12 +443,6 @@
 
 static int gator_buffer_wake_func(void *data)
 {
-<<<<<<< HEAD
-	while (!gator_buffer_wake_stop) {
-		set_current_state(TASK_INTERRUPTIBLE);
-		schedule();
-		if (gator_buffer_wake_stop) {
-=======
 	for (;;) {
 		if (down_killable(&gator_buffer_wake_sem)) {
 			break;
@@ -470,7 +452,6 @@
 		while (!down_trylock(&gator_buffer_wake_sem));
 
 		if (!gator_buffer_wake_run) {
->>>>>>> 03925e64
 			break;
 		}
 
@@ -500,176 +481,6 @@
 }
 
 /******************************************************************************
-<<<<<<< HEAD
- * Buffer management
- ******************************************************************************/
-static int buffer_bytes_available(int cpu, int buftype)
-{
-	int remaining, filled;
-
-	filled = per_cpu(gator_buffer_write, cpu)[buftype] - per_cpu(gator_buffer_read, cpu)[buftype];
-	if (filled < 0) {
-		filled += gator_buffer_size[buftype];
-	}
-
-	remaining = gator_buffer_size[buftype] - filled;
-
-	if (per_cpu(buffer_space_available, cpu)[buftype]) {
-		// Give some extra room; also allows space to insert the overflow error packet
-		remaining -= 200;
-	} else {
-		// Hysteresis, prevents multiple overflow messages
-		remaining -= 2000;
-	}
-
-	return remaining;
-}
-
-static int contiguous_space_available(int cpu, int buftype)
-{
-	int remaining = buffer_bytes_available(cpu, buftype);
-	int contiguous = gator_buffer_size[buftype] - per_cpu(gator_buffer_write, cpu)[buftype];
-	if (remaining < contiguous)
-		return remaining;
-	else
-		return contiguous;
-}
-
-static bool buffer_check_space(int cpu, int buftype, int bytes)
-{
-	int remaining = buffer_bytes_available(cpu, buftype);
-
-	if (remaining < bytes) {
-		per_cpu(buffer_space_available, cpu)[buftype] = false;
-	} else {
-		per_cpu(buffer_space_available, cpu)[buftype] = true;
-	}
-
-	return per_cpu(buffer_space_available, cpu)[buftype];
-}
-
-static void gator_buffer_write_bytes(int cpu, int buftype, const char *x, int len)
-{
-	int i;
-	u32 write = per_cpu(gator_buffer_write, cpu)[buftype];
-	u32 mask = gator_buffer_mask[buftype];
-	char *buffer = per_cpu(gator_buffer, cpu)[buftype];
-
-	for (i = 0; i < len; i++) {
-		buffer[write] = x[i];
-		write = (write + 1) & mask;
-	}
-
-	per_cpu(gator_buffer_write, cpu)[buftype] = write;
-}
-
-static void gator_buffer_write_string(int cpu, int buftype, const char *x)
-{
-	int len = strlen(x);
-	gator_buffer_write_packed_int(cpu, buftype, len);
-	gator_buffer_write_bytes(cpu, buftype, x, len);
-}
-
-static void gator_commit_buffer(int cpu, int buftype, u64 time)
-{
-	int type_length, commit, length, byte;
-
-	if (!per_cpu(gator_buffer, cpu)[buftype])
-		return;
-
-	// post-populate the length, which does not include the response type length nor the length itself, i.e. only the length of the payload
-	type_length = gator_response_type ? 1 : 0;
-	commit = per_cpu(gator_buffer_commit, cpu)[buftype];
-	length = per_cpu(gator_buffer_write, cpu)[buftype] - commit;
-	if (length < 0) {
-		length += gator_buffer_size[buftype];
-	}
-	length = length - type_length - sizeof(s32);
-
-	if (length <= FRAME_HEADER_SIZE) {
-		// Nothing to write, only the frame header is present
-		return;
-	}
-
-	for (byte = 0; byte < sizeof(s32); byte++) {
-		per_cpu(gator_buffer, cpu)[buftype][(commit + type_length + byte) & gator_buffer_mask[buftype]] = (length >> byte * 8) & 0xFF;
-	}
-
-	per_cpu(gator_buffer_commit, cpu)[buftype] = per_cpu(gator_buffer_write, cpu)[buftype];
-
-	if (gator_live_rate > 0) {
-		while (time > per_cpu(gator_buffer_commit_time, cpu)) {
-			per_cpu(gator_buffer_commit_time, cpu) += gator_live_rate;
-		}
-	}
-
-	marshal_frame(cpu, buftype);
-
-	// had to delay scheduling work as attempting to schedule work during the context switch is illegal in kernel versions 3.5 and greater
-	if (per_cpu(in_scheduler_context, cpu)) {
-#ifndef CONFIG_PREEMPT_RT_FULL
-		// mod_timer can not be used in interrupt context in RT-Preempt full
-		mod_timer(&gator_buffer_wake_up_timer, jiffies + 1);
-#endif
-	} else {
-		wake_up_process(gator_buffer_wake_thread);
-	}
-}
-
-static void buffer_check(int cpu, int buftype, u64 time)
-{
-	int filled = per_cpu(gator_buffer_write, cpu)[buftype] - per_cpu(gator_buffer_commit, cpu)[buftype];
-	if (filled < 0) {
-		filled += gator_buffer_size[buftype];
-	}
-	if (filled >= ((gator_buffer_size[buftype] * 3) / 4)) {
-		gator_commit_buffer(cpu, buftype, time);
-	}
-}
-
-static void gator_add_trace(int cpu, unsigned long address)
-{
-	off_t offset = 0;
-	unsigned long cookie = get_address_cookie(cpu, current, address & ~1, &offset);
-
-	if (cookie == NO_COOKIE || cookie == UNRESOLVED_COOKIE) {
-		offset = address;
-	}
-
-	marshal_backtrace(offset & ~1, cookie);
-}
-
-static void gator_add_sample(int cpu, struct pt_regs *const regs, u64 time)
-{
-	bool inKernel;
-	unsigned long exec_cookie;
-
-	if (!regs)
-		return;
-
-	inKernel = !user_mode(regs);
-	exec_cookie = get_exec_cookie(cpu, current);
-
-	if (!marshal_backtrace_header(exec_cookie, current->tgid, current->pid, inKernel, time))
-		return;
-
-	if (inKernel) {
-		kernel_backtrace(cpu, regs);
-	} else {
-		// Cookie+PC
-		gator_add_trace(cpu, PC_REG);
-
-		// Backtrace
-		if (gator_backtrace_depth)
-			arm_backtrace_eabi(cpu, regs, gator_backtrace_depth);
-	}
-
-	marshal_backtrace_footer(time);
-}
-
-/******************************************************************************
-=======
->>>>>>> 03925e64
  * hrtimer interrupt processing
  ******************************************************************************/
 static void gator_timer_interrupt(void)
@@ -1058,11 +869,7 @@
 	unsigned long cpu, i;
 	struct gator_interface *gi;
 
-<<<<<<< HEAD
-	gator_buffer_wake_stop = false;
-=======
 	gator_buffer_wake_run = true;
->>>>>>> 03925e64
 	if (IS_ERR(gator_buffer_wake_thread = kthread_run(gator_buffer_wake_func, NULL, "gator_bwake"))) {
 		goto bwake_failure;
 	}
@@ -1137,14 +944,9 @@
 events_failure:
 	gator_migrate_stop();
 migrate_failure:
-<<<<<<< HEAD
-	gator_buffer_wake_stop = true;
-	wake_up_process(gator_buffer_wake_thread);
-=======
 	gator_buffer_wake_run = false;
 	up(&gator_buffer_wake_sem);
 	gator_buffer_wake_thread = NULL;
->>>>>>> 03925e64
 bwake_failure:
 
 	return -1;
@@ -1170,14 +972,9 @@
 
 	gator_migrate_stop();
 
-<<<<<<< HEAD
-	gator_buffer_wake_stop = true;
-	wake_up_process(gator_buffer_wake_thread);
-=======
 	gator_buffer_wake_run = false;
 	up(&gator_buffer_wake_sem);
 	gator_buffer_wake_thread = NULL;
->>>>>>> 03925e64
 }
 
 /******************************************************************************

/* i915_drv.c -- i830,i845,i855,i865,i915 driver -*- linux-c -*-
 */
/*
 *
 * Copyright 2003 Tungsten Graphics, Inc., Cedar Park, Texas.
 * All Rights Reserved.
 *
 * Permission is hereby granted, free of charge, to any person obtaining a
 * copy of this software and associated documentation files (the
 * "Software"), to deal in the Software without restriction, including
 * without limitation the rights to use, copy, modify, merge, publish,
 * distribute, sub license, and/or sell copies of the Software, and to
 * permit persons to whom the Software is furnished to do so, subject to
 * the following conditions:
 *
 * The above copyright notice and this permission notice (including the
 * next paragraph) shall be included in all copies or substantial portions
 * of the Software.
 *
 * THE SOFTWARE IS PROVIDED "AS IS", WITHOUT WARRANTY OF ANY KIND, EXPRESS
 * OR IMPLIED, INCLUDING BUT NOT LIMITED TO THE WARRANTIES OF
 * MERCHANTABILITY, FITNESS FOR A PARTICULAR PURPOSE AND NON-INFRINGEMENT.
 * IN NO EVENT SHALL TUNGSTEN GRAPHICS AND/OR ITS SUPPLIERS BE LIABLE FOR
 * ANY CLAIM, DAMAGES OR OTHER LIABILITY, WHETHER IN AN ACTION OF CONTRACT,
 * TORT OR OTHERWISE, ARISING FROM, OUT OF OR IN CONNECTION WITH THE
 * SOFTWARE OR THE USE OR OTHER DEALINGS IN THE SOFTWARE.
 *
 */

#include <linux/acpi.h>
#include <linux/device.h>
#include <linux/oom.h>
#include <linux/module.h>
#include <linux/pci.h>
#include <linux/pm.h>
#include <linux/pm_runtime.h>
#include <linux/pnp.h>
#include <linux/slab.h>
#include <linux/vgaarb.h>
#include <linux/vga_switcheroo.h>
#include <linux/vt.h>
#include <acpi/video.h>

#include <drm/drmP.h>
#include <drm/drm_crtc_helper.h>
#include <drm/drm_atomic_helper.h>
#include <drm/i915_drm.h>

#include "i915_drv.h"
#include "i915_trace.h"
#include "i915_pmu.h"
#include "i915_query.h"
#include "i915_vgpu.h"
#include "intel_drv.h"
#include "intel_uc.h"

static struct drm_driver driver;

#if IS_ENABLED(CONFIG_DRM_I915_DEBUG)
static unsigned int i915_load_fail_count;

bool __i915_inject_load_failure(const char *func, int line)
{
	if (i915_load_fail_count >= i915_modparams.inject_load_failure)
		return false;

	if (++i915_load_fail_count == i915_modparams.inject_load_failure) {
		DRM_INFO("Injecting failure at checkpoint %u [%s:%d]\n",
			 i915_modparams.inject_load_failure, func, line);
		i915_modparams.inject_load_failure = 0;
		return true;
	}

	return false;
}

bool i915_error_injected(void)
{
	return i915_load_fail_count && !i915_modparams.inject_load_failure;
}

#endif

#define FDO_BUG_URL "https://bugs.freedesktop.org/enter_bug.cgi?product=DRI"
#define FDO_BUG_MSG "Please file a bug at " FDO_BUG_URL " against DRM/Intel " \
		    "providing the dmesg log by booting with drm.debug=0xf"

void
__i915_printk(struct drm_i915_private *dev_priv, const char *level,
	      const char *fmt, ...)
{
	static bool shown_bug_once;
	struct device *kdev = dev_priv->drm.dev;
	bool is_error = level[1] <= KERN_ERR[1];
	bool is_debug = level[1] == KERN_DEBUG[1];
	struct va_format vaf;
	va_list args;

	if (is_debug && !(drm_debug & DRM_UT_DRIVER))
		return;

	va_start(args, fmt);

	vaf.fmt = fmt;
	vaf.va = &args;

	if (is_error)
		dev_printk(level, kdev, "%pV", &vaf);
	else
		dev_printk(level, kdev, "[" DRM_NAME ":%ps] %pV",
			   __builtin_return_address(0), &vaf);

	va_end(args);

	if (is_error && !shown_bug_once) {
		/*
		 * Ask the user to file a bug report for the error, except
		 * if they may have caused the bug by fiddling with unsafe
		 * module parameters.
		 */
		if (!test_taint(TAINT_USER))
			dev_notice(kdev, "%s", FDO_BUG_MSG);
		shown_bug_once = true;
	}
}

/* Map PCH device id to PCH type, or PCH_NONE if unknown. */
static enum intel_pch
intel_pch_type(const struct drm_i915_private *dev_priv, unsigned short id)
{
	switch (id) {
	case INTEL_PCH_IBX_DEVICE_ID_TYPE:
		DRM_DEBUG_KMS("Found Ibex Peak PCH\n");
		WARN_ON(!IS_GEN5(dev_priv));
		return PCH_IBX;
	case INTEL_PCH_CPT_DEVICE_ID_TYPE:
		DRM_DEBUG_KMS("Found CougarPoint PCH\n");
		WARN_ON(!IS_GEN6(dev_priv) && !IS_IVYBRIDGE(dev_priv));
		return PCH_CPT;
	case INTEL_PCH_PPT_DEVICE_ID_TYPE:
		DRM_DEBUG_KMS("Found PantherPoint PCH\n");
		WARN_ON(!IS_GEN6(dev_priv) && !IS_IVYBRIDGE(dev_priv));
		/* PantherPoint is CPT compatible */
		return PCH_CPT;
	case INTEL_PCH_LPT_DEVICE_ID_TYPE:
		DRM_DEBUG_KMS("Found LynxPoint PCH\n");
		WARN_ON(!IS_HASWELL(dev_priv) && !IS_BROADWELL(dev_priv));
		WARN_ON(IS_HSW_ULT(dev_priv) || IS_BDW_ULT(dev_priv));
		return PCH_LPT;
	case INTEL_PCH_LPT_LP_DEVICE_ID_TYPE:
		DRM_DEBUG_KMS("Found LynxPoint LP PCH\n");
		WARN_ON(!IS_HASWELL(dev_priv) && !IS_BROADWELL(dev_priv));
		WARN_ON(!IS_HSW_ULT(dev_priv) && !IS_BDW_ULT(dev_priv));
		return PCH_LPT;
	case INTEL_PCH_WPT_DEVICE_ID_TYPE:
		DRM_DEBUG_KMS("Found WildcatPoint PCH\n");
		WARN_ON(!IS_HASWELL(dev_priv) && !IS_BROADWELL(dev_priv));
		WARN_ON(IS_HSW_ULT(dev_priv) || IS_BDW_ULT(dev_priv));
		/* WildcatPoint is LPT compatible */
		return PCH_LPT;
	case INTEL_PCH_WPT_LP_DEVICE_ID_TYPE:
		DRM_DEBUG_KMS("Found WildcatPoint LP PCH\n");
		WARN_ON(!IS_HASWELL(dev_priv) && !IS_BROADWELL(dev_priv));
		WARN_ON(!IS_HSW_ULT(dev_priv) && !IS_BDW_ULT(dev_priv));
		/* WildcatPoint is LPT compatible */
		return PCH_LPT;
	case INTEL_PCH_SPT_DEVICE_ID_TYPE:
		DRM_DEBUG_KMS("Found SunrisePoint PCH\n");
		WARN_ON(!IS_SKYLAKE(dev_priv) && !IS_KABYLAKE(dev_priv));
		return PCH_SPT;
	case INTEL_PCH_SPT_LP_DEVICE_ID_TYPE:
		DRM_DEBUG_KMS("Found SunrisePoint LP PCH\n");
		WARN_ON(!IS_SKYLAKE(dev_priv) && !IS_KABYLAKE(dev_priv));
		return PCH_SPT;
	case INTEL_PCH_KBP_DEVICE_ID_TYPE:
		DRM_DEBUG_KMS("Found Kaby Lake PCH (KBP)\n");
		WARN_ON(!IS_SKYLAKE(dev_priv) && !IS_KABYLAKE(dev_priv) &&
			!IS_COFFEELAKE(dev_priv));
		return PCH_KBP;
	case INTEL_PCH_CNP_DEVICE_ID_TYPE:
		DRM_DEBUG_KMS("Found Cannon Lake PCH (CNP)\n");
		WARN_ON(!IS_CANNONLAKE(dev_priv) && !IS_COFFEELAKE(dev_priv));
		return PCH_CNP;
	case INTEL_PCH_CNP_LP_DEVICE_ID_TYPE:
		DRM_DEBUG_KMS("Found Cannon Lake LP PCH (CNP-LP)\n");
		WARN_ON(!IS_CANNONLAKE(dev_priv) && !IS_COFFEELAKE(dev_priv));
		return PCH_CNP;
	case INTEL_PCH_ICP_DEVICE_ID_TYPE:
		DRM_DEBUG_KMS("Found Ice Lake PCH\n");
		WARN_ON(!IS_ICELAKE(dev_priv));
		return PCH_ICP;
	default:
		return PCH_NONE;
	}
}

static bool intel_is_virt_pch(unsigned short id,
			      unsigned short svendor, unsigned short sdevice)
{
	return (id == INTEL_PCH_P2X_DEVICE_ID_TYPE ||
		id == INTEL_PCH_P3X_DEVICE_ID_TYPE ||
		(id == INTEL_PCH_QEMU_DEVICE_ID_TYPE &&
		 svendor == PCI_SUBVENDOR_ID_REDHAT_QUMRANET &&
		 sdevice == PCI_SUBDEVICE_ID_QEMU));
}

static unsigned short
intel_virt_detect_pch(const struct drm_i915_private *dev_priv)
{
	unsigned short id = 0;

	/*
	 * In a virtualized passthrough environment we can be in a
	 * setup where the ISA bridge is not able to be passed through.
	 * In this case, a south bridge can be emulated and we have to
	 * make an educated guess as to which PCH is really there.
	 */

	if (IS_GEN5(dev_priv))
		id = INTEL_PCH_IBX_DEVICE_ID_TYPE;
	else if (IS_GEN6(dev_priv) || IS_IVYBRIDGE(dev_priv))
		id = INTEL_PCH_CPT_DEVICE_ID_TYPE;
	else if (IS_HSW_ULT(dev_priv) || IS_BDW_ULT(dev_priv))
		id = INTEL_PCH_LPT_LP_DEVICE_ID_TYPE;
	else if (IS_HASWELL(dev_priv) || IS_BROADWELL(dev_priv))
		id = INTEL_PCH_LPT_DEVICE_ID_TYPE;
	else if (IS_SKYLAKE(dev_priv) || IS_KABYLAKE(dev_priv))
		id = INTEL_PCH_SPT_DEVICE_ID_TYPE;
	else if (IS_COFFEELAKE(dev_priv) || IS_CANNONLAKE(dev_priv))
		id = INTEL_PCH_CNP_DEVICE_ID_TYPE;
	else if (IS_ICELAKE(dev_priv))
		id = INTEL_PCH_ICP_DEVICE_ID_TYPE;

	if (id)
		DRM_DEBUG_KMS("Assuming PCH ID %04x\n", id);
	else
		DRM_DEBUG_KMS("Assuming no PCH\n");

	return id;
}

static void intel_detect_pch(struct drm_i915_private *dev_priv)
{
	struct pci_dev *pch = NULL;

	/*
	 * The reason to probe ISA bridge instead of Dev31:Fun0 is to
	 * make graphics device passthrough work easy for VMM, that only
	 * need to expose ISA bridge to let driver know the real hardware
	 * underneath. This is a requirement from virtualization team.
	 *
	 * In some virtualized environments (e.g. XEN), there is irrelevant
	 * ISA bridge in the system. To work reliably, we should scan trhough
	 * all the ISA bridge devices and check for the first match, instead
	 * of only checking the first one.
	 */
	while ((pch = pci_get_class(PCI_CLASS_BRIDGE_ISA << 8, pch))) {
		unsigned short id;
		enum intel_pch pch_type;

		if (pch->vendor != PCI_VENDOR_ID_INTEL)
			continue;

		id = pch->device & INTEL_PCH_DEVICE_ID_MASK;

		pch_type = intel_pch_type(dev_priv, id);
		if (pch_type != PCH_NONE) {
			dev_priv->pch_type = pch_type;
			dev_priv->pch_id = id;
			break;
		} else if (intel_is_virt_pch(id, pch->subsystem_vendor,
					 pch->subsystem_device)) {
			id = intel_virt_detect_pch(dev_priv);
			pch_type = intel_pch_type(dev_priv, id);

			/* Sanity check virtual PCH id */
			if (WARN_ON(id && pch_type == PCH_NONE))
				id = 0;

			dev_priv->pch_type = pch_type;
			dev_priv->pch_id = id;
			break;
		}
	}

	/*
	 * Use PCH_NOP (PCH but no South Display) for PCH platforms without
	 * display.
	 */
	if (pch && INTEL_INFO(dev_priv)->num_pipes == 0) {
		DRM_DEBUG_KMS("Display disabled, reverting to NOP PCH\n");
		dev_priv->pch_type = PCH_NOP;
		dev_priv->pch_id = 0;
	}

	if (!pch)
		DRM_DEBUG_KMS("No PCH found.\n");

	pci_dev_put(pch);
}

static int i915_getparam_ioctl(struct drm_device *dev, void *data,
			       struct drm_file *file_priv)
{
	struct drm_i915_private *dev_priv = to_i915(dev);
	struct pci_dev *pdev = dev_priv->drm.pdev;
	drm_i915_getparam_t *param = data;
	int value;

	switch (param->param) {
	case I915_PARAM_IRQ_ACTIVE:
	case I915_PARAM_ALLOW_BATCHBUFFER:
	case I915_PARAM_LAST_DISPATCH:
	case I915_PARAM_HAS_EXEC_CONSTANTS:
		/* Reject all old ums/dri params. */
		return -ENODEV;
	case I915_PARAM_CHIPSET_ID:
		value = pdev->device;
		break;
	case I915_PARAM_REVISION:
		value = pdev->revision;
		break;
	case I915_PARAM_NUM_FENCES_AVAIL:
		value = dev_priv->num_fence_regs;
		break;
	case I915_PARAM_HAS_OVERLAY:
		value = dev_priv->overlay ? 1 : 0;
		break;
	case I915_PARAM_HAS_BSD:
		value = !!dev_priv->engine[VCS];
		break;
	case I915_PARAM_HAS_BLT:
		value = !!dev_priv->engine[BCS];
		break;
	case I915_PARAM_HAS_VEBOX:
		value = !!dev_priv->engine[VECS];
		break;
	case I915_PARAM_HAS_BSD2:
		value = !!dev_priv->engine[VCS2];
		break;
	case I915_PARAM_HAS_LLC:
		value = HAS_LLC(dev_priv);
		break;
	case I915_PARAM_HAS_WT:
		value = HAS_WT(dev_priv);
		break;
	case I915_PARAM_HAS_ALIASING_PPGTT:
		value = USES_PPGTT(dev_priv);
		break;
	case I915_PARAM_HAS_SEMAPHORES:
		value = HAS_LEGACY_SEMAPHORES(dev_priv);
		break;
	case I915_PARAM_HAS_SECURE_BATCHES:
		value = capable(CAP_SYS_ADMIN);
		break;
	case I915_PARAM_CMD_PARSER_VERSION:
		value = i915_cmd_parser_get_version(dev_priv);
		break;
	case I915_PARAM_SUBSLICE_TOTAL:
		value = sseu_subslice_total(&INTEL_INFO(dev_priv)->sseu);
		if (!value)
			return -ENODEV;
		break;
	case I915_PARAM_EU_TOTAL:
		value = INTEL_INFO(dev_priv)->sseu.eu_total;
		if (!value)
			return -ENODEV;
		break;
	case I915_PARAM_HAS_GPU_RESET:
		value = i915_modparams.enable_hangcheck &&
			intel_has_gpu_reset(dev_priv);
		if (value && intel_has_reset_engine(dev_priv))
			value = 2;
		break;
	case I915_PARAM_HAS_RESOURCE_STREAMER:
		value = 0;
		break;
	case I915_PARAM_HAS_POOLED_EU:
		value = HAS_POOLED_EU(dev_priv);
		break;
	case I915_PARAM_MIN_EU_IN_POOL:
		value = INTEL_INFO(dev_priv)->sseu.min_eu_in_pool;
		break;
	case I915_PARAM_HUC_STATUS:
		value = intel_huc_check_status(&dev_priv->huc);
		if (value < 0)
			return value;
		break;
	case I915_PARAM_MMAP_GTT_VERSION:
		/* Though we've started our numbering from 1, and so class all
		 * earlier versions as 0, in effect their value is undefined as
		 * the ioctl will report EINVAL for the unknown param!
		 */
		value = i915_gem_mmap_gtt_version();
		break;
	case I915_PARAM_HAS_SCHEDULER:
		value = dev_priv->caps.scheduler;
		break;

	case I915_PARAM_MMAP_VERSION:
		/* Remember to bump this if the version changes! */
	case I915_PARAM_HAS_GEM:
	case I915_PARAM_HAS_PAGEFLIPPING:
	case I915_PARAM_HAS_EXECBUF2: /* depends on GEM */
	case I915_PARAM_HAS_RELAXED_FENCING:
	case I915_PARAM_HAS_COHERENT_RINGS:
	case I915_PARAM_HAS_RELAXED_DELTA:
	case I915_PARAM_HAS_GEN7_SOL_RESET:
	case I915_PARAM_HAS_WAIT_TIMEOUT:
	case I915_PARAM_HAS_PRIME_VMAP_FLUSH:
	case I915_PARAM_HAS_PINNED_BATCHES:
	case I915_PARAM_HAS_EXEC_NO_RELOC:
	case I915_PARAM_HAS_EXEC_HANDLE_LUT:
	case I915_PARAM_HAS_COHERENT_PHYS_GTT:
	case I915_PARAM_HAS_EXEC_SOFTPIN:
	case I915_PARAM_HAS_EXEC_ASYNC:
	case I915_PARAM_HAS_EXEC_FENCE:
	case I915_PARAM_HAS_EXEC_CAPTURE:
	case I915_PARAM_HAS_EXEC_BATCH_FIRST:
	case I915_PARAM_HAS_EXEC_FENCE_ARRAY:
		/* For the time being all of these are always true;
		 * if some supported hardware does not have one of these
		 * features this value needs to be provided from
		 * INTEL_INFO(), a feature macro, or similar.
		 */
		value = 1;
		break;
	case I915_PARAM_HAS_CONTEXT_ISOLATION:
		value = intel_engines_has_context_isolation(dev_priv);
		break;
	case I915_PARAM_SLICE_MASK:
		value = INTEL_INFO(dev_priv)->sseu.slice_mask;
		if (!value)
			return -ENODEV;
		break;
	case I915_PARAM_SUBSLICE_MASK:
		value = INTEL_INFO(dev_priv)->sseu.subslice_mask[0];
		if (!value)
			return -ENODEV;
		break;
	case I915_PARAM_CS_TIMESTAMP_FREQUENCY:
		value = 1000 * INTEL_INFO(dev_priv)->cs_timestamp_frequency_khz;
		break;
	case I915_PARAM_MMAP_GTT_COHERENT:
		value = INTEL_INFO(dev_priv)->has_coherent_ggtt;
		break;
	default:
		DRM_DEBUG("Unknown parameter %d\n", param->param);
		return -EINVAL;
	}

	if (put_user(value, param->value))
		return -EFAULT;

	return 0;
}

static int i915_get_bridge_dev(struct drm_i915_private *dev_priv)
{
	int domain = pci_domain_nr(dev_priv->drm.pdev->bus);

	dev_priv->bridge_dev =
		pci_get_domain_bus_and_slot(domain, 0, PCI_DEVFN(0, 0));
	if (!dev_priv->bridge_dev) {
		DRM_ERROR("bridge device not found\n");
		return -1;
	}
	return 0;
}

/* Allocate space for the MCH regs if needed, return nonzero on error */
static int
intel_alloc_mchbar_resource(struct drm_i915_private *dev_priv)
{
	int reg = INTEL_GEN(dev_priv) >= 4 ? MCHBAR_I965 : MCHBAR_I915;
	u32 temp_lo, temp_hi = 0;
	u64 mchbar_addr;
	int ret;

	if (INTEL_GEN(dev_priv) >= 4)
		pci_read_config_dword(dev_priv->bridge_dev, reg + 4, &temp_hi);
	pci_read_config_dword(dev_priv->bridge_dev, reg, &temp_lo);
	mchbar_addr = ((u64)temp_hi << 32) | temp_lo;

	/* If ACPI doesn't have it, assume we need to allocate it ourselves */
#ifdef CONFIG_PNP
	if (mchbar_addr &&
	    pnp_range_reserved(mchbar_addr, mchbar_addr + MCHBAR_SIZE))
		return 0;
#endif

	/* Get some space for it */
	dev_priv->mch_res.name = "i915 MCHBAR";
	dev_priv->mch_res.flags = IORESOURCE_MEM;
	ret = pci_bus_alloc_resource(dev_priv->bridge_dev->bus,
				     &dev_priv->mch_res,
				     MCHBAR_SIZE, MCHBAR_SIZE,
				     PCIBIOS_MIN_MEM,
				     0, pcibios_align_resource,
				     dev_priv->bridge_dev);
	if (ret) {
		DRM_DEBUG_DRIVER("failed bus alloc: %d\n", ret);
		dev_priv->mch_res.start = 0;
		return ret;
	}

	if (INTEL_GEN(dev_priv) >= 4)
		pci_write_config_dword(dev_priv->bridge_dev, reg + 4,
				       upper_32_bits(dev_priv->mch_res.start));

	pci_write_config_dword(dev_priv->bridge_dev, reg,
			       lower_32_bits(dev_priv->mch_res.start));
	return 0;
}

/* Setup MCHBAR if possible, return true if we should disable it again */
static void
intel_setup_mchbar(struct drm_i915_private *dev_priv)
{
	int mchbar_reg = INTEL_GEN(dev_priv) >= 4 ? MCHBAR_I965 : MCHBAR_I915;
	u32 temp;
	bool enabled;

	if (IS_VALLEYVIEW(dev_priv) || IS_CHERRYVIEW(dev_priv))
		return;

	dev_priv->mchbar_need_disable = false;

	if (IS_I915G(dev_priv) || IS_I915GM(dev_priv)) {
		pci_read_config_dword(dev_priv->bridge_dev, DEVEN, &temp);
		enabled = !!(temp & DEVEN_MCHBAR_EN);
	} else {
		pci_read_config_dword(dev_priv->bridge_dev, mchbar_reg, &temp);
		enabled = temp & 1;
	}

	/* If it's already enabled, don't have to do anything */
	if (enabled)
		return;

	if (intel_alloc_mchbar_resource(dev_priv))
		return;

	dev_priv->mchbar_need_disable = true;

	/* Space is allocated or reserved, so enable it. */
	if (IS_I915G(dev_priv) || IS_I915GM(dev_priv)) {
		pci_write_config_dword(dev_priv->bridge_dev, DEVEN,
				       temp | DEVEN_MCHBAR_EN);
	} else {
		pci_read_config_dword(dev_priv->bridge_dev, mchbar_reg, &temp);
		pci_write_config_dword(dev_priv->bridge_dev, mchbar_reg, temp | 1);
	}
}

static void
intel_teardown_mchbar(struct drm_i915_private *dev_priv)
{
	int mchbar_reg = INTEL_GEN(dev_priv) >= 4 ? MCHBAR_I965 : MCHBAR_I915;

	if (dev_priv->mchbar_need_disable) {
		if (IS_I915G(dev_priv) || IS_I915GM(dev_priv)) {
			u32 deven_val;

			pci_read_config_dword(dev_priv->bridge_dev, DEVEN,
					      &deven_val);
			deven_val &= ~DEVEN_MCHBAR_EN;
			pci_write_config_dword(dev_priv->bridge_dev, DEVEN,
					       deven_val);
		} else {
			u32 mchbar_val;

			pci_read_config_dword(dev_priv->bridge_dev, mchbar_reg,
					      &mchbar_val);
			mchbar_val &= ~1;
			pci_write_config_dword(dev_priv->bridge_dev, mchbar_reg,
					       mchbar_val);
		}
	}

	if (dev_priv->mch_res.start)
		release_resource(&dev_priv->mch_res);
}

/* true = enable decode, false = disable decoder */
static unsigned int i915_vga_set_decode(void *cookie, bool state)
{
	struct drm_i915_private *dev_priv = cookie;

	intel_modeset_vga_set_state(dev_priv, state);
	if (state)
		return VGA_RSRC_LEGACY_IO | VGA_RSRC_LEGACY_MEM |
		       VGA_RSRC_NORMAL_IO | VGA_RSRC_NORMAL_MEM;
	else
		return VGA_RSRC_NORMAL_IO | VGA_RSRC_NORMAL_MEM;
}

static int i915_resume_switcheroo(struct drm_device *dev);
static int i915_suspend_switcheroo(struct drm_device *dev, pm_message_t state);

static void i915_switcheroo_set_state(struct pci_dev *pdev, enum vga_switcheroo_state state)
{
	struct drm_device *dev = pci_get_drvdata(pdev);
	pm_message_t pmm = { .event = PM_EVENT_SUSPEND };

	if (state == VGA_SWITCHEROO_ON) {
		pr_info("switched on\n");
		dev->switch_power_state = DRM_SWITCH_POWER_CHANGING;
		/* i915 resume handler doesn't set to D0 */
		pci_set_power_state(pdev, PCI_D0);
		i915_resume_switcheroo(dev);
		dev->switch_power_state = DRM_SWITCH_POWER_ON;
	} else {
		pr_info("switched off\n");
		dev->switch_power_state = DRM_SWITCH_POWER_CHANGING;
		i915_suspend_switcheroo(dev, pmm);
		dev->switch_power_state = DRM_SWITCH_POWER_OFF;
	}
}

static bool i915_switcheroo_can_switch(struct pci_dev *pdev)
{
	struct drm_device *dev = pci_get_drvdata(pdev);

	/*
	 * FIXME: open_count is protected by drm_global_mutex but that would lead to
	 * locking inversion with the driver load path. And the access here is
	 * completely racy anyway. So don't bother with locking for now.
	 */
	return dev->open_count == 0;
}

static const struct vga_switcheroo_client_ops i915_switcheroo_ops = {
	.set_gpu_state = i915_switcheroo_set_state,
	.reprobe = NULL,
	.can_switch = i915_switcheroo_can_switch,
};

static int i915_load_modeset_init(struct drm_device *dev)
{
	struct drm_i915_private *dev_priv = to_i915(dev);
	struct pci_dev *pdev = dev_priv->drm.pdev;
	int ret;

	if (i915_inject_load_failure())
		return -ENODEV;

	intel_bios_init(dev_priv);

	/* If we have > 1 VGA cards, then we need to arbitrate access
	 * to the common VGA resources.
	 *
	 * If we are a secondary display controller (!PCI_DISPLAY_CLASS_VGA),
	 * then we do not take part in VGA arbitration and the
	 * vga_client_register() fails with -ENODEV.
	 */
	ret = vga_client_register(pdev, dev_priv, NULL, i915_vga_set_decode);
	if (ret && ret != -ENODEV)
		goto out;

	intel_register_dsm_handler();

	ret = vga_switcheroo_register_client(pdev, &i915_switcheroo_ops, false);
	if (ret)
		goto cleanup_vga_client;

	/* must happen before intel_power_domains_init_hw() on VLV/CHV */
	intel_update_rawclk(dev_priv);

	intel_power_domains_init_hw(dev_priv, false);

	intel_csr_ucode_init(dev_priv);

	ret = intel_irq_install(dev_priv);
	if (ret)
		goto cleanup_csr;

	intel_setup_gmbus(dev_priv);

	/* Important: The output setup functions called by modeset_init need
	 * working irqs for e.g. gmbus and dp aux transfers. */
	ret = intel_modeset_init(dev);
	if (ret)
		goto cleanup_irq;

	ret = i915_gem_init(dev_priv);
	if (ret)
		goto cleanup_modeset;

	intel_setup_overlay(dev_priv);

	if (INTEL_INFO(dev_priv)->num_pipes == 0)
		return 0;

	ret = intel_fbdev_init(dev);
	if (ret)
		goto cleanup_gem;

	/* Only enable hotplug handling once the fbdev is fully set up. */
	intel_hpd_init(dev_priv);

	return 0;

cleanup_gem:
	if (i915_gem_suspend(dev_priv))
		DRM_ERROR("failed to idle hardware; continuing to unload!\n");
	i915_gem_fini(dev_priv);
cleanup_modeset:
	intel_modeset_cleanup(dev);
cleanup_irq:
	drm_irq_uninstall(dev);
	intel_teardown_gmbus(dev_priv);
cleanup_csr:
	intel_csr_ucode_fini(dev_priv);
	intel_power_domains_fini_hw(dev_priv);
	vga_switcheroo_unregister_client(pdev);
cleanup_vga_client:
	vga_client_register(pdev, NULL, NULL, NULL);
out:
	return ret;
}

static int i915_kick_out_firmware_fb(struct drm_i915_private *dev_priv)
{
	struct apertures_struct *ap;
	struct pci_dev *pdev = dev_priv->drm.pdev;
	struct i915_ggtt *ggtt = &dev_priv->ggtt;
	bool primary;
	int ret;

	ap = alloc_apertures(1);
	if (!ap)
		return -ENOMEM;

	ap->ranges[0].base = ggtt->gmadr.start;
	ap->ranges[0].size = ggtt->mappable_end;

	primary =
		pdev->resource[PCI_ROM_RESOURCE].flags & IORESOURCE_ROM_SHADOW;

	ret = drm_fb_helper_remove_conflicting_framebuffers(ap, "inteldrmfb", primary);

	kfree(ap);

	return ret;
}

#if !defined(CONFIG_VGA_CONSOLE)
static int i915_kick_out_vgacon(struct drm_i915_private *dev_priv)
{
	return 0;
}
#elif !defined(CONFIG_DUMMY_CONSOLE)
static int i915_kick_out_vgacon(struct drm_i915_private *dev_priv)
{
	return -ENODEV;
}
#else
static int i915_kick_out_vgacon(struct drm_i915_private *dev_priv)
{
	int ret = 0;

	DRM_INFO("Replacing VGA console driver\n");

	console_lock();
	if (con_is_bound(&vga_con))
		ret = do_take_over_console(&dummy_con, 0, MAX_NR_CONSOLES - 1, 1);
	if (ret == 0) {
		ret = do_unregister_con_driver(&vga_con);

		/* Ignore "already unregistered". */
		if (ret == -ENODEV)
			ret = 0;
	}
	console_unlock();

	return ret;
}
#endif

static void intel_init_dpio(struct drm_i915_private *dev_priv)
{
	/*
	 * IOSF_PORT_DPIO is used for VLV x2 PHY (DP/HDMI B and C),
	 * CHV x1 PHY (DP/HDMI D)
	 * IOSF_PORT_DPIO_2 is used for CHV x2 PHY (DP/HDMI B and C)
	 */
	if (IS_CHERRYVIEW(dev_priv)) {
		DPIO_PHY_IOSF_PORT(DPIO_PHY0) = IOSF_PORT_DPIO_2;
		DPIO_PHY_IOSF_PORT(DPIO_PHY1) = IOSF_PORT_DPIO;
	} else if (IS_VALLEYVIEW(dev_priv)) {
		DPIO_PHY_IOSF_PORT(DPIO_PHY0) = IOSF_PORT_DPIO;
	}
}

static int i915_workqueues_init(struct drm_i915_private *dev_priv)
{
	/*
	 * The i915 workqueue is primarily used for batched retirement of
	 * requests (and thus managing bo) once the task has been completed
	 * by the GPU. i915_retire_requests() is called directly when we
	 * need high-priority retirement, such as waiting for an explicit
	 * bo.
	 *
	 * It is also used for periodic low-priority events, such as
	 * idle-timers and recording error state.
	 *
	 * All tasks on the workqueue are expected to acquire the dev mutex
	 * so there is no point in running more than one instance of the
	 * workqueue at any time.  Use an ordered one.
	 */
	dev_priv->wq = alloc_ordered_workqueue("i915", 0);
	if (dev_priv->wq == NULL)
		goto out_err;

	dev_priv->hotplug.dp_wq = alloc_ordered_workqueue("i915-dp", 0);
	if (dev_priv->hotplug.dp_wq == NULL)
		goto out_free_wq;

	return 0;

out_free_wq:
	destroy_workqueue(dev_priv->wq);
out_err:
	DRM_ERROR("Failed to allocate workqueues.\n");

	return -ENOMEM;
}

static void i915_engines_cleanup(struct drm_i915_private *i915)
{
	struct intel_engine_cs *engine;
	enum intel_engine_id id;

	for_each_engine(engine, i915, id)
		kfree(engine);
}

static void i915_workqueues_cleanup(struct drm_i915_private *dev_priv)
{
	destroy_workqueue(dev_priv->hotplug.dp_wq);
	destroy_workqueue(dev_priv->wq);
}

/*
 * We don't keep the workarounds for pre-production hardware, so we expect our
 * driver to fail on these machines in one way or another. A little warning on
 * dmesg may help both the user and the bug triagers.
 *
 * Our policy for removing pre-production workarounds is to keep the
 * current gen workarounds as a guide to the bring-up of the next gen
 * (workarounds have a habit of persisting!). Anything older than that
 * should be removed along with the complications they introduce.
 */
static void intel_detect_preproduction_hw(struct drm_i915_private *dev_priv)
{
	bool pre = false;

	pre |= IS_HSW_EARLY_SDV(dev_priv);
	pre |= IS_SKL_REVID(dev_priv, 0, SKL_REVID_F0);
	pre |= IS_BXT_REVID(dev_priv, 0, BXT_REVID_B_LAST);

	if (pre) {
		DRM_ERROR("This is a pre-production stepping. "
			  "It may not be fully functional.\n");
		add_taint(TAINT_MACHINE_CHECK, LOCKDEP_STILL_OK);
	}
}

/**
 * i915_driver_init_early - setup state not requiring device access
 * @dev_priv: device private
 *
 * Initialize everything that is a "SW-only" state, that is state not
 * requiring accessing the device or exposing the driver via kernel internal
 * or userspace interfaces. Example steps belonging here: lock initialization,
 * system memory allocation, setting up device specific attributes and
 * function hooks not requiring accessing the device.
 */
static int i915_driver_init_early(struct drm_i915_private *dev_priv)
{
	int ret = 0;

	if (i915_inject_load_failure())
		return -ENODEV;

	spin_lock_init(&dev_priv->irq_lock);
	spin_lock_init(&dev_priv->gpu_error.lock);
	mutex_init(&dev_priv->backlight_lock);
	spin_lock_init(&dev_priv->uncore.lock);

	mutex_init(&dev_priv->sb_lock);
	mutex_init(&dev_priv->av_mutex);
	mutex_init(&dev_priv->wm.wm_mutex);
	mutex_init(&dev_priv->pps_mutex);

	i915_memcpy_init_early(dev_priv);

	ret = i915_workqueues_init(dev_priv);
	if (ret < 0)
		goto err_engines;

	ret = i915_gem_init_early(dev_priv);
	if (ret < 0)
		goto err_workqueues;

	/* This must be called before any calls to HAS_PCH_* */
	intel_detect_pch(dev_priv);

	intel_wopcm_init_early(&dev_priv->wopcm);
	intel_uc_init_early(dev_priv);
	intel_pm_setup(dev_priv);
	intel_init_dpio(dev_priv);
	ret = intel_power_domains_init(dev_priv);
	if (ret < 0)
		goto err_uc;
	intel_irq_init(dev_priv);
	intel_hangcheck_init(dev_priv);
	intel_init_display_hooks(dev_priv);
	intel_init_clock_gating_hooks(dev_priv);
	intel_init_audio_hooks(dev_priv);
	intel_display_crc_init(dev_priv);

	intel_detect_preproduction_hw(dev_priv);

	return 0;

err_uc:
	intel_uc_cleanup_early(dev_priv);
	i915_gem_cleanup_early(dev_priv);
err_workqueues:
	i915_workqueues_cleanup(dev_priv);
err_engines:
	i915_engines_cleanup(dev_priv);
	return ret;
}

/**
 * i915_driver_cleanup_early - cleanup the setup done in i915_driver_init_early()
 * @dev_priv: device private
 */
static void i915_driver_cleanup_early(struct drm_i915_private *dev_priv)
{
	intel_irq_fini(dev_priv);
	intel_power_domains_cleanup(dev_priv);
	intel_uc_cleanup_early(dev_priv);
	i915_gem_cleanup_early(dev_priv);
	i915_workqueues_cleanup(dev_priv);
	i915_engines_cleanup(dev_priv);
}

static int i915_mmio_setup(struct drm_i915_private *dev_priv)
{
	struct pci_dev *pdev = dev_priv->drm.pdev;
	int mmio_bar;
	int mmio_size;

	mmio_bar = IS_GEN2(dev_priv) ? 1 : 0;
	/*
	 * Before gen4, the registers and the GTT are behind different BARs.
	 * However, from gen4 onwards, the registers and the GTT are shared
	 * in the same BAR, so we want to restrict this ioremap from
	 * clobbering the GTT which we want ioremap_wc instead. Fortunately,
	 * the register BAR remains the same size for all the earlier
	 * generations up to Ironlake.
	 */
	if (INTEL_GEN(dev_priv) < 5)
		mmio_size = 512 * 1024;
	else
		mmio_size = 2 * 1024 * 1024;
	dev_priv->regs = pci_iomap(pdev, mmio_bar, mmio_size);
	if (dev_priv->regs == NULL) {
		DRM_ERROR("failed to map registers\n");

		return -EIO;
	}

	/* Try to make sure MCHBAR is enabled before poking at it */
	intel_setup_mchbar(dev_priv);

	return 0;
}

static void i915_mmio_cleanup(struct drm_i915_private *dev_priv)
{
	struct pci_dev *pdev = dev_priv->drm.pdev;

	intel_teardown_mchbar(dev_priv);
	pci_iounmap(pdev, dev_priv->regs);
}

/**
 * i915_driver_init_mmio - setup device MMIO
 * @dev_priv: device private
 *
 * Setup minimal device state necessary for MMIO accesses later in the
 * initialization sequence. The setup here should avoid any other device-wide
 * side effects or exposing the driver via kernel internal or user space
 * interfaces.
 */
static int i915_driver_init_mmio(struct drm_i915_private *dev_priv)
{
	int ret;

	if (i915_inject_load_failure())
		return -ENODEV;

	if (i915_get_bridge_dev(dev_priv))
		return -EIO;

	ret = i915_mmio_setup(dev_priv);
	if (ret < 0)
		goto err_bridge;

	intel_uncore_init(dev_priv);

	intel_device_info_init_mmio(dev_priv);

	intel_uncore_prune(dev_priv);

	intel_uc_init_mmio(dev_priv);

	ret = intel_engines_init_mmio(dev_priv);
	if (ret)
		goto err_uncore;

	i915_gem_init_mmio(dev_priv);

	return 0;

err_uncore:
	intel_uncore_fini(dev_priv);
err_bridge:
	pci_dev_put(dev_priv->bridge_dev);

	return ret;
}

/**
 * i915_driver_cleanup_mmio - cleanup the setup done in i915_driver_init_mmio()
 * @dev_priv: device private
 */
static void i915_driver_cleanup_mmio(struct drm_i915_private *dev_priv)
{
	intel_uncore_fini(dev_priv);
	i915_mmio_cleanup(dev_priv);
	pci_dev_put(dev_priv->bridge_dev);
}

static void intel_sanitize_options(struct drm_i915_private *dev_priv)
{
	/*
	 * i915.enable_ppgtt is read-only, so do an early pass to validate the
	 * user's requested state against the hardware/driver capabilities.  We
	 * do this now so that we can print out any log messages once rather
	 * than every time we check intel_enable_ppgtt().
	 */
	i915_modparams.enable_ppgtt =
		intel_sanitize_enable_ppgtt(dev_priv,
					    i915_modparams.enable_ppgtt);
	DRM_DEBUG_DRIVER("ppgtt mode: %i\n", i915_modparams.enable_ppgtt);

	intel_gvt_sanitize_options(dev_priv);
}

/**
 * i915_driver_init_hw - setup state requiring device access
 * @dev_priv: device private
 *
 * Setup state that requires accessing the device, but doesn't require
 * exposing the driver via kernel internal or userspace interfaces.
 */
static int i915_driver_init_hw(struct drm_i915_private *dev_priv)
{
	struct pci_dev *pdev = dev_priv->drm.pdev;
	int ret;

	if (i915_inject_load_failure())
		return -ENODEV;

	intel_device_info_runtime_init(mkwrite_device_info(dev_priv));

	intel_sanitize_options(dev_priv);

	i915_perf_init(dev_priv);

	ret = i915_ggtt_probe_hw(dev_priv);
	if (ret)
		goto err_perf;

	/*
	 * WARNING: Apparently we must kick fbdev drivers before vgacon,
	 * otherwise the vga fbdev driver falls over.
	 */
	ret = i915_kick_out_firmware_fb(dev_priv);
	if (ret) {
		DRM_ERROR("failed to remove conflicting framebuffer drivers\n");
		goto err_ggtt;
	}

	ret = i915_kick_out_vgacon(dev_priv);
	if (ret) {
		DRM_ERROR("failed to remove conflicting VGA console\n");
		goto err_ggtt;
	}

	ret = i915_ggtt_init_hw(dev_priv);
	if (ret)
		goto err_ggtt;

	ret = i915_ggtt_enable_hw(dev_priv);
	if (ret) {
		DRM_ERROR("failed to enable GGTT\n");
		goto err_ggtt;
	}

	pci_set_master(pdev);

	/* overlay on gen2 is broken and can't address above 1G */
	if (IS_GEN2(dev_priv)) {
		ret = dma_set_coherent_mask(&pdev->dev, DMA_BIT_MASK(30));
		if (ret) {
			DRM_ERROR("failed to set DMA mask\n");

			goto err_ggtt;
		}
	}

	/* 965GM sometimes incorrectly writes to hardware status page (HWS)
	 * using 32bit addressing, overwriting memory if HWS is located
	 * above 4GB.
	 *
	 * The documentation also mentions an issue with undefined
	 * behaviour if any general state is accessed within a page above 4GB,
	 * which also needs to be handled carefully.
	 */
	if (IS_I965G(dev_priv) || IS_I965GM(dev_priv)) {
		ret = dma_set_coherent_mask(&pdev->dev, DMA_BIT_MASK(32));

		if (ret) {
			DRM_ERROR("failed to set DMA mask\n");

			goto err_ggtt;
		}
	}

	pm_qos_add_request(&dev_priv->pm_qos, PM_QOS_CPU_DMA_LATENCY,
			   PM_QOS_DEFAULT_VALUE);

	intel_uncore_sanitize(dev_priv);

	i915_gem_load_init_fences(dev_priv);

	/* On the 945G/GM, the chipset reports the MSI capability on the
	 * integrated graphics even though the support isn't actually there
	 * according to the published specs.  It doesn't appear to function
	 * correctly in testing on 945G.
	 * This may be a side effect of MSI having been made available for PEG
	 * and the registers being closely associated.
	 *
	 * According to chipset errata, on the 965GM, MSI interrupts may
	 * be lost or delayed, and was defeatured. MSI interrupts seem to
	 * get lost on g4x as well, and interrupt delivery seems to stay
	 * properly dead afterwards. So we'll just disable them for all
	 * pre-gen5 chipsets.
	 *
	 * dp aux and gmbus irq on gen4 seems to be able to generate legacy
	 * interrupts even when in MSI mode. This results in spurious
	 * interrupt warnings if the legacy irq no. is shared with another
	 * device. The kernel then disables that interrupt source and so
	 * prevents the other device from working properly.
	 */
	if (INTEL_GEN(dev_priv) >= 5) {
		if (pci_enable_msi(pdev) < 0)
			DRM_DEBUG_DRIVER("can't enable MSI");
	}

	ret = intel_gvt_init(dev_priv);
	if (ret)
		goto err_msi;

	intel_opregion_setup(dev_priv);

	return 0;

err_msi:
	if (pdev->msi_enabled)
		pci_disable_msi(pdev);
	pm_qos_remove_request(&dev_priv->pm_qos);
err_ggtt:
	i915_ggtt_cleanup_hw(dev_priv);
err_perf:
	i915_perf_fini(dev_priv);
	return ret;
}

/**
 * i915_driver_cleanup_hw - cleanup the setup done in i915_driver_init_hw()
 * @dev_priv: device private
 */
static void i915_driver_cleanup_hw(struct drm_i915_private *dev_priv)
{
	struct pci_dev *pdev = dev_priv->drm.pdev;

	i915_perf_fini(dev_priv);

	if (pdev->msi_enabled)
		pci_disable_msi(pdev);

	pm_qos_remove_request(&dev_priv->pm_qos);
	i915_ggtt_cleanup_hw(dev_priv);
}

/**
 * i915_driver_register - register the driver with the rest of the system
 * @dev_priv: device private
 *
 * Perform any steps necessary to make the driver available via kernel
 * internal or userspace interfaces.
 */
static void i915_driver_register(struct drm_i915_private *dev_priv)
{
	struct drm_device *dev = &dev_priv->drm;

	i915_gem_shrinker_register(dev_priv);
	i915_pmu_register(dev_priv);

	/*
	 * Notify a valid surface after modesetting,
	 * when running inside a VM.
	 */
	if (intel_vgpu_active(dev_priv))
		I915_WRITE(vgtif_reg(display_ready), VGT_DRV_DISPLAY_READY);

	/* Reveal our presence to userspace */
	if (drm_dev_register(dev, 0) == 0) {
		i915_debugfs_register(dev_priv);
		i915_setup_sysfs(dev_priv);

		/* Depends on sysfs having been initialized */
		i915_perf_register(dev_priv);
	} else
		DRM_ERROR("Failed to register driver for userspace access!\n");

	if (INTEL_INFO(dev_priv)->num_pipes) {
		/* Must be done after probing outputs */
		intel_opregion_register(dev_priv);
		acpi_video_register();
	}

	if (IS_GEN5(dev_priv))
		intel_gpu_ips_init(dev_priv);

	intel_audio_init(dev_priv);

	/*
	 * Some ports require correctly set-up hpd registers for detection to
	 * work properly (leading to ghost connected connector status), e.g. VGA
	 * on gm45.  Hence we can only set up the initial fbdev config after hpd
	 * irqs are fully enabled. We do it last so that the async config
	 * cannot run before the connectors are registered.
	 */
	intel_fbdev_initial_config_async(dev);

	/*
	 * We need to coordinate the hotplugs with the asynchronous fbdev
	 * configuration, for which we use the fbdev->async_cookie.
	 */
	if (INTEL_INFO(dev_priv)->num_pipes)
		drm_kms_helper_poll_init(dev);

	intel_power_domains_enable(dev_priv);
	intel_runtime_pm_enable(dev_priv);
}

/**
 * i915_driver_unregister - cleanup the registration done in i915_driver_regiser()
 * @dev_priv: device private
 */
static void i915_driver_unregister(struct drm_i915_private *dev_priv)
{
	intel_runtime_pm_disable(dev_priv);
	intel_power_domains_disable(dev_priv);

	intel_fbdev_unregister(dev_priv);
	intel_audio_deinit(dev_priv);

	/*
	 * After flushing the fbdev (incl. a late async config which will
	 * have delayed queuing of a hotplug event), then flush the hotplug
	 * events.
	 */
	drm_kms_helper_poll_fini(&dev_priv->drm);

	intel_gpu_ips_teardown();
	acpi_video_unregister();
	intel_opregion_unregister(dev_priv);

	i915_perf_unregister(dev_priv);
	i915_pmu_unregister(dev_priv);

	i915_teardown_sysfs(dev_priv);
	drm_dev_unregister(&dev_priv->drm);

	i915_gem_shrinker_unregister(dev_priv);
}

static void i915_welcome_messages(struct drm_i915_private *dev_priv)
{
	if (drm_debug & DRM_UT_DRIVER) {
		struct drm_printer p = drm_debug_printer("i915 device info:");

		intel_device_info_dump(&dev_priv->info, &p);
		intel_device_info_dump_runtime(&dev_priv->info, &p);
	}

	if (IS_ENABLED(CONFIG_DRM_I915_DEBUG))
		DRM_INFO("DRM_I915_DEBUG enabled\n");
	if (IS_ENABLED(CONFIG_DRM_I915_DEBUG_GEM))
		DRM_INFO("DRM_I915_DEBUG_GEM enabled\n");
	if (IS_ENABLED(CONFIG_DRM_I915_DEBUG_RUNTIME_PM))
		DRM_INFO("DRM_I915_DEBUG_RUNTIME_PM enabled\n");
}

static struct drm_i915_private *
i915_driver_create(struct pci_dev *pdev, const struct pci_device_id *ent)
{
	const struct intel_device_info *match_info =
		(struct intel_device_info *)ent->driver_data;
	struct intel_device_info *device_info;
	struct drm_i915_private *i915;

	i915 = kzalloc(sizeof(*i915), GFP_KERNEL);
	if (!i915)
		return NULL;

	if (drm_dev_init(&i915->drm, &driver, &pdev->dev)) {
		kfree(i915);
		return NULL;
	}

	i915->drm.pdev = pdev;
	i915->drm.dev_private = i915;
	pci_set_drvdata(pdev, &i915->drm);

	/* Setup the write-once "constant" device info */
	device_info = mkwrite_device_info(i915);
	memcpy(device_info, match_info, sizeof(*device_info));
	device_info->device_id = pdev->device;

	BUILD_BUG_ON(INTEL_MAX_PLATFORMS >
		     sizeof(device_info->platform_mask) * BITS_PER_BYTE);
	BUG_ON(device_info->gen > sizeof(device_info->gen_mask) * BITS_PER_BYTE);

	return i915;
}

static void i915_driver_destroy(struct drm_i915_private *i915)
{
	struct pci_dev *pdev = i915->drm.pdev;

	drm_dev_fini(&i915->drm);
	kfree(i915);

	/* And make sure we never chase our dangling pointer from pci_dev */
	pci_set_drvdata(pdev, NULL);
}

/**
 * i915_driver_load - setup chip and create an initial config
 * @pdev: PCI device
 * @ent: matching PCI ID entry
 *
 * The driver load routine has to do several things:
 *   - drive output discovery via intel_modeset_init()
 *   - initialize the memory manager
 *   - allocate initial config memory
 *   - setup the DRM framebuffer with the allocated memory
 */
int i915_driver_load(struct pci_dev *pdev, const struct pci_device_id *ent)
{
	const struct intel_device_info *match_info =
		(struct intel_device_info *)ent->driver_data;
	struct drm_i915_private *dev_priv;
	int ret;

<<<<<<< HEAD
	/* Enable nuclear pageflip on ILK+ */
	if (!i915_modparams.nuclear_pageflip && match_info->gen < 5)
		driver.driver_features &= ~DRIVER_ATOMIC;

	dev_priv = i915_driver_create(pdev, ent);
	if (!dev_priv)
		return -ENOMEM;
=======
	ret = -ENOMEM;
	dev_priv = kzalloc(sizeof(*dev_priv), GFP_KERNEL);
	if (dev_priv)
		ret = drm_dev_init(&dev_priv->drm, &driver, &pdev->dev);
	if (ret) {
		DRM_DEV_ERROR(&pdev->dev, "allocation failed\n");
		goto out_free;
	}

	dev_priv->drm.pdev = pdev;
	dev_priv->drm.dev_private = dev_priv;
>>>>>>> e884818c

	/* Disable nuclear pageflip by default on pre-ILK */
	if (!i915_modparams.nuclear_pageflip && match_info->gen < 5)
		dev_priv->drm.driver_features &= ~DRIVER_ATOMIC;

	ret = pci_enable_device(pdev);
	if (ret)
		goto out_fini;

	ret = i915_driver_init_early(dev_priv);
	if (ret < 0)
		goto out_pci_disable;

	disable_rpm_wakeref_asserts(dev_priv);

	ret = i915_driver_init_mmio(dev_priv);
	if (ret < 0)
		goto out_runtime_pm_put;

	ret = i915_driver_init_hw(dev_priv);
	if (ret < 0)
		goto out_cleanup_mmio;

	/*
	 * TODO: move the vblank init and parts of modeset init steps into one
	 * of the i915_driver_init_/i915_driver_register functions according
	 * to the role/effect of the given init step.
	 */
	if (INTEL_INFO(dev_priv)->num_pipes) {
		ret = drm_vblank_init(&dev_priv->drm,
				      INTEL_INFO(dev_priv)->num_pipes);
		if (ret)
			goto out_cleanup_hw;
	}

	ret = i915_load_modeset_init(&dev_priv->drm);
	if (ret < 0)
		goto out_cleanup_hw;

	i915_driver_register(dev_priv);

	intel_init_ipc(dev_priv);

	enable_rpm_wakeref_asserts(dev_priv);

	i915_welcome_messages(dev_priv);

	return 0;

out_cleanup_hw:
	i915_driver_cleanup_hw(dev_priv);
out_cleanup_mmio:
	i915_driver_cleanup_mmio(dev_priv);
out_runtime_pm_put:
	enable_rpm_wakeref_asserts(dev_priv);
	i915_driver_cleanup_early(dev_priv);
out_pci_disable:
	pci_disable_device(pdev);
out_fini:
	i915_load_error(dev_priv, "Device initialization failed (%d)\n", ret);
	i915_driver_destroy(dev_priv);
	return ret;
}

void i915_driver_unload(struct drm_device *dev)
{
	struct drm_i915_private *dev_priv = to_i915(dev);
	struct pci_dev *pdev = dev_priv->drm.pdev;

	disable_rpm_wakeref_asserts(dev_priv);

	i915_driver_unregister(dev_priv);

	if (i915_gem_suspend(dev_priv))
		DRM_ERROR("failed to idle hardware; continuing to unload!\n");

	drm_atomic_helper_shutdown(dev);

	intel_gvt_cleanup(dev_priv);

	intel_modeset_cleanup(dev);

	intel_bios_cleanup(dev_priv);

	vga_switcheroo_unregister_client(pdev);
	vga_client_register(pdev, NULL, NULL, NULL);

	intel_csr_ucode_fini(dev_priv);

	/* Free error state after interrupts are fully disabled. */
	cancel_delayed_work_sync(&dev_priv->gpu_error.hangcheck_work);
	i915_reset_error_state(dev_priv);

	i915_gem_fini(dev_priv);
	intel_fbc_cleanup_cfb(dev_priv);

	intel_power_domains_fini_hw(dev_priv);

	i915_driver_cleanup_hw(dev_priv);
	i915_driver_cleanup_mmio(dev_priv);

	enable_rpm_wakeref_asserts(dev_priv);

	WARN_ON(atomic_read(&dev_priv->runtime_pm.wakeref_count));
}

static void i915_driver_release(struct drm_device *dev)
{
	struct drm_i915_private *dev_priv = to_i915(dev);

	i915_driver_cleanup_early(dev_priv);
	i915_driver_destroy(dev_priv);
}

static int i915_driver_open(struct drm_device *dev, struct drm_file *file)
{
	struct drm_i915_private *i915 = to_i915(dev);
	int ret;

	ret = i915_gem_open(i915, file);
	if (ret)
		return ret;

	return 0;
}

/**
 * i915_driver_lastclose - clean up after all DRM clients have exited
 * @dev: DRM device
 *
 * Take care of cleaning up after all DRM clients have exited.  In the
 * mode setting case, we want to restore the kernel's initial mode (just
 * in case the last client left us in a bad state).
 *
 * Additionally, in the non-mode setting case, we'll tear down the GTT
 * and DMA structures, since the kernel won't be using them, and clea
 * up any GEM state.
 */
static void i915_driver_lastclose(struct drm_device *dev)
{
	intel_fbdev_restore_mode(dev);
	vga_switcheroo_process_delayed_switch();
}

static void i915_driver_postclose(struct drm_device *dev, struct drm_file *file)
{
	struct drm_i915_file_private *file_priv = file->driver_priv;

	mutex_lock(&dev->struct_mutex);
	i915_gem_context_close(file);
	i915_gem_release(dev, file);
	mutex_unlock(&dev->struct_mutex);

	kfree(file_priv);
}

static void intel_suspend_encoders(struct drm_i915_private *dev_priv)
{
	struct drm_device *dev = &dev_priv->drm;
	struct intel_encoder *encoder;

	drm_modeset_lock_all(dev);
	for_each_intel_encoder(dev, encoder)
		if (encoder->suspend)
			encoder->suspend(encoder);
	drm_modeset_unlock_all(dev);
}

static int vlv_resume_prepare(struct drm_i915_private *dev_priv,
			      bool rpm_resume);
static int vlv_suspend_complete(struct drm_i915_private *dev_priv);

static bool suspend_to_idle(struct drm_i915_private *dev_priv)
{
#if IS_ENABLED(CONFIG_ACPI_SLEEP)
	if (acpi_target_system_state() < ACPI_STATE_S3)
		return true;
#endif
	return false;
}

static int i915_drm_prepare(struct drm_device *dev)
{
	struct drm_i915_private *i915 = to_i915(dev);
	int err;

	/*
	 * NB intel_display_suspend() may issue new requests after we've
	 * ostensibly marked the GPU as ready-to-sleep here. We need to
	 * split out that work and pull it forward so that after point,
	 * the GPU is not woken again.
	 */
	err = i915_gem_suspend(i915);
	if (err)
		dev_err(&i915->drm.pdev->dev,
			"GEM idle failed, suspend/resume might fail\n");

	return err;
}

static int i915_drm_suspend(struct drm_device *dev)
{
	struct drm_i915_private *dev_priv = to_i915(dev);
	struct pci_dev *pdev = dev_priv->drm.pdev;
	pci_power_t opregion_target_state;

	disable_rpm_wakeref_asserts(dev_priv);

	/* We do a lot of poking in a lot of registers, make sure they work
	 * properly. */
	intel_power_domains_disable(dev_priv);

	drm_kms_helper_poll_disable(dev);

	pci_save_state(pdev);

	intel_display_suspend(dev);

	intel_dp_mst_suspend(dev_priv);

	intel_runtime_pm_disable_interrupts(dev_priv);
	intel_hpd_cancel_work(dev_priv);

	intel_suspend_encoders(dev_priv);

	intel_suspend_hw(dev_priv);

	i915_gem_suspend_gtt_mappings(dev_priv);

	i915_save_state(dev_priv);

	opregion_target_state = suspend_to_idle(dev_priv) ? PCI_D1 : PCI_D3cold;
	intel_opregion_notify_adapter(dev_priv, opregion_target_state);

	intel_opregion_unregister(dev_priv);

	intel_fbdev_set_suspend(dev, FBINFO_STATE_SUSPENDED, true);

	dev_priv->suspend_count++;

	intel_csr_ucode_suspend(dev_priv);

	enable_rpm_wakeref_asserts(dev_priv);

	return 0;
}

static enum i915_drm_suspend_mode
get_suspend_mode(struct drm_i915_private *dev_priv, bool hibernate)
{
	if (hibernate)
		return I915_DRM_SUSPEND_HIBERNATE;

	if (suspend_to_idle(dev_priv))
		return I915_DRM_SUSPEND_IDLE;

	return I915_DRM_SUSPEND_MEM;
}

static int i915_drm_suspend_late(struct drm_device *dev, bool hibernation)
{
	struct drm_i915_private *dev_priv = to_i915(dev);
	struct pci_dev *pdev = dev_priv->drm.pdev;
	int ret;

	disable_rpm_wakeref_asserts(dev_priv);

	i915_gem_suspend_late(dev_priv);

	intel_uncore_suspend(dev_priv);

	intel_power_domains_suspend(dev_priv,
				    get_suspend_mode(dev_priv, hibernation));

	ret = 0;
	if (IS_GEN9_LP(dev_priv))
		bxt_enable_dc9(dev_priv);
	else if (IS_HASWELL(dev_priv) || IS_BROADWELL(dev_priv))
		hsw_enable_pc8(dev_priv);
	else if (IS_VALLEYVIEW(dev_priv) || IS_CHERRYVIEW(dev_priv))
		ret = vlv_suspend_complete(dev_priv);

	if (ret) {
		DRM_ERROR("Suspend complete failed: %d\n", ret);
		intel_power_domains_resume(dev_priv);

		goto out;
	}

	pci_disable_device(pdev);
	/*
	 * During hibernation on some platforms the BIOS may try to access
	 * the device even though it's already in D3 and hang the machine. So
	 * leave the device in D0 on those platforms and hope the BIOS will
	 * power down the device properly. The issue was seen on multiple old
	 * GENs with different BIOS vendors, so having an explicit blacklist
	 * is inpractical; apply the workaround on everything pre GEN6. The
	 * platforms where the issue was seen:
	 * Lenovo Thinkpad X301, X61s, X60, T60, X41
	 * Fujitsu FSC S7110
	 * Acer Aspire 1830T
	 */
	if (!(hibernation && INTEL_GEN(dev_priv) < 6))
		pci_set_power_state(pdev, PCI_D3hot);

out:
	enable_rpm_wakeref_asserts(dev_priv);

	return ret;
}

static int i915_suspend_switcheroo(struct drm_device *dev, pm_message_t state)
{
	int error;

	if (!dev) {
		DRM_ERROR("dev: %p\n", dev);
		DRM_ERROR("DRM not initialized, aborting suspend.\n");
		return -ENODEV;
	}

	if (WARN_ON_ONCE(state.event != PM_EVENT_SUSPEND &&
			 state.event != PM_EVENT_FREEZE))
		return -EINVAL;

	if (dev->switch_power_state == DRM_SWITCH_POWER_OFF)
		return 0;

	error = i915_drm_suspend(dev);
	if (error)
		return error;

	return i915_drm_suspend_late(dev, false);
}

static int i915_drm_resume(struct drm_device *dev)
{
	struct drm_i915_private *dev_priv = to_i915(dev);
	int ret;

	disable_rpm_wakeref_asserts(dev_priv);
	intel_sanitize_gt_powersave(dev_priv);

	i915_gem_sanitize(dev_priv);

	ret = i915_ggtt_enable_hw(dev_priv);
	if (ret)
		DRM_ERROR("failed to re-enable GGTT\n");

	intel_csr_ucode_resume(dev_priv);

	i915_restore_state(dev_priv);
	intel_pps_unlock_regs_wa(dev_priv);
	intel_opregion_setup(dev_priv);

	intel_init_pch_refclk(dev_priv);

	/*
	 * Interrupts have to be enabled before any batches are run. If not the
	 * GPU will hang. i915_gem_init_hw() will initiate batches to
	 * update/restore the context.
	 *
	 * drm_mode_config_reset() needs AUX interrupts.
	 *
	 * Modeset enabling in intel_modeset_init_hw() also needs working
	 * interrupts.
	 */
	intel_runtime_pm_enable_interrupts(dev_priv);

	drm_mode_config_reset(dev);

	i915_gem_resume(dev_priv);

	intel_modeset_init_hw(dev);
	intel_init_clock_gating(dev_priv);

	spin_lock_irq(&dev_priv->irq_lock);
	if (dev_priv->display.hpd_irq_setup)
		dev_priv->display.hpd_irq_setup(dev_priv);
	spin_unlock_irq(&dev_priv->irq_lock);

	intel_dp_mst_resume(dev_priv);

	intel_display_resume(dev);

	drm_kms_helper_poll_enable(dev);

	/*
	 * ... but also need to make sure that hotplug processing
	 * doesn't cause havoc. Like in the driver load code we don't
	 * bother with the tiny race here where we might lose hotplug
	 * notifications.
	 * */
	intel_hpd_init(dev_priv);

	intel_opregion_register(dev_priv);

	intel_fbdev_set_suspend(dev, FBINFO_STATE_RUNNING, false);

	intel_opregion_notify_adapter(dev_priv, PCI_D0);

	intel_power_domains_enable(dev_priv);

	enable_rpm_wakeref_asserts(dev_priv);

	return 0;
}

static int i915_drm_resume_early(struct drm_device *dev)
{
	struct drm_i915_private *dev_priv = to_i915(dev);
	struct pci_dev *pdev = dev_priv->drm.pdev;
	int ret;

	/*
	 * We have a resume ordering issue with the snd-hda driver also
	 * requiring our device to be power up. Due to the lack of a
	 * parent/child relationship we currently solve this with an early
	 * resume hook.
	 *
	 * FIXME: This should be solved with a special hdmi sink device or
	 * similar so that power domains can be employed.
	 */

	/*
	 * Note that we need to set the power state explicitly, since we
	 * powered off the device during freeze and the PCI core won't power
	 * it back up for us during thaw. Powering off the device during
	 * freeze is not a hard requirement though, and during the
	 * suspend/resume phases the PCI core makes sure we get here with the
	 * device powered on. So in case we change our freeze logic and keep
	 * the device powered we can also remove the following set power state
	 * call.
	 */
	ret = pci_set_power_state(pdev, PCI_D0);
	if (ret) {
		DRM_ERROR("failed to set PCI D0 power state (%d)\n", ret);
		return ret;
	}

	/*
	 * Note that pci_enable_device() first enables any parent bridge
	 * device and only then sets the power state for this device. The
	 * bridge enabling is a nop though, since bridge devices are resumed
	 * first. The order of enabling power and enabling the device is
	 * imposed by the PCI core as described above, so here we preserve the
	 * same order for the freeze/thaw phases.
	 *
	 * TODO: eventually we should remove pci_disable_device() /
	 * pci_enable_enable_device() from suspend/resume. Due to how they
	 * depend on the device enable refcount we can't anyway depend on them
	 * disabling/enabling the device.
	 */
	if (pci_enable_device(pdev))
		return -EIO;

	pci_set_master(pdev);

	disable_rpm_wakeref_asserts(dev_priv);

	if (IS_VALLEYVIEW(dev_priv) || IS_CHERRYVIEW(dev_priv))
		ret = vlv_resume_prepare(dev_priv, false);
	if (ret)
		DRM_ERROR("Resume prepare failed: %d, continuing anyway\n",
			  ret);

	intel_uncore_resume_early(dev_priv);

	if (IS_GEN9_LP(dev_priv)) {
		gen9_sanitize_dc_state(dev_priv);
		bxt_disable_dc9(dev_priv);
	} else if (IS_HASWELL(dev_priv) || IS_BROADWELL(dev_priv)) {
		hsw_disable_pc8(dev_priv);
	}

	intel_uncore_sanitize(dev_priv);

	intel_power_domains_resume(dev_priv);

	intel_engines_sanitize(dev_priv);

	enable_rpm_wakeref_asserts(dev_priv);

	return ret;
}

static int i915_resume_switcheroo(struct drm_device *dev)
{
	int ret;

	if (dev->switch_power_state == DRM_SWITCH_POWER_OFF)
		return 0;

	ret = i915_drm_resume_early(dev);
	if (ret)
		return ret;

	return i915_drm_resume(dev);
}

/**
 * i915_reset - reset chip after a hang
 * @i915: #drm_i915_private to reset
 * @stalled_mask: mask of the stalled engines with the guilty requests
 * @reason: user error message for why we are resetting
 *
 * Reset the chip.  Useful if a hang is detected. Marks the device as wedged
 * on failure.
 *
 * Caller must hold the struct_mutex.
 *
 * Procedure is fairly simple:
 *   - reset the chip using the reset reg
 *   - re-init context state
 *   - re-init hardware status page
 *   - re-init ring buffer
 *   - re-init interrupt state
 *   - re-init display
 */
void i915_reset(struct drm_i915_private *i915,
		unsigned int stalled_mask,
		const char *reason)
{
	struct i915_gpu_error *error = &i915->gpu_error;
	int ret;
	int i;

	GEM_TRACE("flags=%lx\n", error->flags);

	might_sleep();
	lockdep_assert_held(&i915->drm.struct_mutex);
	GEM_BUG_ON(!test_bit(I915_RESET_BACKOFF, &error->flags));

	if (!test_bit(I915_RESET_HANDOFF, &error->flags))
		return;

	/* Clear any previous failed attempts at recovery. Time to try again. */
	if (!i915_gem_unset_wedged(i915))
		goto wakeup;

	if (reason)
		dev_notice(i915->drm.dev, "Resetting chip for %s\n", reason);
	error->reset_count++;

	ret = i915_gem_reset_prepare(i915);
	if (ret) {
		dev_err(i915->drm.dev, "GPU recovery failed\n");
		goto taint;
	}

	if (!intel_has_gpu_reset(i915)) {
		if (i915_modparams.reset)
			dev_err(i915->drm.dev, "GPU reset not supported\n");
		else
			DRM_DEBUG_DRIVER("GPU reset disabled\n");
		goto error;
	}

	for (i = 0; i < 3; i++) {
		ret = intel_gpu_reset(i915, ALL_ENGINES);
		if (ret == 0)
			break;

		msleep(100);
	}
	if (ret) {
		dev_err(i915->drm.dev, "Failed to reset chip\n");
		goto taint;
	}

	/* Ok, now get things going again... */

	/*
	 * Everything depends on having the GTT running, so we need to start
	 * there.
	 */
	ret = i915_ggtt_enable_hw(i915);
	if (ret) {
		DRM_ERROR("Failed to re-enable GGTT following reset (%d)\n",
			  ret);
		goto error;
	}

	i915_gem_reset(i915, stalled_mask);
	intel_overlay_reset(i915);

	/*
	 * Next we need to restore the context, but we don't use those
	 * yet either...
	 *
	 * Ring buffer needs to be re-initialized in the KMS case, or if X
	 * was running at the time of the reset (i.e. we weren't VT
	 * switched away).
	 */
	ret = i915_gem_init_hw(i915);
	if (ret) {
		DRM_ERROR("Failed to initialise HW following reset (%d)\n",
			  ret);
		goto error;
	}

	i915_queue_hangcheck(i915);

finish:
	i915_gem_reset_finish(i915);
wakeup:
	clear_bit(I915_RESET_HANDOFF, &error->flags);
	wake_up_bit(&error->flags, I915_RESET_HANDOFF);
	return;

taint:
	/*
	 * History tells us that if we cannot reset the GPU now, we
	 * never will. This then impacts everything that is run
	 * subsequently. On failing the reset, we mark the driver
	 * as wedged, preventing further execution on the GPU.
	 * We also want to go one step further and add a taint to the
	 * kernel so that any subsequent faults can be traced back to
	 * this failure. This is important for CI, where if the
	 * GPU/driver fails we would like to reboot and restart testing
	 * rather than continue on into oblivion. For everyone else,
	 * the system should still plod along, but they have been warned!
	 */
	add_taint(TAINT_WARN, LOCKDEP_STILL_OK);
error:
	i915_gem_set_wedged(i915);
	i915_retire_requests(i915);
	goto finish;
}

static inline int intel_gt_reset_engine(struct drm_i915_private *dev_priv,
					struct intel_engine_cs *engine)
{
	return intel_gpu_reset(dev_priv, intel_engine_flag(engine));
}

/**
 * i915_reset_engine - reset GPU engine to recover from a hang
 * @engine: engine to reset
 * @msg: reason for GPU reset; or NULL for no dev_notice()
 *
 * Reset a specific GPU engine. Useful if a hang is detected.
 * Returns zero on successful reset or otherwise an error code.
 *
 * Procedure is:
 *  - identifies the request that caused the hang and it is dropped
 *  - reset engine (which will force the engine to idle)
 *  - re-init/configure engine
 */
int i915_reset_engine(struct intel_engine_cs *engine, const char *msg)
{
	struct i915_gpu_error *error = &engine->i915->gpu_error;
	struct i915_request *active_request;
	int ret;

	GEM_TRACE("%s flags=%lx\n", engine->name, error->flags);
	GEM_BUG_ON(!test_bit(I915_RESET_ENGINE + engine->id, &error->flags));

	active_request = i915_gem_reset_prepare_engine(engine);
	if (IS_ERR_OR_NULL(active_request)) {
		/* Either the previous reset failed, or we pardon the reset. */
		ret = PTR_ERR(active_request);
		goto out;
	}

	if (msg)
		dev_notice(engine->i915->drm.dev,
			   "Resetting %s for %s\n", engine->name, msg);
	error->reset_engine_count[engine->id]++;

	if (!engine->i915->guc.execbuf_client)
		ret = intel_gt_reset_engine(engine->i915, engine);
	else
		ret = intel_guc_reset_engine(&engine->i915->guc, engine);
	if (ret) {
		/* If we fail here, we expect to fallback to a global reset */
		DRM_DEBUG_DRIVER("%sFailed to reset %s, ret=%d\n",
				 engine->i915->guc.execbuf_client ? "GuC " : "",
				 engine->name, ret);
		goto out;
	}

	/*
	 * The request that caused the hang is stuck on elsp, we know the
	 * active request and can drop it, adjust head to skip the offending
	 * request to resume executing remaining requests in the queue.
	 */
	i915_gem_reset_engine(engine, active_request, true);

	/*
	 * The engine and its registers (and workarounds in case of render)
	 * have been reset to their default values. Follow the init_ring
	 * process to program RING_MODE, HWSP and re-enable submission.
	 */
	ret = engine->init_hw(engine);
	if (ret)
		goto out;

out:
	intel_engine_cancel_stop_cs(engine);
	i915_gem_reset_finish_engine(engine);
	return ret;
}

static int i915_pm_prepare(struct device *kdev)
{
	struct pci_dev *pdev = to_pci_dev(kdev);
	struct drm_device *dev = pci_get_drvdata(pdev);

	if (!dev) {
		dev_err(kdev, "DRM not initialized, aborting suspend.\n");
		return -ENODEV;
	}

	if (dev->switch_power_state == DRM_SWITCH_POWER_OFF)
		return 0;

	return i915_drm_prepare(dev);
}

static int i915_pm_suspend(struct device *kdev)
{
	struct pci_dev *pdev = to_pci_dev(kdev);
	struct drm_device *dev = pci_get_drvdata(pdev);

	if (!dev) {
		dev_err(kdev, "DRM not initialized, aborting suspend.\n");
		return -ENODEV;
	}

	if (dev->switch_power_state == DRM_SWITCH_POWER_OFF)
		return 0;

	return i915_drm_suspend(dev);
}

static int i915_pm_suspend_late(struct device *kdev)
{
	struct drm_device *dev = &kdev_to_i915(kdev)->drm;

	/*
	 * We have a suspend ordering issue with the snd-hda driver also
	 * requiring our device to be power up. Due to the lack of a
	 * parent/child relationship we currently solve this with an late
	 * suspend hook.
	 *
	 * FIXME: This should be solved with a special hdmi sink device or
	 * similar so that power domains can be employed.
	 */
	if (dev->switch_power_state == DRM_SWITCH_POWER_OFF)
		return 0;

	return i915_drm_suspend_late(dev, false);
}

static int i915_pm_poweroff_late(struct device *kdev)
{
	struct drm_device *dev = &kdev_to_i915(kdev)->drm;

	if (dev->switch_power_state == DRM_SWITCH_POWER_OFF)
		return 0;

	return i915_drm_suspend_late(dev, true);
}

static int i915_pm_resume_early(struct device *kdev)
{
	struct drm_device *dev = &kdev_to_i915(kdev)->drm;

	if (dev->switch_power_state == DRM_SWITCH_POWER_OFF)
		return 0;

	return i915_drm_resume_early(dev);
}

static int i915_pm_resume(struct device *kdev)
{
	struct drm_device *dev = &kdev_to_i915(kdev)->drm;

	if (dev->switch_power_state == DRM_SWITCH_POWER_OFF)
		return 0;

	return i915_drm_resume(dev);
}

/* freeze: before creating the hibernation_image */
static int i915_pm_freeze(struct device *kdev)
{
	struct drm_device *dev = &kdev_to_i915(kdev)->drm;
	int ret;

	if (dev->switch_power_state != DRM_SWITCH_POWER_OFF) {
		ret = i915_drm_suspend(dev);
		if (ret)
			return ret;
	}

	ret = i915_gem_freeze(kdev_to_i915(kdev));
	if (ret)
		return ret;

	return 0;
}

static int i915_pm_freeze_late(struct device *kdev)
{
	struct drm_device *dev = &kdev_to_i915(kdev)->drm;
	int ret;

	if (dev->switch_power_state != DRM_SWITCH_POWER_OFF) {
		ret = i915_drm_suspend_late(dev, true);
		if (ret)
			return ret;
	}

	ret = i915_gem_freeze_late(kdev_to_i915(kdev));
	if (ret)
		return ret;

	return 0;
}

/* thaw: called after creating the hibernation image, but before turning off. */
static int i915_pm_thaw_early(struct device *kdev)
{
	return i915_pm_resume_early(kdev);
}

static int i915_pm_thaw(struct device *kdev)
{
	return i915_pm_resume(kdev);
}

/* restore: called after loading the hibernation image. */
static int i915_pm_restore_early(struct device *kdev)
{
	return i915_pm_resume_early(kdev);
}

static int i915_pm_restore(struct device *kdev)
{
	return i915_pm_resume(kdev);
}

/*
 * Save all Gunit registers that may be lost after a D3 and a subsequent
 * S0i[R123] transition. The list of registers needing a save/restore is
 * defined in the VLV2_S0IXRegs document. This documents marks all Gunit
 * registers in the following way:
 * - Driver: saved/restored by the driver
 * - Punit : saved/restored by the Punit firmware
 * - No, w/o marking: no need to save/restore, since the register is R/O or
 *                    used internally by the HW in a way that doesn't depend
 *                    keeping the content across a suspend/resume.
 * - Debug : used for debugging
 *
 * We save/restore all registers marked with 'Driver', with the following
 * exceptions:
 * - Registers out of use, including also registers marked with 'Debug'.
 *   These have no effect on the driver's operation, so we don't save/restore
 *   them to reduce the overhead.
 * - Registers that are fully setup by an initialization function called from
 *   the resume path. For example many clock gating and RPS/RC6 registers.
 * - Registers that provide the right functionality with their reset defaults.
 *
 * TODO: Except for registers that based on the above 3 criteria can be safely
 * ignored, we save/restore all others, practically treating the HW context as
 * a black-box for the driver. Further investigation is needed to reduce the
 * saved/restored registers even further, by following the same 3 criteria.
 */
static void vlv_save_gunit_s0ix_state(struct drm_i915_private *dev_priv)
{
	struct vlv_s0ix_state *s = &dev_priv->vlv_s0ix_state;
	int i;

	/* GAM 0x4000-0x4770 */
	s->wr_watermark		= I915_READ(GEN7_WR_WATERMARK);
	s->gfx_prio_ctrl	= I915_READ(GEN7_GFX_PRIO_CTRL);
	s->arb_mode		= I915_READ(ARB_MODE);
	s->gfx_pend_tlb0	= I915_READ(GEN7_GFX_PEND_TLB0);
	s->gfx_pend_tlb1	= I915_READ(GEN7_GFX_PEND_TLB1);

	for (i = 0; i < ARRAY_SIZE(s->lra_limits); i++)
		s->lra_limits[i] = I915_READ(GEN7_LRA_LIMITS(i));

	s->media_max_req_count	= I915_READ(GEN7_MEDIA_MAX_REQ_COUNT);
	s->gfx_max_req_count	= I915_READ(GEN7_GFX_MAX_REQ_COUNT);

	s->render_hwsp		= I915_READ(RENDER_HWS_PGA_GEN7);
	s->ecochk		= I915_READ(GAM_ECOCHK);
	s->bsd_hwsp		= I915_READ(BSD_HWS_PGA_GEN7);
	s->blt_hwsp		= I915_READ(BLT_HWS_PGA_GEN7);

	s->tlb_rd_addr		= I915_READ(GEN7_TLB_RD_ADDR);

	/* MBC 0x9024-0x91D0, 0x8500 */
	s->g3dctl		= I915_READ(VLV_G3DCTL);
	s->gsckgctl		= I915_READ(VLV_GSCKGCTL);
	s->mbctl		= I915_READ(GEN6_MBCTL);

	/* GCP 0x9400-0x9424, 0x8100-0x810C */
	s->ucgctl1		= I915_READ(GEN6_UCGCTL1);
	s->ucgctl3		= I915_READ(GEN6_UCGCTL3);
	s->rcgctl1		= I915_READ(GEN6_RCGCTL1);
	s->rcgctl2		= I915_READ(GEN6_RCGCTL2);
	s->rstctl		= I915_READ(GEN6_RSTCTL);
	s->misccpctl		= I915_READ(GEN7_MISCCPCTL);

	/* GPM 0xA000-0xAA84, 0x8000-0x80FC */
	s->gfxpause		= I915_READ(GEN6_GFXPAUSE);
	s->rpdeuhwtc		= I915_READ(GEN6_RPDEUHWTC);
	s->rpdeuc		= I915_READ(GEN6_RPDEUC);
	s->ecobus		= I915_READ(ECOBUS);
	s->pwrdwnupctl		= I915_READ(VLV_PWRDWNUPCTL);
	s->rp_down_timeout	= I915_READ(GEN6_RP_DOWN_TIMEOUT);
	s->rp_deucsw		= I915_READ(GEN6_RPDEUCSW);
	s->rcubmabdtmr		= I915_READ(GEN6_RCUBMABDTMR);
	s->rcedata		= I915_READ(VLV_RCEDATA);
	s->spare2gh		= I915_READ(VLV_SPAREG2H);

	/* Display CZ domain, 0x4400C-0x4402C, 0x4F000-0x4F11F */
	s->gt_imr		= I915_READ(GTIMR);
	s->gt_ier		= I915_READ(GTIER);
	s->pm_imr		= I915_READ(GEN6_PMIMR);
	s->pm_ier		= I915_READ(GEN6_PMIER);

	for (i = 0; i < ARRAY_SIZE(s->gt_scratch); i++)
		s->gt_scratch[i] = I915_READ(GEN7_GT_SCRATCH(i));

	/* GT SA CZ domain, 0x100000-0x138124 */
	s->tilectl		= I915_READ(TILECTL);
	s->gt_fifoctl		= I915_READ(GTFIFOCTL);
	s->gtlc_wake_ctrl	= I915_READ(VLV_GTLC_WAKE_CTRL);
	s->gtlc_survive		= I915_READ(VLV_GTLC_SURVIVABILITY_REG);
	s->pmwgicz		= I915_READ(VLV_PMWGICZ);

	/* Gunit-Display CZ domain, 0x182028-0x1821CF */
	s->gu_ctl0		= I915_READ(VLV_GU_CTL0);
	s->gu_ctl1		= I915_READ(VLV_GU_CTL1);
	s->pcbr			= I915_READ(VLV_PCBR);
	s->clock_gate_dis2	= I915_READ(VLV_GUNIT_CLOCK_GATE2);

	/*
	 * Not saving any of:
	 * DFT,		0x9800-0x9EC0
	 * SARB,	0xB000-0xB1FC
	 * GAC,		0x5208-0x524C, 0x14000-0x14C000
	 * PCI CFG
	 */
}

static void vlv_restore_gunit_s0ix_state(struct drm_i915_private *dev_priv)
{
	struct vlv_s0ix_state *s = &dev_priv->vlv_s0ix_state;
	u32 val;
	int i;

	/* GAM 0x4000-0x4770 */
	I915_WRITE(GEN7_WR_WATERMARK,	s->wr_watermark);
	I915_WRITE(GEN7_GFX_PRIO_CTRL,	s->gfx_prio_ctrl);
	I915_WRITE(ARB_MODE,		s->arb_mode | (0xffff << 16));
	I915_WRITE(GEN7_GFX_PEND_TLB0,	s->gfx_pend_tlb0);
	I915_WRITE(GEN7_GFX_PEND_TLB1,	s->gfx_pend_tlb1);

	for (i = 0; i < ARRAY_SIZE(s->lra_limits); i++)
		I915_WRITE(GEN7_LRA_LIMITS(i), s->lra_limits[i]);

	I915_WRITE(GEN7_MEDIA_MAX_REQ_COUNT, s->media_max_req_count);
	I915_WRITE(GEN7_GFX_MAX_REQ_COUNT, s->gfx_max_req_count);

	I915_WRITE(RENDER_HWS_PGA_GEN7,	s->render_hwsp);
	I915_WRITE(GAM_ECOCHK,		s->ecochk);
	I915_WRITE(BSD_HWS_PGA_GEN7,	s->bsd_hwsp);
	I915_WRITE(BLT_HWS_PGA_GEN7,	s->blt_hwsp);

	I915_WRITE(GEN7_TLB_RD_ADDR,	s->tlb_rd_addr);

	/* MBC 0x9024-0x91D0, 0x8500 */
	I915_WRITE(VLV_G3DCTL,		s->g3dctl);
	I915_WRITE(VLV_GSCKGCTL,	s->gsckgctl);
	I915_WRITE(GEN6_MBCTL,		s->mbctl);

	/* GCP 0x9400-0x9424, 0x8100-0x810C */
	I915_WRITE(GEN6_UCGCTL1,	s->ucgctl1);
	I915_WRITE(GEN6_UCGCTL3,	s->ucgctl3);
	I915_WRITE(GEN6_RCGCTL1,	s->rcgctl1);
	I915_WRITE(GEN6_RCGCTL2,	s->rcgctl2);
	I915_WRITE(GEN6_RSTCTL,		s->rstctl);
	I915_WRITE(GEN7_MISCCPCTL,	s->misccpctl);

	/* GPM 0xA000-0xAA84, 0x8000-0x80FC */
	I915_WRITE(GEN6_GFXPAUSE,	s->gfxpause);
	I915_WRITE(GEN6_RPDEUHWTC,	s->rpdeuhwtc);
	I915_WRITE(GEN6_RPDEUC,		s->rpdeuc);
	I915_WRITE(ECOBUS,		s->ecobus);
	I915_WRITE(VLV_PWRDWNUPCTL,	s->pwrdwnupctl);
	I915_WRITE(GEN6_RP_DOWN_TIMEOUT,s->rp_down_timeout);
	I915_WRITE(GEN6_RPDEUCSW,	s->rp_deucsw);
	I915_WRITE(GEN6_RCUBMABDTMR,	s->rcubmabdtmr);
	I915_WRITE(VLV_RCEDATA,		s->rcedata);
	I915_WRITE(VLV_SPAREG2H,	s->spare2gh);

	/* Display CZ domain, 0x4400C-0x4402C, 0x4F000-0x4F11F */
	I915_WRITE(GTIMR,		s->gt_imr);
	I915_WRITE(GTIER,		s->gt_ier);
	I915_WRITE(GEN6_PMIMR,		s->pm_imr);
	I915_WRITE(GEN6_PMIER,		s->pm_ier);

	for (i = 0; i < ARRAY_SIZE(s->gt_scratch); i++)
		I915_WRITE(GEN7_GT_SCRATCH(i), s->gt_scratch[i]);

	/* GT SA CZ domain, 0x100000-0x138124 */
	I915_WRITE(TILECTL,			s->tilectl);
	I915_WRITE(GTFIFOCTL,			s->gt_fifoctl);
	/*
	 * Preserve the GT allow wake and GFX force clock bit, they are not
	 * be restored, as they are used to control the s0ix suspend/resume
	 * sequence by the caller.
	 */
	val = I915_READ(VLV_GTLC_WAKE_CTRL);
	val &= VLV_GTLC_ALLOWWAKEREQ;
	val |= s->gtlc_wake_ctrl & ~VLV_GTLC_ALLOWWAKEREQ;
	I915_WRITE(VLV_GTLC_WAKE_CTRL, val);

	val = I915_READ(VLV_GTLC_SURVIVABILITY_REG);
	val &= VLV_GFX_CLK_FORCE_ON_BIT;
	val |= s->gtlc_survive & ~VLV_GFX_CLK_FORCE_ON_BIT;
	I915_WRITE(VLV_GTLC_SURVIVABILITY_REG, val);

	I915_WRITE(VLV_PMWGICZ,			s->pmwgicz);

	/* Gunit-Display CZ domain, 0x182028-0x1821CF */
	I915_WRITE(VLV_GU_CTL0,			s->gu_ctl0);
	I915_WRITE(VLV_GU_CTL1,			s->gu_ctl1);
	I915_WRITE(VLV_PCBR,			s->pcbr);
	I915_WRITE(VLV_GUNIT_CLOCK_GATE2,	s->clock_gate_dis2);
}

static int vlv_wait_for_pw_status(struct drm_i915_private *dev_priv,
				  u32 mask, u32 val)
{
	/* The HW does not like us polling for PW_STATUS frequently, so
	 * use the sleeping loop rather than risk the busy spin within
	 * intel_wait_for_register().
	 *
	 * Transitioning between RC6 states should be at most 2ms (see
	 * valleyview_enable_rps) so use a 3ms timeout.
	 */
	return wait_for((I915_READ_NOTRACE(VLV_GTLC_PW_STATUS) & mask) == val,
			3);
}

int vlv_force_gfx_clock(struct drm_i915_private *dev_priv, bool force_on)
{
	u32 val;
	int err;

	val = I915_READ(VLV_GTLC_SURVIVABILITY_REG);
	val &= ~VLV_GFX_CLK_FORCE_ON_BIT;
	if (force_on)
		val |= VLV_GFX_CLK_FORCE_ON_BIT;
	I915_WRITE(VLV_GTLC_SURVIVABILITY_REG, val);

	if (!force_on)
		return 0;

	err = intel_wait_for_register(dev_priv,
				      VLV_GTLC_SURVIVABILITY_REG,
				      VLV_GFX_CLK_STATUS_BIT,
				      VLV_GFX_CLK_STATUS_BIT,
				      20);
	if (err)
		DRM_ERROR("timeout waiting for GFX clock force-on (%08x)\n",
			  I915_READ(VLV_GTLC_SURVIVABILITY_REG));

	return err;
}

static int vlv_allow_gt_wake(struct drm_i915_private *dev_priv, bool allow)
{
	u32 mask;
	u32 val;
	int err;

	val = I915_READ(VLV_GTLC_WAKE_CTRL);
	val &= ~VLV_GTLC_ALLOWWAKEREQ;
	if (allow)
		val |= VLV_GTLC_ALLOWWAKEREQ;
	I915_WRITE(VLV_GTLC_WAKE_CTRL, val);
	POSTING_READ(VLV_GTLC_WAKE_CTRL);

	mask = VLV_GTLC_ALLOWWAKEACK;
	val = allow ? mask : 0;

	err = vlv_wait_for_pw_status(dev_priv, mask, val);
	if (err)
		DRM_ERROR("timeout disabling GT waking\n");

	return err;
}

static void vlv_wait_for_gt_wells(struct drm_i915_private *dev_priv,
				  bool wait_for_on)
{
	u32 mask;
	u32 val;

	mask = VLV_GTLC_PW_MEDIA_STATUS_MASK | VLV_GTLC_PW_RENDER_STATUS_MASK;
	val = wait_for_on ? mask : 0;

	/*
	 * RC6 transitioning can be delayed up to 2 msec (see
	 * valleyview_enable_rps), use 3 msec for safety.
	 *
	 * This can fail to turn off the rc6 if the GPU is stuck after a failed
	 * reset and we are trying to force the machine to sleep.
	 */
	if (vlv_wait_for_pw_status(dev_priv, mask, val))
		DRM_DEBUG_DRIVER("timeout waiting for GT wells to go %s\n",
				 onoff(wait_for_on));
}

static void vlv_check_no_gt_access(struct drm_i915_private *dev_priv)
{
	if (!(I915_READ(VLV_GTLC_PW_STATUS) & VLV_GTLC_ALLOWWAKEERR))
		return;

	DRM_DEBUG_DRIVER("GT register access while GT waking disabled\n");
	I915_WRITE(VLV_GTLC_PW_STATUS, VLV_GTLC_ALLOWWAKEERR);
}

static int vlv_suspend_complete(struct drm_i915_private *dev_priv)
{
	u32 mask;
	int err;

	/*
	 * Bspec defines the following GT well on flags as debug only, so
	 * don't treat them as hard failures.
	 */
	vlv_wait_for_gt_wells(dev_priv, false);

	mask = VLV_GTLC_RENDER_CTX_EXISTS | VLV_GTLC_MEDIA_CTX_EXISTS;
	WARN_ON((I915_READ(VLV_GTLC_WAKE_CTRL) & mask) != mask);

	vlv_check_no_gt_access(dev_priv);

	err = vlv_force_gfx_clock(dev_priv, true);
	if (err)
		goto err1;

	err = vlv_allow_gt_wake(dev_priv, false);
	if (err)
		goto err2;

	if (!IS_CHERRYVIEW(dev_priv))
		vlv_save_gunit_s0ix_state(dev_priv);

	err = vlv_force_gfx_clock(dev_priv, false);
	if (err)
		goto err2;

	return 0;

err2:
	/* For safety always re-enable waking and disable gfx clock forcing */
	vlv_allow_gt_wake(dev_priv, true);
err1:
	vlv_force_gfx_clock(dev_priv, false);

	return err;
}

static int vlv_resume_prepare(struct drm_i915_private *dev_priv,
				bool rpm_resume)
{
	int err;
	int ret;

	/*
	 * If any of the steps fail just try to continue, that's the best we
	 * can do at this point. Return the first error code (which will also
	 * leave RPM permanently disabled).
	 */
	ret = vlv_force_gfx_clock(dev_priv, true);

	if (!IS_CHERRYVIEW(dev_priv))
		vlv_restore_gunit_s0ix_state(dev_priv);

	err = vlv_allow_gt_wake(dev_priv, true);
	if (!ret)
		ret = err;

	err = vlv_force_gfx_clock(dev_priv, false);
	if (!ret)
		ret = err;

	vlv_check_no_gt_access(dev_priv);

	if (rpm_resume)
		intel_init_clock_gating(dev_priv);

	return ret;
}

static int intel_runtime_suspend(struct device *kdev)
{
	struct pci_dev *pdev = to_pci_dev(kdev);
	struct drm_device *dev = pci_get_drvdata(pdev);
	struct drm_i915_private *dev_priv = to_i915(dev);
	int ret;

	if (WARN_ON_ONCE(!(dev_priv->gt_pm.rc6.enabled && HAS_RC6(dev_priv))))
		return -ENODEV;

	if (WARN_ON_ONCE(!HAS_RUNTIME_PM(dev_priv)))
		return -ENODEV;

	DRM_DEBUG_KMS("Suspending device\n");

	disable_rpm_wakeref_asserts(dev_priv);

	/*
	 * We are safe here against re-faults, since the fault handler takes
	 * an RPM reference.
	 */
	i915_gem_runtime_suspend(dev_priv);

	intel_uc_suspend(dev_priv);

	intel_runtime_pm_disable_interrupts(dev_priv);

	intel_uncore_suspend(dev_priv);

	ret = 0;
	if (IS_GEN9_LP(dev_priv)) {
		bxt_display_core_uninit(dev_priv);
		bxt_enable_dc9(dev_priv);
	} else if (IS_HASWELL(dev_priv) || IS_BROADWELL(dev_priv)) {
		hsw_enable_pc8(dev_priv);
	} else if (IS_VALLEYVIEW(dev_priv) || IS_CHERRYVIEW(dev_priv)) {
		ret = vlv_suspend_complete(dev_priv);
	}

	if (ret) {
		DRM_ERROR("Runtime suspend failed, disabling it (%d)\n", ret);
		intel_uncore_runtime_resume(dev_priv);

		intel_runtime_pm_enable_interrupts(dev_priv);

		intel_uc_resume(dev_priv);

		i915_gem_init_swizzling(dev_priv);
		i915_gem_restore_fences(dev_priv);

		enable_rpm_wakeref_asserts(dev_priv);

		return ret;
	}

	enable_rpm_wakeref_asserts(dev_priv);
	WARN_ON_ONCE(atomic_read(&dev_priv->runtime_pm.wakeref_count));

	if (intel_uncore_arm_unclaimed_mmio_detection(dev_priv))
		DRM_ERROR("Unclaimed access detected prior to suspending\n");

	dev_priv->runtime_pm.suspended = true;

	/*
	 * FIXME: We really should find a document that references the arguments
	 * used below!
	 */
	if (IS_BROADWELL(dev_priv)) {
		/*
		 * On Broadwell, if we use PCI_D1 the PCH DDI ports will stop
		 * being detected, and the call we do at intel_runtime_resume()
		 * won't be able to restore them. Since PCI_D3hot matches the
		 * actual specification and appears to be working, use it.
		 */
		intel_opregion_notify_adapter(dev_priv, PCI_D3hot);
	} else {
		/*
		 * current versions of firmware which depend on this opregion
		 * notification have repurposed the D1 definition to mean
		 * "runtime suspended" vs. what you would normally expect (D3)
		 * to distinguish it from notifications that might be sent via
		 * the suspend path.
		 */
		intel_opregion_notify_adapter(dev_priv, PCI_D1);
	}

	assert_forcewakes_inactive(dev_priv);

	if (!IS_VALLEYVIEW(dev_priv) && !IS_CHERRYVIEW(dev_priv))
		intel_hpd_poll_init(dev_priv);

	DRM_DEBUG_KMS("Device suspended\n");
	return 0;
}

static int intel_runtime_resume(struct device *kdev)
{
	struct pci_dev *pdev = to_pci_dev(kdev);
	struct drm_device *dev = pci_get_drvdata(pdev);
	struct drm_i915_private *dev_priv = to_i915(dev);
	int ret = 0;

	if (WARN_ON_ONCE(!HAS_RUNTIME_PM(dev_priv)))
		return -ENODEV;

	DRM_DEBUG_KMS("Resuming device\n");

	WARN_ON_ONCE(atomic_read(&dev_priv->runtime_pm.wakeref_count));
	disable_rpm_wakeref_asserts(dev_priv);

	intel_opregion_notify_adapter(dev_priv, PCI_D0);
	dev_priv->runtime_pm.suspended = false;
	if (intel_uncore_unclaimed_mmio(dev_priv))
		DRM_DEBUG_DRIVER("Unclaimed access during suspend, bios?\n");

	if (IS_GEN9_LP(dev_priv)) {
		bxt_disable_dc9(dev_priv);
		bxt_display_core_init(dev_priv, true);
		if (dev_priv->csr.dmc_payload &&
		    (dev_priv->csr.allowed_dc_mask & DC_STATE_EN_UPTO_DC5))
			gen9_enable_dc5(dev_priv);
	} else if (IS_HASWELL(dev_priv) || IS_BROADWELL(dev_priv)) {
		hsw_disable_pc8(dev_priv);
	} else if (IS_VALLEYVIEW(dev_priv) || IS_CHERRYVIEW(dev_priv)) {
		ret = vlv_resume_prepare(dev_priv, true);
	}

	intel_uncore_runtime_resume(dev_priv);

	intel_runtime_pm_enable_interrupts(dev_priv);

	intel_uc_resume(dev_priv);

	/*
	 * No point of rolling back things in case of an error, as the best
	 * we can do is to hope that things will still work (and disable RPM).
	 */
	i915_gem_init_swizzling(dev_priv);
	i915_gem_restore_fences(dev_priv);

	/*
	 * On VLV/CHV display interrupts are part of the display
	 * power well, so hpd is reinitialized from there. For
	 * everyone else do it here.
	 */
	if (!IS_VALLEYVIEW(dev_priv) && !IS_CHERRYVIEW(dev_priv))
		intel_hpd_init(dev_priv);

	intel_enable_ipc(dev_priv);

	enable_rpm_wakeref_asserts(dev_priv);

	if (ret)
		DRM_ERROR("Runtime resume failed, disabling it (%d)\n", ret);
	else
		DRM_DEBUG_KMS("Device resumed\n");

	return ret;
}

const struct dev_pm_ops i915_pm_ops = {
	/*
	 * S0ix (via system suspend) and S3 event handlers [PMSG_SUSPEND,
	 * PMSG_RESUME]
	 */
	.prepare = i915_pm_prepare,
	.suspend = i915_pm_suspend,
	.suspend_late = i915_pm_suspend_late,
	.resume_early = i915_pm_resume_early,
	.resume = i915_pm_resume,

	/*
	 * S4 event handlers
	 * @freeze, @freeze_late    : called (1) before creating the
	 *                            hibernation image [PMSG_FREEZE] and
	 *                            (2) after rebooting, before restoring
	 *                            the image [PMSG_QUIESCE]
	 * @thaw, @thaw_early       : called (1) after creating the hibernation
	 *                            image, before writing it [PMSG_THAW]
	 *                            and (2) after failing to create or
	 *                            restore the image [PMSG_RECOVER]
	 * @poweroff, @poweroff_late: called after writing the hibernation
	 *                            image, before rebooting [PMSG_HIBERNATE]
	 * @restore, @restore_early : called after rebooting and restoring the
	 *                            hibernation image [PMSG_RESTORE]
	 */
	.freeze = i915_pm_freeze,
	.freeze_late = i915_pm_freeze_late,
	.thaw_early = i915_pm_thaw_early,
	.thaw = i915_pm_thaw,
	.poweroff = i915_pm_suspend,
	.poweroff_late = i915_pm_poweroff_late,
	.restore_early = i915_pm_restore_early,
	.restore = i915_pm_restore,

	/* S0ix (via runtime suspend) event handlers */
	.runtime_suspend = intel_runtime_suspend,
	.runtime_resume = intel_runtime_resume,
};

static const struct vm_operations_struct i915_gem_vm_ops = {
	.fault = i915_gem_fault,
	.open = drm_gem_vm_open,
	.close = drm_gem_vm_close,
};

static const struct file_operations i915_driver_fops = {
	.owner = THIS_MODULE,
	.open = drm_open,
	.release = drm_release,
	.unlocked_ioctl = drm_ioctl,
	.mmap = drm_gem_mmap,
	.poll = drm_poll,
	.read = drm_read,
	.compat_ioctl = i915_compat_ioctl,
	.llseek = noop_llseek,
};

static int
i915_gem_reject_pin_ioctl(struct drm_device *dev, void *data,
			  struct drm_file *file)
{
	return -ENODEV;
}

static const struct drm_ioctl_desc i915_ioctls[] = {
	DRM_IOCTL_DEF_DRV(I915_INIT, drm_noop, DRM_AUTH|DRM_MASTER|DRM_ROOT_ONLY),
	DRM_IOCTL_DEF_DRV(I915_FLUSH, drm_noop, DRM_AUTH),
	DRM_IOCTL_DEF_DRV(I915_FLIP, drm_noop, DRM_AUTH),
	DRM_IOCTL_DEF_DRV(I915_BATCHBUFFER, drm_noop, DRM_AUTH),
	DRM_IOCTL_DEF_DRV(I915_IRQ_EMIT, drm_noop, DRM_AUTH),
	DRM_IOCTL_DEF_DRV(I915_IRQ_WAIT, drm_noop, DRM_AUTH),
	DRM_IOCTL_DEF_DRV(I915_GETPARAM, i915_getparam_ioctl, DRM_AUTH|DRM_RENDER_ALLOW),
	DRM_IOCTL_DEF_DRV(I915_SETPARAM, drm_noop, DRM_AUTH|DRM_MASTER|DRM_ROOT_ONLY),
	DRM_IOCTL_DEF_DRV(I915_ALLOC, drm_noop, DRM_AUTH),
	DRM_IOCTL_DEF_DRV(I915_FREE, drm_noop, DRM_AUTH),
	DRM_IOCTL_DEF_DRV(I915_INIT_HEAP, drm_noop, DRM_AUTH|DRM_MASTER|DRM_ROOT_ONLY),
	DRM_IOCTL_DEF_DRV(I915_CMDBUFFER, drm_noop, DRM_AUTH),
	DRM_IOCTL_DEF_DRV(I915_DESTROY_HEAP,  drm_noop, DRM_AUTH|DRM_MASTER|DRM_ROOT_ONLY),
	DRM_IOCTL_DEF_DRV(I915_SET_VBLANK_PIPE,  drm_noop, DRM_AUTH|DRM_MASTER|DRM_ROOT_ONLY),
	DRM_IOCTL_DEF_DRV(I915_GET_VBLANK_PIPE,  drm_noop, DRM_AUTH),
	DRM_IOCTL_DEF_DRV(I915_VBLANK_SWAP, drm_noop, DRM_AUTH),
	DRM_IOCTL_DEF_DRV(I915_HWS_ADDR, drm_noop, DRM_AUTH|DRM_MASTER|DRM_ROOT_ONLY),
	DRM_IOCTL_DEF_DRV(I915_GEM_INIT, drm_noop, DRM_AUTH|DRM_MASTER|DRM_ROOT_ONLY),
	DRM_IOCTL_DEF_DRV(I915_GEM_EXECBUFFER, i915_gem_execbuffer_ioctl, DRM_AUTH),
	DRM_IOCTL_DEF_DRV(I915_GEM_EXECBUFFER2_WR, i915_gem_execbuffer2_ioctl, DRM_AUTH|DRM_RENDER_ALLOW),
	DRM_IOCTL_DEF_DRV(I915_GEM_PIN, i915_gem_reject_pin_ioctl, DRM_AUTH|DRM_ROOT_ONLY),
	DRM_IOCTL_DEF_DRV(I915_GEM_UNPIN, i915_gem_reject_pin_ioctl, DRM_AUTH|DRM_ROOT_ONLY),
	DRM_IOCTL_DEF_DRV(I915_GEM_BUSY, i915_gem_busy_ioctl, DRM_AUTH|DRM_RENDER_ALLOW),
	DRM_IOCTL_DEF_DRV(I915_GEM_SET_CACHING, i915_gem_set_caching_ioctl, DRM_RENDER_ALLOW),
	DRM_IOCTL_DEF_DRV(I915_GEM_GET_CACHING, i915_gem_get_caching_ioctl, DRM_RENDER_ALLOW),
	DRM_IOCTL_DEF_DRV(I915_GEM_THROTTLE, i915_gem_throttle_ioctl, DRM_AUTH|DRM_RENDER_ALLOW),
	DRM_IOCTL_DEF_DRV(I915_GEM_ENTERVT, drm_noop, DRM_AUTH|DRM_MASTER|DRM_ROOT_ONLY),
	DRM_IOCTL_DEF_DRV(I915_GEM_LEAVEVT, drm_noop, DRM_AUTH|DRM_MASTER|DRM_ROOT_ONLY),
	DRM_IOCTL_DEF_DRV(I915_GEM_CREATE, i915_gem_create_ioctl, DRM_RENDER_ALLOW),
	DRM_IOCTL_DEF_DRV(I915_GEM_PREAD, i915_gem_pread_ioctl, DRM_RENDER_ALLOW),
	DRM_IOCTL_DEF_DRV(I915_GEM_PWRITE, i915_gem_pwrite_ioctl, DRM_RENDER_ALLOW),
	DRM_IOCTL_DEF_DRV(I915_GEM_MMAP, i915_gem_mmap_ioctl, DRM_RENDER_ALLOW),
	DRM_IOCTL_DEF_DRV(I915_GEM_MMAP_GTT, i915_gem_mmap_gtt_ioctl, DRM_RENDER_ALLOW),
	DRM_IOCTL_DEF_DRV(I915_GEM_SET_DOMAIN, i915_gem_set_domain_ioctl, DRM_RENDER_ALLOW),
	DRM_IOCTL_DEF_DRV(I915_GEM_SW_FINISH, i915_gem_sw_finish_ioctl, DRM_RENDER_ALLOW),
	DRM_IOCTL_DEF_DRV(I915_GEM_SET_TILING, i915_gem_set_tiling_ioctl, DRM_RENDER_ALLOW),
	DRM_IOCTL_DEF_DRV(I915_GEM_GET_TILING, i915_gem_get_tiling_ioctl, DRM_RENDER_ALLOW),
	DRM_IOCTL_DEF_DRV(I915_GEM_GET_APERTURE, i915_gem_get_aperture_ioctl, DRM_RENDER_ALLOW),
	DRM_IOCTL_DEF_DRV(I915_GET_PIPE_FROM_CRTC_ID, intel_get_pipe_from_crtc_id_ioctl, 0),
	DRM_IOCTL_DEF_DRV(I915_GEM_MADVISE, i915_gem_madvise_ioctl, DRM_RENDER_ALLOW),
	DRM_IOCTL_DEF_DRV(I915_OVERLAY_PUT_IMAGE, intel_overlay_put_image_ioctl, DRM_MASTER),
	DRM_IOCTL_DEF_DRV(I915_OVERLAY_ATTRS, intel_overlay_attrs_ioctl, DRM_MASTER),
	DRM_IOCTL_DEF_DRV(I915_SET_SPRITE_COLORKEY, intel_sprite_set_colorkey_ioctl, DRM_MASTER),
	DRM_IOCTL_DEF_DRV(I915_GET_SPRITE_COLORKEY, drm_noop, DRM_MASTER),
	DRM_IOCTL_DEF_DRV(I915_GEM_WAIT, i915_gem_wait_ioctl, DRM_AUTH|DRM_RENDER_ALLOW),
	DRM_IOCTL_DEF_DRV(I915_GEM_CONTEXT_CREATE, i915_gem_context_create_ioctl, DRM_RENDER_ALLOW),
	DRM_IOCTL_DEF_DRV(I915_GEM_CONTEXT_DESTROY, i915_gem_context_destroy_ioctl, DRM_RENDER_ALLOW),
	DRM_IOCTL_DEF_DRV(I915_REG_READ, i915_reg_read_ioctl, DRM_RENDER_ALLOW),
	DRM_IOCTL_DEF_DRV(I915_GET_RESET_STATS, i915_gem_context_reset_stats_ioctl, DRM_RENDER_ALLOW),
	DRM_IOCTL_DEF_DRV(I915_GEM_USERPTR, i915_gem_userptr_ioctl, DRM_RENDER_ALLOW),
	DRM_IOCTL_DEF_DRV(I915_GEM_CONTEXT_GETPARAM, i915_gem_context_getparam_ioctl, DRM_RENDER_ALLOW),
	DRM_IOCTL_DEF_DRV(I915_GEM_CONTEXT_SETPARAM, i915_gem_context_setparam_ioctl, DRM_RENDER_ALLOW),
	DRM_IOCTL_DEF_DRV(I915_PERF_OPEN, i915_perf_open_ioctl, DRM_RENDER_ALLOW),
	DRM_IOCTL_DEF_DRV(I915_PERF_ADD_CONFIG, i915_perf_add_config_ioctl, DRM_UNLOCKED|DRM_RENDER_ALLOW),
	DRM_IOCTL_DEF_DRV(I915_PERF_REMOVE_CONFIG, i915_perf_remove_config_ioctl, DRM_UNLOCKED|DRM_RENDER_ALLOW),
	DRM_IOCTL_DEF_DRV(I915_QUERY, i915_query_ioctl, DRM_UNLOCKED|DRM_RENDER_ALLOW),
};

static struct drm_driver driver = {
	/* Don't use MTRRs here; the Xserver or userspace app should
	 * deal with them for Intel hardware.
	 */
	.driver_features =
	    DRIVER_HAVE_IRQ | DRIVER_IRQ_SHARED | DRIVER_GEM | DRIVER_PRIME |
	    DRIVER_RENDER | DRIVER_MODESET | DRIVER_ATOMIC | DRIVER_SYNCOBJ,
	.release = i915_driver_release,
	.open = i915_driver_open,
	.lastclose = i915_driver_lastclose,
	.postclose = i915_driver_postclose,

	.gem_close_object = i915_gem_close_object,
	.gem_free_object_unlocked = i915_gem_free_object,
	.gem_vm_ops = &i915_gem_vm_ops,

	.prime_handle_to_fd = drm_gem_prime_handle_to_fd,
	.prime_fd_to_handle = drm_gem_prime_fd_to_handle,
	.gem_prime_export = i915_gem_prime_export,
	.gem_prime_import = i915_gem_prime_import,

	.dumb_create = i915_gem_dumb_create,
	.dumb_map_offset = i915_gem_mmap_gtt,
	.ioctls = i915_ioctls,
	.num_ioctls = ARRAY_SIZE(i915_ioctls),
	.fops = &i915_driver_fops,
	.name = DRIVER_NAME,
	.desc = DRIVER_DESC,
	.date = DRIVER_DATE,
	.major = DRIVER_MAJOR,
	.minor = DRIVER_MINOR,
	.patchlevel = DRIVER_PATCHLEVEL,
};

#if IS_ENABLED(CONFIG_DRM_I915_SELFTEST)
#include "selftests/mock_drm.c"
#endif<|MERGE_RESOLUTION|>--- conflicted
+++ resolved
@@ -1384,27 +1384,9 @@
 	struct drm_i915_private *dev_priv;
 	int ret;
 
-<<<<<<< HEAD
-	/* Enable nuclear pageflip on ILK+ */
-	if (!i915_modparams.nuclear_pageflip && match_info->gen < 5)
-		driver.driver_features &= ~DRIVER_ATOMIC;
-
 	dev_priv = i915_driver_create(pdev, ent);
 	if (!dev_priv)
 		return -ENOMEM;
-=======
-	ret = -ENOMEM;
-	dev_priv = kzalloc(sizeof(*dev_priv), GFP_KERNEL);
-	if (dev_priv)
-		ret = drm_dev_init(&dev_priv->drm, &driver, &pdev->dev);
-	if (ret) {
-		DRM_DEV_ERROR(&pdev->dev, "allocation failed\n");
-		goto out_free;
-	}
-
-	dev_priv->drm.pdev = pdev;
-	dev_priv->drm.dev_private = dev_priv;
->>>>>>> e884818c
 
 	/* Disable nuclear pageflip by default on pre-ILK */
 	if (!i915_modparams.nuclear_pageflip && match_info->gen < 5)

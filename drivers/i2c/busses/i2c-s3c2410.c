--- conflicted
+++ resolved
@@ -1043,16 +1043,8 @@
 
 	i2c->regs = devm_ioremap_resource(&pdev->dev, res);
 
-<<<<<<< HEAD
-	if (IS_ERR(i2c->regs)) {
-		ret = PTR_ERR(i2c->regs);
-		goto err_clk;
-=======
-	if (i2c->regs == NULL) {
-		dev_err(&pdev->dev, "cannot request and map IO\n");
-		return -ENXIO;
->>>>>>> 55827f4a
-	}
+	if (IS_ERR(i2c->regs))
+		return PTR_ERR(i2c->regs);
 
 	dev_dbg(&pdev->dev, "registers %p (%p)\n",
 		i2c->regs, res);

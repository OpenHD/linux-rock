# SPDX-License-Identifier: GPL-2.0-only
menu "IRQ chip support"

config IRQCHIP
	def_bool y
	depends on OF_IRQ

config ARM_GIC
	bool
	select IRQ_DOMAIN_HIERARCHY
	select GENERIC_IRQ_MULTI_HANDLER
	select GENERIC_IRQ_EFFECTIVE_AFF_MASK

config ARM_GIC_PM
	bool
	depends on PM
	select ARM_GIC
	select PM_CLK

config ARM_GIC_MAX_NR
	int
	default 2 if ARCH_REALVIEW
	default 1

config ARM_GIC_V2M
	bool
	depends on PCI
	select ARM_GIC
	select PCI_MSI

config GIC_NON_BANKED
	bool

config ARM_GIC_V3
	bool
	select GENERIC_IRQ_MULTI_HANDLER
	select IRQ_DOMAIN_HIERARCHY
	select PARTITION_PERCPU
	select GENERIC_IRQ_EFFECTIVE_AFF_MASK

config ARM_GIC_V3_ITS
	bool
	select GENERIC_MSI_IRQ_DOMAIN
	default ARM_GIC_V3

config ARM_GIC_V3_ITS_PCI
	bool
	depends on ARM_GIC_V3_ITS
	depends on PCI
	depends on PCI_MSI
	default ARM_GIC_V3_ITS

config ARM_GIC_V3_ITS_FSL_MC
	bool
	depends on ARM_GIC_V3_ITS
	depends on FSL_MC_BUS
	default ARM_GIC_V3_ITS

config ARM_NVIC
	bool
	select IRQ_DOMAIN_HIERARCHY
	select GENERIC_IRQ_CHIP

config ARM_VIC
	bool
	select IRQ_DOMAIN
	select GENERIC_IRQ_MULTI_HANDLER

config ARM_VIC_NR
	int
	default 4 if ARCH_S5PV210
	default 2
	depends on ARM_VIC
	help
	  The maximum number of VICs available in the system, for
	  power management.

config ARMADA_370_XP_IRQ
	bool
	select GENERIC_IRQ_CHIP
	select PCI_MSI if PCI
	select GENERIC_IRQ_EFFECTIVE_AFF_MASK

config ALPINE_MSI
	bool
	depends on PCI
	select PCI_MSI
	select GENERIC_IRQ_CHIP

config ATMEL_AIC_IRQ
	bool
	select GENERIC_IRQ_CHIP
	select IRQ_DOMAIN
	select GENERIC_IRQ_MULTI_HANDLER
	select SPARSE_IRQ

config ATMEL_AIC5_IRQ
	bool
	select GENERIC_IRQ_CHIP
	select IRQ_DOMAIN
	select GENERIC_IRQ_MULTI_HANDLER
	select SPARSE_IRQ

config I8259
	bool
	select IRQ_DOMAIN

config BCM6345_L1_IRQ
	bool
	select GENERIC_IRQ_CHIP
	select IRQ_DOMAIN
	select GENERIC_IRQ_EFFECTIVE_AFF_MASK

config BCM7038_L1_IRQ
	bool
	select GENERIC_IRQ_CHIP
	select IRQ_DOMAIN
	select GENERIC_IRQ_EFFECTIVE_AFF_MASK

config BCM7120_L2_IRQ
	bool
	select GENERIC_IRQ_CHIP
	select IRQ_DOMAIN

config BRCMSTB_L2_IRQ
	bool
	select GENERIC_IRQ_CHIP
	select IRQ_DOMAIN

config DAVINCI_AINTC
	bool
	select GENERIC_IRQ_CHIP
	select IRQ_DOMAIN

config DAVINCI_CP_INTC
	bool
	select GENERIC_IRQ_CHIP
	select IRQ_DOMAIN

config DW_APB_ICTL
	bool
	select GENERIC_IRQ_CHIP
	select IRQ_DOMAIN

config FARADAY_FTINTC010
	bool
	select IRQ_DOMAIN
	select GENERIC_IRQ_MULTI_HANDLER
	select SPARSE_IRQ

config HISILICON_IRQ_MBIGEN
	bool
	select ARM_GIC_V3
	select ARM_GIC_V3_ITS

config IMGPDC_IRQ
	bool
	select GENERIC_IRQ_CHIP
	select IRQ_DOMAIN

<<<<<<< HEAD
=======
config IXP4XX_IRQ
	bool
	select IRQ_DOMAIN
	select GENERIC_IRQ_MULTI_HANDLER
	select SPARSE_IRQ

>>>>>>> 0ecfebd2
config MADERA_IRQ
	tristate

config IRQ_MIPS_CPU
	bool
	select GENERIC_IRQ_CHIP
	select GENERIC_IRQ_IPI if SYS_SUPPORTS_MULTITHREADING
	select IRQ_DOMAIN
	select IRQ_DOMAIN_HIERARCHY if GENERIC_IRQ_IPI
	select GENERIC_IRQ_EFFECTIVE_AFF_MASK

config CLPS711X_IRQCHIP
	bool
	depends on ARCH_CLPS711X
	select IRQ_DOMAIN
	select GENERIC_IRQ_MULTI_HANDLER
	select SPARSE_IRQ
	default y

config OMPIC
	bool

config OR1K_PIC
	bool
	select IRQ_DOMAIN

config OMAP_IRQCHIP
	bool
	select GENERIC_IRQ_CHIP
	select IRQ_DOMAIN

config ORION_IRQCHIP
	bool
	select IRQ_DOMAIN
	select GENERIC_IRQ_MULTI_HANDLER

config PIC32_EVIC
	bool
	select GENERIC_IRQ_CHIP
	select IRQ_DOMAIN

config JCORE_AIC
	bool "J-Core integrated AIC" if COMPILE_TEST
	depends on OF
	select IRQ_DOMAIN
	help
	  Support for the J-Core integrated AIC.

config RDA_INTC
	bool
	select IRQ_DOMAIN

config RENESAS_INTC_IRQPIN
	bool
	select IRQ_DOMAIN

config RENESAS_IRQC
	bool
	select GENERIC_IRQ_CHIP
	select IRQ_DOMAIN

config ST_IRQCHIP
	bool
	select REGMAP
	select MFD_SYSCON
	help
	  Enables SysCfg Controlled IRQs on STi based platforms.

config TANGO_IRQ
	bool
	select IRQ_DOMAIN
	select GENERIC_IRQ_CHIP

config TB10X_IRQC
	bool
	select IRQ_DOMAIN
	select GENERIC_IRQ_CHIP

config TS4800_IRQ
	tristate "TS-4800 IRQ controller"
	select IRQ_DOMAIN
	depends on HAS_IOMEM
	depends on SOC_IMX51 || COMPILE_TEST
	help
	  Support for the TS-4800 FPGA IRQ controller

config VERSATILE_FPGA_IRQ
	bool
	select IRQ_DOMAIN

config VERSATILE_FPGA_IRQ_NR
       int
       default 4
       depends on VERSATILE_FPGA_IRQ

config XTENSA_MX
	bool
	select IRQ_DOMAIN
	select GENERIC_IRQ_EFFECTIVE_AFF_MASK

config XILINX_INTC
	bool
	select IRQ_DOMAIN

config IRQ_CROSSBAR
	bool
	help
	  Support for a CROSSBAR ip that precedes the main interrupt controller.
	  The primary irqchip invokes the crossbar's callback which inturn allocates
	  a free irq and configures the IP. Thus the peripheral interrupts are
	  routed to one of the free irqchip interrupt lines.

config KEYSTONE_IRQ
	tristate "Keystone 2 IRQ controller IP"
	depends on ARCH_KEYSTONE
	help
		Support for Texas Instruments Keystone 2 IRQ controller IP which
		is part of the Keystone 2 IPC mechanism

config MIPS_GIC
	bool
	select GENERIC_IRQ_IPI
	select IRQ_DOMAIN_HIERARCHY
	select MIPS_CM

config INGENIC_IRQ
	bool
	depends on MACH_INGENIC
	default y

config RENESAS_H8300H_INTC
        bool
	select IRQ_DOMAIN

config RENESAS_H8S_INTC
        bool
	select IRQ_DOMAIN

config IMX_GPCV2
	bool
	select IRQ_DOMAIN
	help
	  Enables the wakeup IRQs for IMX platforms with GPCv2 block

config IRQ_MXS
	def_bool y if MACH_ASM9260 || ARCH_MXS
	select IRQ_DOMAIN
	select STMP_DEVICE

config MSCC_OCELOT_IRQ
	bool
	select IRQ_DOMAIN
	select GENERIC_IRQ_CHIP

config MVEBU_GICP
	bool

config MVEBU_ICU
	bool

config MVEBU_ODMI
	bool
	select GENERIC_MSI_IRQ_DOMAIN

config MVEBU_PIC
	bool

config MVEBU_SEI
        bool

config LS_SCFG_MSI
	def_bool y if SOC_LS1021A || ARCH_LAYERSCAPE
	depends on PCI && PCI_MSI

config PARTITION_PERCPU
	bool

config EZNPS_GIC
	bool "NPS400 Global Interrupt Manager (GIM)"
	depends on ARC || (COMPILE_TEST && !64BIT)
	select IRQ_DOMAIN
	help
	  Support the EZchip NPS400 global interrupt controller

config STM32_EXTI
	bool
	select IRQ_DOMAIN
	select GENERIC_IRQ_CHIP

config QCOM_IRQ_COMBINER
	bool "QCOM IRQ combiner support"
	depends on ARCH_QCOM && ACPI
	select IRQ_DOMAIN_HIERARCHY
	help
	  Say yes here to add support for the IRQ combiner devices embedded
	  in Qualcomm Technologies chips.

config IRQ_UNIPHIER_AIDET
	bool "UniPhier AIDET support" if COMPILE_TEST
	depends on ARCH_UNIPHIER || COMPILE_TEST
	default ARCH_UNIPHIER
	select IRQ_DOMAIN_HIERARCHY
	help
	  Support for the UniPhier AIDET (ARM Interrupt Detector).

config MESON_IRQ_GPIO
       bool "Meson GPIO Interrupt Multiplexer"
       depends on ARCH_MESON
       select IRQ_DOMAIN_HIERARCHY
       help
         Support Meson SoC Family GPIO Interrupt Multiplexer

config GOLDFISH_PIC
       bool "Goldfish programmable interrupt controller"
       depends on MIPS && (GOLDFISH || COMPILE_TEST)
       select IRQ_DOMAIN
       help
         Say yes here to enable Goldfish interrupt controller driver used
         for Goldfish based virtual platforms.

config QCOM_PDC
	bool "QCOM PDC"
	depends on ARCH_QCOM
	select IRQ_DOMAIN_HIERARCHY
	help
	  Power Domain Controller driver to manage and configure wakeup
	  IRQs for Qualcomm Technologies Inc (QTI) mobile chips.

config CSKY_MPINTC
	bool "C-SKY Multi Processor Interrupt Controller"
	depends on CSKY
	help
	  Say yes here to enable C-SKY SMP interrupt controller driver used
	  for C-SKY SMP system.
	  In fact it's not mmio map in hw and it use ld/st to visit the
	  controller's register inside CPU.

config CSKY_APB_INTC
	bool "C-SKY APB Interrupt Controller"
	depends on CSKY
	help
	  Say yes here to enable C-SKY APB interrupt controller driver used
	  by C-SKY single core SOC system. It use mmio map apb-bus to visit
	  the controller's register.

config IMX_IRQSTEER
	bool "i.MX IRQSTEER support"
	depends on ARCH_MXC || COMPILE_TEST
	default ARCH_MXC
	select IRQ_DOMAIN
	help
	  Support for the i.MX IRQSTEER interrupt multiplexer/remapper.

config LS1X_IRQ
	bool "Loongson-1 Interrupt Controller"
	depends on MACH_LOONGSON32
	default y
	select IRQ_DOMAIN
	select GENERIC_IRQ_CHIP
	help
	  Support for the Loongson-1 platform Interrupt Controller.

<<<<<<< HEAD
=======
config TI_SCI_INTR_IRQCHIP
	bool
	depends on TI_SCI_PROTOCOL
	select IRQ_DOMAIN_HIERARCHY
	help
	  This enables the irqchip driver support for K3 Interrupt router
	  over TI System Control Interface available on some new TI's SoCs.
	  If you wish to use interrupt router irq resources managed by the
	  TI System Controller, say Y here. Otherwise, say N.

config TI_SCI_INTA_IRQCHIP
	bool
	depends on TI_SCI_PROTOCOL
	select IRQ_DOMAIN_HIERARCHY
	select TI_SCI_INTA_MSI_DOMAIN
	help
	  This enables the irqchip driver support for K3 Interrupt aggregator
	  over TI System Control Interface available on some new TI's SoCs.
	  If you wish to use interrupt aggregator irq resources managed by the
	  TI System Controller, say Y here. Otherwise, say N.

>>>>>>> 0ecfebd2
endmenu

config SIFIVE_PLIC
	bool "SiFive Platform-Level Interrupt Controller"
	depends on RISCV
	help
	   This enables support for the PLIC chip found in SiFive (and
	   potentially other) RISC-V systems.  The PLIC controls devices
	   interrupts and connects them to each core's local interrupt
	   controller.  Aside from timer and software interrupts, all other
	   interrupt sources are subordinate to the PLIC.

	   If you don't know what to do here, say Y.<|MERGE_RESOLUTION|>--- conflicted
+++ resolved
@@ -158,15 +158,12 @@
 	select GENERIC_IRQ_CHIP
 	select IRQ_DOMAIN
 
-<<<<<<< HEAD
-=======
 config IXP4XX_IRQ
 	bool
 	select IRQ_DOMAIN
 	select GENERIC_IRQ_MULTI_HANDLER
 	select SPARSE_IRQ
 
->>>>>>> 0ecfebd2
 config MADERA_IRQ
 	tristate
 
@@ -429,8 +426,6 @@
 	help
 	  Support for the Loongson-1 platform Interrupt Controller.
 
-<<<<<<< HEAD
-=======
 config TI_SCI_INTR_IRQCHIP
 	bool
 	depends on TI_SCI_PROTOCOL
@@ -452,7 +447,6 @@
 	  If you wish to use interrupt aggregator irq resources managed by the
 	  TI System Controller, say Y here. Otherwise, say N.
 
->>>>>>> 0ecfebd2
 endmenu
 
 config SIFIVE_PLIC

/*
 * Copyright (C) 2003 Christophe Saout <christophe@saout.de>
 * Copyright (C) 2004 Clemens Fruhwirth <clemens@endorphin.org>
 * Copyright (C) 2006-2009 Red Hat, Inc. All rights reserved.
 * Copyright (C) 2013 Milan Broz <gmazyland@gmail.com>
 *
 * This file is released under the GPL.
 */

#include <linux/completion.h>
#include <linux/err.h>
#include <linux/module.h>
#include <linux/init.h>
#include <linux/kernel.h>
#include <linux/bio.h>
#include <linux/blkdev.h>
#include <linux/mempool.h>
#include <linux/slab.h>
#include <linux/crypto.h>
#include <linux/workqueue.h>
#include <linux/backing-dev.h>
#include <linux/atomic.h>
#include <linux/scatterlist.h>
#include <asm/page.h>
#include <asm/unaligned.h>
#include <crypto/hash.h>
#include <crypto/md5.h>
#include <crypto/algapi.h>

#include <linux/device-mapper.h>

#define DM_MSG_PREFIX "crypt"

/*
 * context holding the current state of a multi-part conversion
 */
struct convert_context {
	struct completion restart;
	struct bio *bio_in;
	struct bio *bio_out;
	unsigned int offset_in;
	unsigned int offset_out;
	unsigned int idx_in;
	unsigned int idx_out;
	sector_t cc_sector;
	atomic_t cc_pending;
	struct ablkcipher_request *req;
};

/*
 * per bio private data
 */
struct dm_crypt_io {
	struct crypt_config *cc;
	struct bio *base_bio;
	struct work_struct work;

	struct convert_context ctx;

	atomic_t io_pending;
	int error;
	sector_t sector;
	struct dm_crypt_io *base_io;
} CRYPTO_MINALIGN_ATTR;

struct dm_crypt_request {
	struct convert_context *ctx;
	struct scatterlist sg_in;
	struct scatterlist sg_out;
	sector_t iv_sector;
};

struct crypt_config;

struct crypt_iv_operations {
	int (*ctr)(struct crypt_config *cc, struct dm_target *ti,
		   const char *opts);
	void (*dtr)(struct crypt_config *cc);
	int (*init)(struct crypt_config *cc);
	int (*wipe)(struct crypt_config *cc);
	int (*generator)(struct crypt_config *cc, u8 *iv,
			 struct dm_crypt_request *dmreq);
	int (*post)(struct crypt_config *cc, u8 *iv,
		    struct dm_crypt_request *dmreq);
};

struct iv_essiv_private {
	struct crypto_hash *hash_tfm;
	u8 *salt;
};

struct iv_benbi_private {
	int shift;
};

#define LMK_SEED_SIZE 64 /* hash + 0 */
struct iv_lmk_private {
	struct crypto_shash *hash_tfm;
	u8 *seed;
};

#define TCW_WHITENING_SIZE 16
struct iv_tcw_private {
	struct crypto_shash *crc32_tfm;
	u8 *iv_seed;
	u8 *whitening;
};

/*
 * Crypt: maps a linear range of a block device
 * and encrypts / decrypts at the same time.
 */
<<<<<<< HEAD
enum flags { DM_CRYPT_SUSPENDED, DM_CRYPT_KEY_VALID };
=======
enum flags { DM_CRYPT_SUSPENDED, DM_CRYPT_KEY_VALID, DM_CRYPT_SAME_CPU };
>>>>>>> f0b7ed42

/*
 * The fields in here must be read only after initialization.
 */
struct crypt_config {
	struct dm_dev *dev;
	sector_t start;

	/*
	 * pool for per bio private data, crypto requests and
	 * encryption requeusts/buffer pages
	 */
	mempool_t *io_pool;
	mempool_t *req_pool;
	mempool_t *page_pool;
	struct bio_set *bs;

	struct workqueue_struct *io_queue;
	struct workqueue_struct *crypt_queue;

	char *cipher;
	char *cipher_string;

	struct crypt_iv_operations *iv_gen_ops;
	union {
		struct iv_essiv_private essiv;
		struct iv_benbi_private benbi;
		struct iv_lmk_private lmk;
		struct iv_tcw_private tcw;
	} iv_gen_private;
	sector_t iv_offset;
	unsigned int iv_size;

	/* ESSIV: struct crypto_cipher *essiv_tfm */
	void *iv_private;
	struct crypto_ablkcipher **tfms;
	unsigned tfms_count;

	/*
	 * Layout of each crypto request:
	 *
	 *   struct ablkcipher_request
	 *      context
	 *      padding
	 *   struct dm_crypt_request
	 *      padding
	 *   IV
	 *
	 * The padding is added so that dm_crypt_request and the IV are
	 * correctly aligned.
	 */
	unsigned int dmreq_start;

	unsigned int per_bio_data_size;

	unsigned long flags;
	unsigned int key_size;
	unsigned int key_parts;      /* independent parts in key buffer */
	unsigned int key_extra_size; /* additional keys length */
	u8 key[0];
};

#define MIN_IOS        16
#define MIN_POOL_PAGES 32

static struct kmem_cache *_crypt_io_pool;

static void clone_init(struct dm_crypt_io *, struct bio *);
static void kcryptd_queue_crypt(struct dm_crypt_io *io);
static u8 *iv_of_dmreq(struct crypt_config *cc, struct dm_crypt_request *dmreq);

/*
 * Use this to access cipher attributes that are the same for each CPU.
 */
static struct crypto_ablkcipher *any_tfm(struct crypt_config *cc)
{
	return cc->tfms[0];
}

/*
 * Different IV generation algorithms:
 *
 * plain: the initial vector is the 32-bit little-endian version of the sector
 *        number, padded with zeros if necessary.
 *
 * plain64: the initial vector is the 64-bit little-endian version of the sector
 *        number, padded with zeros if necessary.
 *
 * essiv: "encrypted sector|salt initial vector", the sector number is
 *        encrypted with the bulk cipher using a salt as key. The salt
 *        should be derived from the bulk cipher's key via hashing.
 *
 * benbi: the 64-bit "big-endian 'narrow block'-count", starting at 1
 *        (needed for LRW-32-AES and possible other narrow block modes)
 *
 * null: the initial vector is always zero.  Provides compatibility with
 *       obsolete loop_fish2 devices.  Do not use for new devices.
 *
 * lmk:  Compatible implementation of the block chaining mode used
 *       by the Loop-AES block device encryption system
 *       designed by Jari Ruusu. See http://loop-aes.sourceforge.net/
 *       It operates on full 512 byte sectors and uses CBC
 *       with an IV derived from the sector number, the data and
 *       optionally extra IV seed.
 *       This means that after decryption the first block
 *       of sector must be tweaked according to decrypted data.
 *       Loop-AES can use three encryption schemes:
 *         version 1: is plain aes-cbc mode
 *         version 2: uses 64 multikey scheme with lmk IV generator
 *         version 3: the same as version 2 with additional IV seed
 *                   (it uses 65 keys, last key is used as IV seed)
 *
 * tcw:  Compatible implementation of the block chaining mode used
 *       by the TrueCrypt device encryption system (prior to version 4.1).
 *       For more info see: http://www.truecrypt.org
 *       It operates on full 512 byte sectors and uses CBC
 *       with an IV derived from initial key and the sector number.
 *       In addition, whitening value is applied on every sector, whitening
 *       is calculated from initial key, sector number and mixed using CRC32.
 *       Note that this encryption scheme is vulnerable to watermarking attacks
 *       and should be used for old compatible containers access only.
 *
 * plumb: unimplemented, see:
 * http://article.gmane.org/gmane.linux.kernel.device-mapper.dm-crypt/454
 */

static int crypt_iv_plain_gen(struct crypt_config *cc, u8 *iv,
			      struct dm_crypt_request *dmreq)
{
	memset(iv, 0, cc->iv_size);
	*(__le32 *)iv = cpu_to_le32(dmreq->iv_sector & 0xffffffff);

	return 0;
}

static int crypt_iv_plain64_gen(struct crypt_config *cc, u8 *iv,
				struct dm_crypt_request *dmreq)
{
	memset(iv, 0, cc->iv_size);
	*(__le64 *)iv = cpu_to_le64(dmreq->iv_sector);

	return 0;
}

/* Initialise ESSIV - compute salt but no local memory allocations */
static int crypt_iv_essiv_init(struct crypt_config *cc)
{
	struct iv_essiv_private *essiv = &cc->iv_gen_private.essiv;
	struct hash_desc desc;
	struct scatterlist sg;
	struct crypto_cipher *essiv_tfm;
	int err;

	sg_init_one(&sg, cc->key, cc->key_size);
	desc.tfm = essiv->hash_tfm;
	desc.flags = CRYPTO_TFM_REQ_MAY_SLEEP;

	err = crypto_hash_digest(&desc, &sg, cc->key_size, essiv->salt);
	if (err)
		return err;

	essiv_tfm = cc->iv_private;

	err = crypto_cipher_setkey(essiv_tfm, essiv->salt,
			    crypto_hash_digestsize(essiv->hash_tfm));
	if (err)
		return err;

	return 0;
}

/* Wipe salt and reset key derived from volume key */
static int crypt_iv_essiv_wipe(struct crypt_config *cc)
{
	struct iv_essiv_private *essiv = &cc->iv_gen_private.essiv;
	unsigned salt_size = crypto_hash_digestsize(essiv->hash_tfm);
	struct crypto_cipher *essiv_tfm;
	int r, err = 0;

	memset(essiv->salt, 0, salt_size);

	essiv_tfm = cc->iv_private;
	r = crypto_cipher_setkey(essiv_tfm, essiv->salt, salt_size);
	if (r)
		err = r;

	return err;
}

/* Set up per cpu cipher state */
static struct crypto_cipher *setup_essiv_cpu(struct crypt_config *cc,
					     struct dm_target *ti,
					     u8 *salt, unsigned saltsize)
{
	struct crypto_cipher *essiv_tfm;
	int err;

	/* Setup the essiv_tfm with the given salt */
	essiv_tfm = crypto_alloc_cipher(cc->cipher, 0, CRYPTO_ALG_ASYNC);
	if (IS_ERR(essiv_tfm)) {
		ti->error = "Error allocating crypto tfm for ESSIV";
		return essiv_tfm;
	}

	if (crypto_cipher_blocksize(essiv_tfm) !=
	    crypto_ablkcipher_ivsize(any_tfm(cc))) {
		ti->error = "Block size of ESSIV cipher does "
			    "not match IV size of block cipher";
		crypto_free_cipher(essiv_tfm);
		return ERR_PTR(-EINVAL);
	}

	err = crypto_cipher_setkey(essiv_tfm, salt, saltsize);
	if (err) {
		ti->error = "Failed to set key for ESSIV cipher";
		crypto_free_cipher(essiv_tfm);
		return ERR_PTR(err);
	}

	return essiv_tfm;
}

static void crypt_iv_essiv_dtr(struct crypt_config *cc)
{
	struct crypto_cipher *essiv_tfm;
	struct iv_essiv_private *essiv = &cc->iv_gen_private.essiv;

	crypto_free_hash(essiv->hash_tfm);
	essiv->hash_tfm = NULL;

	kzfree(essiv->salt);
	essiv->salt = NULL;

	essiv_tfm = cc->iv_private;

	if (essiv_tfm)
		crypto_free_cipher(essiv_tfm);

	cc->iv_private = NULL;
}

static int crypt_iv_essiv_ctr(struct crypt_config *cc, struct dm_target *ti,
			      const char *opts)
{
	struct crypto_cipher *essiv_tfm = NULL;
	struct crypto_hash *hash_tfm = NULL;
	u8 *salt = NULL;
	int err;

	if (!opts) {
		ti->error = "Digest algorithm missing for ESSIV mode";
		return -EINVAL;
	}

	/* Allocate hash algorithm */
	hash_tfm = crypto_alloc_hash(opts, 0, CRYPTO_ALG_ASYNC);
	if (IS_ERR(hash_tfm)) {
		ti->error = "Error initializing ESSIV hash";
		err = PTR_ERR(hash_tfm);
		goto bad;
	}

	salt = kzalloc(crypto_hash_digestsize(hash_tfm), GFP_KERNEL);
	if (!salt) {
		ti->error = "Error kmallocing salt storage in ESSIV";
		err = -ENOMEM;
		goto bad;
	}

	cc->iv_gen_private.essiv.salt = salt;
	cc->iv_gen_private.essiv.hash_tfm = hash_tfm;

	essiv_tfm = setup_essiv_cpu(cc, ti, salt,
				crypto_hash_digestsize(hash_tfm));
	if (IS_ERR(essiv_tfm)) {
		crypt_iv_essiv_dtr(cc);
		return PTR_ERR(essiv_tfm);
	}
	cc->iv_private = essiv_tfm;

	return 0;

bad:
	if (hash_tfm && !IS_ERR(hash_tfm))
		crypto_free_hash(hash_tfm);
	kfree(salt);
	return err;
}

static int crypt_iv_essiv_gen(struct crypt_config *cc, u8 *iv,
			      struct dm_crypt_request *dmreq)
{
	struct crypto_cipher *essiv_tfm = cc->iv_private;

	memset(iv, 0, cc->iv_size);
	*(__le64 *)iv = cpu_to_le64(dmreq->iv_sector);
	crypto_cipher_encrypt_one(essiv_tfm, iv, iv);

	return 0;
}

static int crypt_iv_benbi_ctr(struct crypt_config *cc, struct dm_target *ti,
			      const char *opts)
{
	unsigned bs = crypto_ablkcipher_blocksize(any_tfm(cc));
	int log = ilog2(bs);

	/* we need to calculate how far we must shift the sector count
	 * to get the cipher block count, we use this shift in _gen */

	if (1 << log != bs) {
		ti->error = "cypher blocksize is not a power of 2";
		return -EINVAL;
	}

	if (log > 9) {
		ti->error = "cypher blocksize is > 512";
		return -EINVAL;
	}

	cc->iv_gen_private.benbi.shift = 9 - log;

	return 0;
}

static void crypt_iv_benbi_dtr(struct crypt_config *cc)
{
}

static int crypt_iv_benbi_gen(struct crypt_config *cc, u8 *iv,
			      struct dm_crypt_request *dmreq)
{
	__be64 val;

	memset(iv, 0, cc->iv_size - sizeof(u64)); /* rest is cleared below */

	val = cpu_to_be64(((u64)dmreq->iv_sector << cc->iv_gen_private.benbi.shift) + 1);
	put_unaligned(val, (__be64 *)(iv + cc->iv_size - sizeof(u64)));

	return 0;
}

static int crypt_iv_null_gen(struct crypt_config *cc, u8 *iv,
			     struct dm_crypt_request *dmreq)
{
	memset(iv, 0, cc->iv_size);

	return 0;
}

static void crypt_iv_lmk_dtr(struct crypt_config *cc)
{
	struct iv_lmk_private *lmk = &cc->iv_gen_private.lmk;

	if (lmk->hash_tfm && !IS_ERR(lmk->hash_tfm))
		crypto_free_shash(lmk->hash_tfm);
	lmk->hash_tfm = NULL;

	kzfree(lmk->seed);
	lmk->seed = NULL;
}

static int crypt_iv_lmk_ctr(struct crypt_config *cc, struct dm_target *ti,
			    const char *opts)
{
	struct iv_lmk_private *lmk = &cc->iv_gen_private.lmk;

	lmk->hash_tfm = crypto_alloc_shash("md5", 0, 0);
	if (IS_ERR(lmk->hash_tfm)) {
		ti->error = "Error initializing LMK hash";
		return PTR_ERR(lmk->hash_tfm);
	}

	/* No seed in LMK version 2 */
	if (cc->key_parts == cc->tfms_count) {
		lmk->seed = NULL;
		return 0;
	}

	lmk->seed = kzalloc(LMK_SEED_SIZE, GFP_KERNEL);
	if (!lmk->seed) {
		crypt_iv_lmk_dtr(cc);
		ti->error = "Error kmallocing seed storage in LMK";
		return -ENOMEM;
	}

	return 0;
}

static int crypt_iv_lmk_init(struct crypt_config *cc)
{
	struct iv_lmk_private *lmk = &cc->iv_gen_private.lmk;
	int subkey_size = cc->key_size / cc->key_parts;

	/* LMK seed is on the position of LMK_KEYS + 1 key */
	if (lmk->seed)
		memcpy(lmk->seed, cc->key + (cc->tfms_count * subkey_size),
		       crypto_shash_digestsize(lmk->hash_tfm));

	return 0;
}

static int crypt_iv_lmk_wipe(struct crypt_config *cc)
{
	struct iv_lmk_private *lmk = &cc->iv_gen_private.lmk;

	if (lmk->seed)
		memset(lmk->seed, 0, LMK_SEED_SIZE);

	return 0;
}

static int crypt_iv_lmk_one(struct crypt_config *cc, u8 *iv,
			    struct dm_crypt_request *dmreq,
			    u8 *data)
{
	struct iv_lmk_private *lmk = &cc->iv_gen_private.lmk;
	struct {
		struct shash_desc desc;
		char ctx[crypto_shash_descsize(lmk->hash_tfm)];
	} sdesc;
	struct md5_state md5state;
	__le32 buf[4];
	int i, r;

	sdesc.desc.tfm = lmk->hash_tfm;
	sdesc.desc.flags = CRYPTO_TFM_REQ_MAY_SLEEP;

	r = crypto_shash_init(&sdesc.desc);
	if (r)
		return r;

	if (lmk->seed) {
		r = crypto_shash_update(&sdesc.desc, lmk->seed, LMK_SEED_SIZE);
		if (r)
			return r;
	}

	/* Sector is always 512B, block size 16, add data of blocks 1-31 */
	r = crypto_shash_update(&sdesc.desc, data + 16, 16 * 31);
	if (r)
		return r;

	/* Sector is cropped to 56 bits here */
	buf[0] = cpu_to_le32(dmreq->iv_sector & 0xFFFFFFFF);
	buf[1] = cpu_to_le32((((u64)dmreq->iv_sector >> 32) & 0x00FFFFFF) | 0x80000000);
	buf[2] = cpu_to_le32(4024);
	buf[3] = 0;
	r = crypto_shash_update(&sdesc.desc, (u8 *)buf, sizeof(buf));
	if (r)
		return r;

	/* No MD5 padding here */
	r = crypto_shash_export(&sdesc.desc, &md5state);
	if (r)
		return r;

	for (i = 0; i < MD5_HASH_WORDS; i++)
		__cpu_to_le32s(&md5state.hash[i]);
	memcpy(iv, &md5state.hash, cc->iv_size);

	return 0;
}

static int crypt_iv_lmk_gen(struct crypt_config *cc, u8 *iv,
			    struct dm_crypt_request *dmreq)
{
	u8 *src;
	int r = 0;

	if (bio_data_dir(dmreq->ctx->bio_in) == WRITE) {
		src = kmap_atomic(sg_page(&dmreq->sg_in));
		r = crypt_iv_lmk_one(cc, iv, dmreq, src + dmreq->sg_in.offset);
		kunmap_atomic(src);
	} else
		memset(iv, 0, cc->iv_size);

	return r;
}

static int crypt_iv_lmk_post(struct crypt_config *cc, u8 *iv,
			     struct dm_crypt_request *dmreq)
{
	u8 *dst;
	int r;

	if (bio_data_dir(dmreq->ctx->bio_in) == WRITE)
		return 0;

	dst = kmap_atomic(sg_page(&dmreq->sg_out));
	r = crypt_iv_lmk_one(cc, iv, dmreq, dst + dmreq->sg_out.offset);

	/* Tweak the first block of plaintext sector */
	if (!r)
		crypto_xor(dst + dmreq->sg_out.offset, iv, cc->iv_size);

	kunmap_atomic(dst);
	return r;
}

static void crypt_iv_tcw_dtr(struct crypt_config *cc)
{
	struct iv_tcw_private *tcw = &cc->iv_gen_private.tcw;

	kzfree(tcw->iv_seed);
	tcw->iv_seed = NULL;
	kzfree(tcw->whitening);
	tcw->whitening = NULL;

	if (tcw->crc32_tfm && !IS_ERR(tcw->crc32_tfm))
		crypto_free_shash(tcw->crc32_tfm);
	tcw->crc32_tfm = NULL;
}

static int crypt_iv_tcw_ctr(struct crypt_config *cc, struct dm_target *ti,
			    const char *opts)
{
	struct iv_tcw_private *tcw = &cc->iv_gen_private.tcw;

	if (cc->key_size <= (cc->iv_size + TCW_WHITENING_SIZE)) {
		ti->error = "Wrong key size for TCW";
		return -EINVAL;
	}

	tcw->crc32_tfm = crypto_alloc_shash("crc32", 0, 0);
	if (IS_ERR(tcw->crc32_tfm)) {
		ti->error = "Error initializing CRC32 in TCW";
		return PTR_ERR(tcw->crc32_tfm);
	}

	tcw->iv_seed = kzalloc(cc->iv_size, GFP_KERNEL);
	tcw->whitening = kzalloc(TCW_WHITENING_SIZE, GFP_KERNEL);
	if (!tcw->iv_seed || !tcw->whitening) {
		crypt_iv_tcw_dtr(cc);
		ti->error = "Error allocating seed storage in TCW";
		return -ENOMEM;
	}

	return 0;
}

static int crypt_iv_tcw_init(struct crypt_config *cc)
{
	struct iv_tcw_private *tcw = &cc->iv_gen_private.tcw;
	int key_offset = cc->key_size - cc->iv_size - TCW_WHITENING_SIZE;

	memcpy(tcw->iv_seed, &cc->key[key_offset], cc->iv_size);
	memcpy(tcw->whitening, &cc->key[key_offset + cc->iv_size],
	       TCW_WHITENING_SIZE);

	return 0;
}

static int crypt_iv_tcw_wipe(struct crypt_config *cc)
{
	struct iv_tcw_private *tcw = &cc->iv_gen_private.tcw;

	memset(tcw->iv_seed, 0, cc->iv_size);
	memset(tcw->whitening, 0, TCW_WHITENING_SIZE);

	return 0;
}

static int crypt_iv_tcw_whitening(struct crypt_config *cc,
				  struct dm_crypt_request *dmreq,
				  u8 *data)
{
	struct iv_tcw_private *tcw = &cc->iv_gen_private.tcw;
	u64 sector = cpu_to_le64((u64)dmreq->iv_sector);
	u8 buf[TCW_WHITENING_SIZE];
	struct {
		struct shash_desc desc;
		char ctx[crypto_shash_descsize(tcw->crc32_tfm)];
	} sdesc;
	int i, r;

	/* xor whitening with sector number */
	memcpy(buf, tcw->whitening, TCW_WHITENING_SIZE);
	crypto_xor(buf, (u8 *)&sector, 8);
	crypto_xor(&buf[8], (u8 *)&sector, 8);

	/* calculate crc32 for every 32bit part and xor it */
	sdesc.desc.tfm = tcw->crc32_tfm;
	sdesc.desc.flags = CRYPTO_TFM_REQ_MAY_SLEEP;
	for (i = 0; i < 4; i++) {
		r = crypto_shash_init(&sdesc.desc);
		if (r)
			goto out;
		r = crypto_shash_update(&sdesc.desc, &buf[i * 4], 4);
		if (r)
			goto out;
		r = crypto_shash_final(&sdesc.desc, &buf[i * 4]);
		if (r)
			goto out;
	}
	crypto_xor(&buf[0], &buf[12], 4);
	crypto_xor(&buf[4], &buf[8], 4);

	/* apply whitening (8 bytes) to whole sector */
	for (i = 0; i < ((1 << SECTOR_SHIFT) / 8); i++)
		crypto_xor(data + i * 8, buf, 8);
out:
	memzero_explicit(buf, sizeof(buf));
	return r;
}

static int crypt_iv_tcw_gen(struct crypt_config *cc, u8 *iv,
			    struct dm_crypt_request *dmreq)
{
	struct iv_tcw_private *tcw = &cc->iv_gen_private.tcw;
	u64 sector = cpu_to_le64((u64)dmreq->iv_sector);
	u8 *src;
	int r = 0;

	/* Remove whitening from ciphertext */
	if (bio_data_dir(dmreq->ctx->bio_in) != WRITE) {
		src = kmap_atomic(sg_page(&dmreq->sg_in));
		r = crypt_iv_tcw_whitening(cc, dmreq, src + dmreq->sg_in.offset);
		kunmap_atomic(src);
	}

	/* Calculate IV */
	memcpy(iv, tcw->iv_seed, cc->iv_size);
	crypto_xor(iv, (u8 *)&sector, 8);
	if (cc->iv_size > 8)
		crypto_xor(&iv[8], (u8 *)&sector, cc->iv_size - 8);

	return r;
}

static int crypt_iv_tcw_post(struct crypt_config *cc, u8 *iv,
			     struct dm_crypt_request *dmreq)
{
	u8 *dst;
	int r;

	if (bio_data_dir(dmreq->ctx->bio_in) != WRITE)
		return 0;

	/* Apply whitening on ciphertext */
	dst = kmap_atomic(sg_page(&dmreq->sg_out));
	r = crypt_iv_tcw_whitening(cc, dmreq, dst + dmreq->sg_out.offset);
	kunmap_atomic(dst);

	return r;
}

static struct crypt_iv_operations crypt_iv_plain_ops = {
	.generator = crypt_iv_plain_gen
};

static struct crypt_iv_operations crypt_iv_plain64_ops = {
	.generator = crypt_iv_plain64_gen
};

static struct crypt_iv_operations crypt_iv_essiv_ops = {
	.ctr       = crypt_iv_essiv_ctr,
	.dtr       = crypt_iv_essiv_dtr,
	.init      = crypt_iv_essiv_init,
	.wipe      = crypt_iv_essiv_wipe,
	.generator = crypt_iv_essiv_gen
};

static struct crypt_iv_operations crypt_iv_benbi_ops = {
	.ctr	   = crypt_iv_benbi_ctr,
	.dtr	   = crypt_iv_benbi_dtr,
	.generator = crypt_iv_benbi_gen
};

static struct crypt_iv_operations crypt_iv_null_ops = {
	.generator = crypt_iv_null_gen
};

static struct crypt_iv_operations crypt_iv_lmk_ops = {
	.ctr	   = crypt_iv_lmk_ctr,
	.dtr	   = crypt_iv_lmk_dtr,
	.init	   = crypt_iv_lmk_init,
	.wipe	   = crypt_iv_lmk_wipe,
	.generator = crypt_iv_lmk_gen,
	.post	   = crypt_iv_lmk_post
};

static struct crypt_iv_operations crypt_iv_tcw_ops = {
	.ctr	   = crypt_iv_tcw_ctr,
	.dtr	   = crypt_iv_tcw_dtr,
	.init	   = crypt_iv_tcw_init,
	.wipe	   = crypt_iv_tcw_wipe,
	.generator = crypt_iv_tcw_gen,
	.post	   = crypt_iv_tcw_post
};

static void crypt_convert_init(struct crypt_config *cc,
			       struct convert_context *ctx,
			       struct bio *bio_out, struct bio *bio_in,
			       sector_t sector)
{
	ctx->bio_in = bio_in;
	ctx->bio_out = bio_out;
	ctx->offset_in = 0;
	ctx->offset_out = 0;
	ctx->idx_in = bio_in ? bio_in->bi_idx : 0;
	ctx->idx_out = bio_out ? bio_out->bi_idx : 0;
	ctx->cc_sector = sector + cc->iv_offset;
	init_completion(&ctx->restart);
}

static struct dm_crypt_request *dmreq_of_req(struct crypt_config *cc,
					     struct ablkcipher_request *req)
{
	return (struct dm_crypt_request *)((char *)req + cc->dmreq_start);
}

static struct ablkcipher_request *req_of_dmreq(struct crypt_config *cc,
					       struct dm_crypt_request *dmreq)
{
	return (struct ablkcipher_request *)((char *)dmreq - cc->dmreq_start);
}

static u8 *iv_of_dmreq(struct crypt_config *cc,
		       struct dm_crypt_request *dmreq)
{
	return (u8 *)ALIGN((unsigned long)(dmreq + 1),
		crypto_ablkcipher_alignmask(any_tfm(cc)) + 1);
}

static int crypt_convert_block(struct crypt_config *cc,
			       struct convert_context *ctx,
			       struct ablkcipher_request *req)
{
	struct bio_vec *bv_in = bio_iovec_idx(ctx->bio_in, ctx->idx_in);
	struct bio_vec *bv_out = bio_iovec_idx(ctx->bio_out, ctx->idx_out);
	struct dm_crypt_request *dmreq;
	u8 *iv;
	int r;

	dmreq = dmreq_of_req(cc, req);
	iv = iv_of_dmreq(cc, dmreq);

	dmreq->iv_sector = ctx->cc_sector;
	dmreq->ctx = ctx;
	sg_init_table(&dmreq->sg_in, 1);
	sg_set_page(&dmreq->sg_in, bv_in->bv_page, 1 << SECTOR_SHIFT,
		    bv_in->bv_offset + ctx->offset_in);

	sg_init_table(&dmreq->sg_out, 1);
	sg_set_page(&dmreq->sg_out, bv_out->bv_page, 1 << SECTOR_SHIFT,
		    bv_out->bv_offset + ctx->offset_out);

	ctx->offset_in += 1 << SECTOR_SHIFT;
	if (ctx->offset_in >= bv_in->bv_len) {
		ctx->offset_in = 0;
		ctx->idx_in++;
	}

	ctx->offset_out += 1 << SECTOR_SHIFT;
	if (ctx->offset_out >= bv_out->bv_len) {
		ctx->offset_out = 0;
		ctx->idx_out++;
	}

	if (cc->iv_gen_ops) {
		r = cc->iv_gen_ops->generator(cc, iv, dmreq);
		if (r < 0)
			return r;
	}

	ablkcipher_request_set_crypt(req, &dmreq->sg_in, &dmreq->sg_out,
				     1 << SECTOR_SHIFT, iv);

	if (bio_data_dir(ctx->bio_in) == WRITE)
		r = crypto_ablkcipher_encrypt(req);
	else
		r = crypto_ablkcipher_decrypt(req);

	if (!r && cc->iv_gen_ops && cc->iv_gen_ops->post)
		r = cc->iv_gen_ops->post(cc, iv, dmreq);

	return r;
}

static void kcryptd_async_done(struct crypto_async_request *async_req,
			       int error);

static void crypt_alloc_req(struct crypt_config *cc,
			    struct convert_context *ctx)
{
	unsigned key_index = ctx->cc_sector & (cc->tfms_count - 1);

	if (!ctx->req)
		ctx->req = mempool_alloc(cc->req_pool, GFP_NOIO);

	ablkcipher_request_set_tfm(ctx->req, cc->tfms[key_index]);
	ablkcipher_request_set_callback(ctx->req,
	    CRYPTO_TFM_REQ_MAY_BACKLOG | CRYPTO_TFM_REQ_MAY_SLEEP,
	    kcryptd_async_done, dmreq_of_req(cc, ctx->req));
<<<<<<< HEAD
=======
}

static void crypt_free_req(struct crypt_config *cc,
			   struct ablkcipher_request *req, struct bio *base_bio)
{
	struct dm_crypt_io *io = dm_per_bio_data(base_bio, cc->per_bio_data_size);

	if ((struct ablkcipher_request *)(io + 1) != req)
		mempool_free(req, cc->req_pool);
>>>>>>> f0b7ed42
}

/*
 * Encrypt / decrypt data from one bio to another one (can be the same one)
 */
static int crypt_convert(struct crypt_config *cc,
			 struct convert_context *ctx)
{
	int r;

	atomic_set(&ctx->cc_pending, 1);

	while(ctx->idx_in < ctx->bio_in->bi_vcnt &&
	      ctx->idx_out < ctx->bio_out->bi_vcnt) {

		crypt_alloc_req(cc, ctx);

		atomic_inc(&ctx->cc_pending);

		r = crypt_convert_block(cc, ctx, ctx->req);

		switch (r) {
		/* async */
		case -EBUSY:
			wait_for_completion(&ctx->restart);
			INIT_COMPLETION(ctx->restart);
			/* fall through*/
		case -EINPROGRESS:
			ctx->req = NULL;
			ctx->cc_sector++;
			continue;

		/* sync */
		case 0:
			atomic_dec(&ctx->cc_pending);
			ctx->cc_sector++;
			cond_resched();
			continue;

		/* error */
		default:
			atomic_dec(&ctx->cc_pending);
			return r;
		}
	}

	return 0;
}

/*
 * Generate a new unfragmented bio with the given size
 * This should never violate the device limitations
 * May return a smaller bio when running out of pages, indicated by
 * *out_of_pages set to 1.
 */
static struct bio *crypt_alloc_buffer(struct dm_crypt_io *io, unsigned size,
				      unsigned *out_of_pages)
{
	struct crypt_config *cc = io->cc;
	struct bio *clone;
	unsigned int nr_iovecs = (size + PAGE_SIZE - 1) >> PAGE_SHIFT;
	gfp_t gfp_mask = GFP_NOIO | __GFP_HIGHMEM;
	unsigned i, len;
	struct page *page;

	clone = bio_alloc_bioset(GFP_NOIO, nr_iovecs, cc->bs);
	if (!clone)
		return NULL;

	clone_init(io, clone);
	*out_of_pages = 0;

	for (i = 0; i < nr_iovecs; i++) {
		page = mempool_alloc(cc->page_pool, gfp_mask);
		if (!page) {
			*out_of_pages = 1;
			break;
		}

		/*
		 * If additional pages cannot be allocated without waiting,
		 * return a partially-allocated bio.  The caller will then try
		 * to allocate more bios while submitting this partial bio.
		 */
		gfp_mask = (gfp_mask | __GFP_NOWARN) & ~__GFP_WAIT;

		len = (size > PAGE_SIZE) ? PAGE_SIZE : size;

		if (!bio_add_page(clone, page, len, 0)) {
			mempool_free(page, cc->page_pool);
			break;
		}

		size -= len;
	}

	if (!clone->bi_size) {
		bio_put(clone);
		return NULL;
	}

	return clone;
}

static void crypt_free_buffer_pages(struct crypt_config *cc, struct bio *clone)
{
	unsigned int i;
	struct bio_vec *bv;

	bio_for_each_segment_all(bv, clone, i) {
		BUG_ON(!bv->bv_page);
		mempool_free(bv->bv_page, cc->page_pool);
		bv->bv_page = NULL;
	}
}

static void crypt_io_init(struct dm_crypt_io *io, struct crypt_config *cc,
			  struct bio *bio, sector_t sector)
{
	io->cc = cc;
	io->base_bio = bio;
	io->sector = sector;
	io->error = 0;
	io->base_io = NULL;
	io->ctx.req = NULL;
	atomic_set(&io->io_pending, 0);
}

static void crypt_inc_pending(struct dm_crypt_io *io)
{
	atomic_inc(&io->io_pending);
}

/*
 * One of the bios was finished. Check for completion of
 * the whole request and correctly clean up the buffer.
 * If base_io is set, wait for the last fragment to complete.
 */
static void crypt_dec_pending(struct dm_crypt_io *io)
{
	struct crypt_config *cc = io->cc;
	struct bio *base_bio = io->base_bio;
	struct dm_crypt_io *base_io = io->base_io;
	int error = io->error;

	if (!atomic_dec_and_test(&io->io_pending))
		return;

	if (io->ctx.req)
<<<<<<< HEAD
		mempool_free(io->ctx.req, cc->req_pool);
	mempool_free(io, cc->io_pool);
=======
		crypt_free_req(cc, io->ctx.req, base_bio);
	if (io != dm_per_bio_data(base_bio, cc->per_bio_data_size))
		mempool_free(io, cc->io_pool);
>>>>>>> f0b7ed42

	if (likely(!base_io))
		bio_endio(base_bio, error);
	else {
		if (error && !base_io->error)
			base_io->error = error;
		crypt_dec_pending(base_io);
	}
}

/*
 * kcryptd/kcryptd_io:
 *
 * Needed because it would be very unwise to do decryption in an
 * interrupt context.
 *
 * kcryptd performs the actual encryption or decryption.
 *
 * kcryptd_io performs the IO submission.
 *
 * They must be separated as otherwise the final stages could be
 * starved by new requests which can block in the first stages due
 * to memory allocation.
 *
 * The work is done per CPU global for all dm-crypt instances.
 * They should not depend on each other and do not block.
 */
static void crypt_endio(struct bio *clone, int error)
{
	struct dm_crypt_io *io = clone->bi_private;
	struct crypt_config *cc = io->cc;
	unsigned rw = bio_data_dir(clone);

	if (unlikely(!bio_flagged(clone, BIO_UPTODATE) && !error))
		error = -EIO;

	/*
	 * free the processed pages
	 */
	if (rw == WRITE)
		crypt_free_buffer_pages(cc, clone);

	bio_put(clone);

	if (rw == READ && !error) {
		kcryptd_queue_crypt(io);
		return;
	}

	if (unlikely(error))
		io->error = error;

	crypt_dec_pending(io);
}

static void clone_init(struct dm_crypt_io *io, struct bio *clone)
{
	struct crypt_config *cc = io->cc;

	clone->bi_private = io;
	clone->bi_end_io  = crypt_endio;
	clone->bi_bdev    = cc->dev->bdev;
	clone->bi_rw      = io->base_bio->bi_rw;
}

static int kcryptd_io_read(struct dm_crypt_io *io, gfp_t gfp)
{
	struct crypt_config *cc = io->cc;
	struct bio *base_bio = io->base_bio;
	struct bio *clone;

	/*
	 * The block layer might modify the bvec array, so always
	 * copy the required bvecs because we need the original
	 * one in order to decrypt the whole bio data *afterwards*.
	 */
	clone = bio_clone_bioset(base_bio, gfp, cc->bs);
	if (!clone)
		return 1;

	crypt_inc_pending(io);

	clone_init(io, clone);
	clone->bi_sector = cc->start + io->sector;

	generic_make_request(clone);
	return 0;
}

static void kcryptd_io_write(struct dm_crypt_io *io)
{
	struct bio *clone = io->ctx.bio_out;
	generic_make_request(clone);
}

static void kcryptd_io(struct work_struct *work)
{
	struct dm_crypt_io *io = container_of(work, struct dm_crypt_io, work);

	if (bio_data_dir(io->base_bio) == READ) {
		crypt_inc_pending(io);
		if (kcryptd_io_read(io, GFP_NOIO))
			io->error = -ENOMEM;
		crypt_dec_pending(io);
	} else
		kcryptd_io_write(io);
}

static void kcryptd_queue_io(struct dm_crypt_io *io)
{
	struct crypt_config *cc = io->cc;

	INIT_WORK(&io->work, kcryptd_io);
	queue_work(cc->io_queue, &io->work);
}

static void kcryptd_crypt_write_io_submit(struct dm_crypt_io *io, int async)
{
	struct bio *clone = io->ctx.bio_out;
	struct crypt_config *cc = io->cc;

	if (unlikely(io->error < 0)) {
		crypt_free_buffer_pages(cc, clone);
		bio_put(clone);
		crypt_dec_pending(io);
		return;
	}

	/* crypt_convert should have filled the clone bio */
	BUG_ON(io->ctx.idx_out < clone->bi_vcnt);

	clone->bi_sector = cc->start + io->sector;

	if (async)
		kcryptd_queue_io(io);
	else
		generic_make_request(clone);
}

static void kcryptd_crypt_write_convert(struct dm_crypt_io *io)
{
	struct crypt_config *cc = io->cc;
	struct bio *clone;
	struct dm_crypt_io *new_io;
	int crypt_finished;
	unsigned out_of_pages = 0;
	unsigned remaining = io->base_bio->bi_size;
	sector_t sector = io->sector;
	int r;

	/*
	 * Prevent io from disappearing until this function completes.
	 */
	crypt_inc_pending(io);
	crypt_convert_init(cc, &io->ctx, NULL, io->base_bio, sector);

	/*
	 * The allocated buffers can be smaller than the whole bio,
	 * so repeat the whole process until all the data can be handled.
	 */
	while (remaining) {
		clone = crypt_alloc_buffer(io, remaining, &out_of_pages);
		if (unlikely(!clone)) {
			io->error = -ENOMEM;
			break;
		}

		io->ctx.bio_out = clone;
		io->ctx.idx_out = 0;

		remaining -= clone->bi_size;
		sector += bio_sectors(clone);

		crypt_inc_pending(io);

		r = crypt_convert(cc, &io->ctx);
		if (r < 0)
			io->error = -EIO;

		crypt_finished = atomic_dec_and_test(&io->ctx.cc_pending);

		/* Encryption was already finished, submit io now */
		if (crypt_finished) {
			kcryptd_crypt_write_io_submit(io, 0);

			/*
			 * If there was an error, do not try next fragments.
			 * For async, error is processed in async handler.
			 */
			if (unlikely(r < 0))
				break;

			io->sector = sector;
		}

		/*
		 * Out of memory -> run queues
		 * But don't wait if split was due to the io size restriction
		 */
		if (unlikely(out_of_pages))
			congestion_wait(BLK_RW_ASYNC, HZ/100);

		/*
		 * With async crypto it is unsafe to share the crypto context
		 * between fragments, so switch to a new dm_crypt_io structure.
		 */
		if (unlikely(!crypt_finished && remaining)) {
			new_io = mempool_alloc(cc->io_pool, GFP_NOIO);
			crypt_io_init(new_io, io->cc, io->base_bio, sector);
			crypt_inc_pending(new_io);
			crypt_convert_init(cc, &new_io->ctx, NULL,
					   io->base_bio, sector);
			new_io->ctx.idx_in = io->ctx.idx_in;
			new_io->ctx.offset_in = io->ctx.offset_in;

			/*
			 * Fragments after the first use the base_io
			 * pending count.
			 */
			if (!io->base_io)
				new_io->base_io = io;
			else {
				new_io->base_io = io->base_io;
				crypt_inc_pending(io->base_io);
				crypt_dec_pending(io);
			}

			io = new_io;
		}
	}

	crypt_dec_pending(io);
}

static void kcryptd_crypt_read_done(struct dm_crypt_io *io)
{
	crypt_dec_pending(io);
}

static void kcryptd_crypt_read_convert(struct dm_crypt_io *io)
{
	struct crypt_config *cc = io->cc;
	int r = 0;

	crypt_inc_pending(io);

	crypt_convert_init(cc, &io->ctx, io->base_bio, io->base_bio,
			   io->sector);

	r = crypt_convert(cc, &io->ctx);
	if (r < 0)
		io->error = -EIO;

	if (atomic_dec_and_test(&io->ctx.cc_pending))
		kcryptd_crypt_read_done(io);

	crypt_dec_pending(io);
}

static void kcryptd_async_done(struct crypto_async_request *async_req,
			       int error)
{
	struct dm_crypt_request *dmreq = async_req->data;
	struct convert_context *ctx = dmreq->ctx;
	struct dm_crypt_io *io = container_of(ctx, struct dm_crypt_io, ctx);
	struct crypt_config *cc = io->cc;

	if (error == -EINPROGRESS) {
		complete(&ctx->restart);
		return;
	}

	if (!error && cc->iv_gen_ops && cc->iv_gen_ops->post)
		error = cc->iv_gen_ops->post(cc, iv_of_dmreq(cc, dmreq), dmreq);

	if (error < 0)
		io->error = -EIO;

	crypt_free_req(cc, req_of_dmreq(cc, dmreq), io->base_bio);

	if (!atomic_dec_and_test(&ctx->cc_pending))
		return;

	if (bio_data_dir(io->base_bio) == READ)
		kcryptd_crypt_read_done(io);
	else
		kcryptd_crypt_write_io_submit(io, 1);
}

static void kcryptd_crypt(struct work_struct *work)
{
	struct dm_crypt_io *io = container_of(work, struct dm_crypt_io, work);

	if (bio_data_dir(io->base_bio) == READ)
		kcryptd_crypt_read_convert(io);
	else
		kcryptd_crypt_write_convert(io);
}

static void kcryptd_queue_crypt(struct dm_crypt_io *io)
{
	struct crypt_config *cc = io->cc;

	INIT_WORK(&io->work, kcryptd_crypt);
	queue_work(cc->crypt_queue, &io->work);
}

/*
 * Decode key from its hex representation
 */
static int crypt_decode_key(u8 *key, char *hex, unsigned int size)
{
	char buffer[3];
	unsigned int i;

	buffer[2] = '\0';

	for (i = 0; i < size; i++) {
		buffer[0] = *hex++;
		buffer[1] = *hex++;

		if (kstrtou8(buffer, 16, &key[i]))
			return -EINVAL;
	}

	if (*hex != '\0')
		return -EINVAL;

	return 0;
}

static void crypt_free_tfms(struct crypt_config *cc)
{
	unsigned i;

	if (!cc->tfms)
		return;

	for (i = 0; i < cc->tfms_count; i++)
		if (cc->tfms[i] && !IS_ERR(cc->tfms[i])) {
			crypto_free_ablkcipher(cc->tfms[i]);
			cc->tfms[i] = NULL;
		}

	kfree(cc->tfms);
	cc->tfms = NULL;
}

static int crypt_alloc_tfms(struct crypt_config *cc, char *ciphermode)
{
	unsigned i;
	int err;

	cc->tfms = kmalloc(cc->tfms_count * sizeof(struct crypto_ablkcipher *),
			   GFP_KERNEL);
	if (!cc->tfms)
		return -ENOMEM;

	for (i = 0; i < cc->tfms_count; i++) {
		cc->tfms[i] = crypto_alloc_ablkcipher(ciphermode, 0, 0);
		if (IS_ERR(cc->tfms[i])) {
			err = PTR_ERR(cc->tfms[i]);
			crypt_free_tfms(cc);
			return err;
		}
	}

	return 0;
}

static int crypt_setkey_allcpus(struct crypt_config *cc)
{
	unsigned subkey_size;
	int err = 0, i, r;

	/* Ignore extra keys (which are used for IV etc) */
	subkey_size = (cc->key_size - cc->key_extra_size) >> ilog2(cc->tfms_count);

	for (i = 0; i < cc->tfms_count; i++) {
		r = crypto_ablkcipher_setkey(cc->tfms[i],
					     cc->key + (i * subkey_size),
					     subkey_size);
		if (r)
			err = r;
	}

	return err;
}

static int crypt_set_key(struct crypt_config *cc, char *key)
{
	int r = -EINVAL;
	int key_string_len = strlen(key);

	/* The key size may not be changed. */
	if (cc->key_size != (key_string_len >> 1))
		goto out;

	/* Hyphen (which gives a key_size of zero) means there is no key. */
	if (!cc->key_size && strcmp(key, "-"))
		goto out;

	if (cc->key_size && crypt_decode_key(cc->key, key, cc->key_size) < 0)
		goto out;

	set_bit(DM_CRYPT_KEY_VALID, &cc->flags);

	r = crypt_setkey_allcpus(cc);

out:
	/* Hex key string not needed after here, so wipe it. */
	memset(key, '0', key_string_len);

	return r;
}

static int crypt_wipe_key(struct crypt_config *cc)
{
	clear_bit(DM_CRYPT_KEY_VALID, &cc->flags);
	memset(&cc->key, 0, cc->key_size * sizeof(u8));

	return crypt_setkey_allcpus(cc);
}

static void crypt_dtr(struct dm_target *ti)
{
	struct crypt_config *cc = ti->private;

	ti->private = NULL;

	if (!cc)
		return;

	if (cc->io_queue)
		destroy_workqueue(cc->io_queue);
	if (cc->crypt_queue)
		destroy_workqueue(cc->crypt_queue);

	crypt_free_tfms(cc);

	if (cc->bs)
		bioset_free(cc->bs);

	if (cc->page_pool)
		mempool_destroy(cc->page_pool);
	if (cc->req_pool)
		mempool_destroy(cc->req_pool);
	if (cc->io_pool)
		mempool_destroy(cc->io_pool);

	if (cc->iv_gen_ops && cc->iv_gen_ops->dtr)
		cc->iv_gen_ops->dtr(cc);

	if (cc->dev)
		dm_put_device(ti, cc->dev);

	kzfree(cc->cipher);
	kzfree(cc->cipher_string);

	/* Must zero key material before freeing */
	kzfree(cc);
}

static int crypt_ctr_cipher(struct dm_target *ti,
			    char *cipher_in, char *key)
{
	struct crypt_config *cc = ti->private;
	char *tmp, *cipher, *chainmode, *ivmode, *ivopts, *keycount;
	char *cipher_api = NULL;
	int ret = -EINVAL;
	char dummy;

	/* Convert to crypto api definition? */
	if (strchr(cipher_in, '(')) {
		ti->error = "Bad cipher specification";
		return -EINVAL;
	}

	cc->cipher_string = kstrdup(cipher_in, GFP_KERNEL);
	if (!cc->cipher_string)
		goto bad_mem;

	/*
	 * Legacy dm-crypt cipher specification
	 * cipher[:keycount]-mode-iv:ivopts
	 */
	tmp = cipher_in;
	keycount = strsep(&tmp, "-");
	cipher = strsep(&keycount, ":");

	if (!keycount)
		cc->tfms_count = 1;
	else if (sscanf(keycount, "%u%c", &cc->tfms_count, &dummy) != 1 ||
		 !is_power_of_2(cc->tfms_count)) {
		ti->error = "Bad cipher key count specification";
		return -EINVAL;
	}
	cc->key_parts = cc->tfms_count;
	cc->key_extra_size = 0;

	cc->cipher = kstrdup(cipher, GFP_KERNEL);
	if (!cc->cipher)
		goto bad_mem;

	chainmode = strsep(&tmp, "-");
	ivopts = strsep(&tmp, "-");
	ivmode = strsep(&ivopts, ":");

	if (tmp)
		DMWARN("Ignoring unexpected additional cipher options");

	/*
	 * For compatibility with the original dm-crypt mapping format, if
	 * only the cipher name is supplied, use cbc-plain.
	 */
	if (!chainmode || (!strcmp(chainmode, "plain") && !ivmode)) {
		chainmode = "cbc";
		ivmode = "plain";
	}

	if (strcmp(chainmode, "ecb") && !ivmode) {
		ti->error = "IV mechanism required";
		return -EINVAL;
	}

	cipher_api = kmalloc(CRYPTO_MAX_ALG_NAME, GFP_KERNEL);
	if (!cipher_api)
		goto bad_mem;

	ret = snprintf(cipher_api, CRYPTO_MAX_ALG_NAME,
		       "%s(%s)", chainmode, cipher);
	if (ret < 0) {
		kfree(cipher_api);
		goto bad_mem;
	}

	/* Allocate cipher */
	ret = crypt_alloc_tfms(cc, cipher_api);
	if (ret < 0) {
		ti->error = "Error allocating crypto tfm";
		goto bad;
	}

	/* Initialize IV */
	cc->iv_size = crypto_ablkcipher_ivsize(any_tfm(cc));
	if (cc->iv_size)
		/* at least a 64 bit sector number should fit in our buffer */
		cc->iv_size = max(cc->iv_size,
				  (unsigned int)(sizeof(u64) / sizeof(u8)));
	else if (ivmode) {
		DMWARN("Selected cipher does not support IVs");
		ivmode = NULL;
	}

	/* Choose ivmode, see comments at iv code. */
	if (ivmode == NULL)
		cc->iv_gen_ops = NULL;
	else if (strcmp(ivmode, "plain") == 0)
		cc->iv_gen_ops = &crypt_iv_plain_ops;
	else if (strcmp(ivmode, "plain64") == 0)
		cc->iv_gen_ops = &crypt_iv_plain64_ops;
	else if (strcmp(ivmode, "essiv") == 0)
		cc->iv_gen_ops = &crypt_iv_essiv_ops;
	else if (strcmp(ivmode, "benbi") == 0)
		cc->iv_gen_ops = &crypt_iv_benbi_ops;
	else if (strcmp(ivmode, "null") == 0)
		cc->iv_gen_ops = &crypt_iv_null_ops;
	else if (strcmp(ivmode, "lmk") == 0) {
		cc->iv_gen_ops = &crypt_iv_lmk_ops;
		/*
		 * Version 2 and 3 is recognised according
		 * to length of provided multi-key string.
		 * If present (version 3), last key is used as IV seed.
		 * All keys (including IV seed) are always the same size.
		 */
		if (cc->key_size % cc->key_parts) {
			cc->key_parts++;
			cc->key_extra_size = cc->key_size / cc->key_parts;
		}
	} else if (strcmp(ivmode, "tcw") == 0) {
		cc->iv_gen_ops = &crypt_iv_tcw_ops;
		cc->key_parts += 2; /* IV + whitening */
		cc->key_extra_size = cc->iv_size + TCW_WHITENING_SIZE;
	} else {
		ret = -EINVAL;
		ti->error = "Invalid IV mode";
		goto bad;
	}

	/* Initialize and set key */
	ret = crypt_set_key(cc, key);
	if (ret < 0) {
		ti->error = "Error decoding and setting key";
		goto bad;
	}

	/* Allocate IV */
	if (cc->iv_gen_ops && cc->iv_gen_ops->ctr) {
		ret = cc->iv_gen_ops->ctr(cc, ti, ivopts);
		if (ret < 0) {
			ti->error = "Error creating IV";
			goto bad;
		}
	}

	/* Initialize IV (set keys for ESSIV etc) */
	if (cc->iv_gen_ops && cc->iv_gen_ops->init) {
		ret = cc->iv_gen_ops->init(cc);
		if (ret < 0) {
			ti->error = "Error initialising IV";
			goto bad;
		}
	}

	ret = 0;
bad:
	kfree(cipher_api);
	return ret;

bad_mem:
	ti->error = "Cannot allocate cipher strings";
	return -ENOMEM;
}

/*
 * Construct an encryption mapping:
 * <cipher> <key> <iv_offset> <dev_path> <start>
 */
static int crypt_ctr(struct dm_target *ti, unsigned int argc, char **argv)
{
	struct crypt_config *cc;
	unsigned int key_size, opt_params;
	unsigned long long tmpll;
	int ret;
	size_t iv_size_padding;
	struct dm_arg_set as;
	const char *opt_string;
	char dummy;

	static struct dm_arg _args[] = {
		{0, 2, "Invalid number of feature args"},
	};

	if (argc < 5) {
		ti->error = "Not enough arguments";
		return -EINVAL;
	}

	key_size = strlen(argv[1]) >> 1;

	cc = kzalloc(sizeof(*cc) + key_size * sizeof(u8), GFP_KERNEL);
	if (!cc) {
		ti->error = "Cannot allocate encryption context";
		return -ENOMEM;
	}
	cc->key_size = key_size;

	ti->private = cc;
	ret = crypt_ctr_cipher(ti, argv[0], argv[1]);
	if (ret < 0)
		goto bad;

	ret = -ENOMEM;
	cc->io_pool = mempool_create_slab_pool(MIN_IOS, _crypt_io_pool);
	if (!cc->io_pool) {
		ti->error = "Cannot allocate crypt io mempool";
		goto bad;
	}

	cc->dmreq_start = sizeof(struct ablkcipher_request);
	cc->dmreq_start += crypto_ablkcipher_reqsize(any_tfm(cc));
	cc->dmreq_start = ALIGN(cc->dmreq_start, __alignof__(struct dm_crypt_request));

	if (crypto_ablkcipher_alignmask(any_tfm(cc)) < CRYPTO_MINALIGN) {
		/* Allocate the padding exactly */
		iv_size_padding = -(cc->dmreq_start + sizeof(struct dm_crypt_request))
				& crypto_ablkcipher_alignmask(any_tfm(cc));
	} else {
		/*
		 * If the cipher requires greater alignment than kmalloc
		 * alignment, we don't know the exact position of the
		 * initialization vector. We must assume worst case.
		 */
		iv_size_padding = crypto_ablkcipher_alignmask(any_tfm(cc));
	}

	cc->req_pool = mempool_create_kmalloc_pool(MIN_IOS, cc->dmreq_start +
			sizeof(struct dm_crypt_request) + iv_size_padding + cc->iv_size);
	if (!cc->req_pool) {
		ti->error = "Cannot allocate crypt request mempool";
		goto bad;
	}

	cc->per_bio_data_size = ti->per_bio_data_size =
				sizeof(struct dm_crypt_io) + cc->dmreq_start +
				sizeof(struct dm_crypt_request) + cc->iv_size;

	cc->page_pool = mempool_create_page_pool(MIN_POOL_PAGES, 0);
	if (!cc->page_pool) {
		ti->error = "Cannot allocate page mempool";
		goto bad;
	}

	cc->bs = bioset_create(MIN_IOS, 0);
	if (!cc->bs) {
		ti->error = "Cannot allocate crypt bioset";
		goto bad;
	}

	ret = -EINVAL;
	if (sscanf(argv[2], "%llu%c", &tmpll, &dummy) != 1) {
		ti->error = "Invalid iv_offset sector";
		goto bad;
	}
	cc->iv_offset = tmpll;

	if (dm_get_device(ti, argv[3], dm_table_get_mode(ti->table), &cc->dev)) {
		ti->error = "Device lookup failed";
		goto bad;
	}

	if (sscanf(argv[4], "%llu%c", &tmpll, &dummy) != 1) {
		ti->error = "Invalid device sector";
		goto bad;
	}
	cc->start = tmpll;

	argv += 5;
	argc -= 5;

	/* Optional parameters */
	if (argc) {
		as.argc = argc;
		as.argv = argv;

		ret = dm_read_arg_group(_args, &as, &opt_params, &ti->error);
		if (ret)
			goto bad;

		while (opt_params--) {
			opt_string = dm_shift_arg(&as);
			if (!opt_string) {
				ti->error = "Not enough feature arguments";
				goto bad;
			}

			if (!strcasecmp(opt_string, "allow_discards"))
				ti->num_discard_bios = 1;

			else if (!strcasecmp(opt_string, "same_cpu_crypt"))
				set_bit(DM_CRYPT_SAME_CPU, &cc->flags);

			else {
				ti->error = "Invalid feature arguments";
				goto bad;
			}
		}
	}

	ret = -ENOMEM;
	cc->io_queue = alloc_workqueue("kcryptd_io", WQ_MEM_RECLAIM, 1);
	if (!cc->io_queue) {
		ti->error = "Couldn't create kcryptd io queue";
		goto bad;
	}

	if (test_bit(DM_CRYPT_SAME_CPU, &cc->flags))
		cc->crypt_queue = alloc_workqueue("kcryptd", WQ_CPU_INTENSIVE | WQ_MEM_RECLAIM, 1);
	else
		cc->crypt_queue = alloc_workqueue("kcryptd", WQ_CPU_INTENSIVE | WQ_MEM_RECLAIM | WQ_UNBOUND,
						  num_online_cpus());
	if (!cc->crypt_queue) {
		ti->error = "Couldn't create kcryptd queue";
		goto bad;
	}

	ti->num_flush_bios = 1;
	ti->discard_zeroes_data_unsupported = true;

	return 0;

bad:
	crypt_dtr(ti);
	return ret;
}

static int crypt_map(struct dm_target *ti, struct bio *bio)
{
	struct dm_crypt_io *io;
	struct crypt_config *cc = ti->private;

	/*
	 * If bio is REQ_FLUSH or REQ_DISCARD, just bypass crypt queues.
	 * - for REQ_FLUSH device-mapper core ensures that no IO is in-flight
	 * - for REQ_DISCARD caller must use flush if IO ordering matters
	 */
	if (unlikely(bio->bi_rw & (REQ_FLUSH | REQ_DISCARD))) {
		bio->bi_bdev = cc->dev->bdev;
		if (bio_sectors(bio))
			bio->bi_sector = cc->start + dm_target_offset(ti, bio->bi_sector);
		return DM_MAPIO_REMAPPED;
	}

	io = dm_per_bio_data(bio, cc->per_bio_data_size);
	crypt_io_init(io, cc, bio, dm_target_offset(ti, bio->bi_sector));
	io->ctx.req = (struct ablkcipher_request *)(io + 1);

	if (bio_data_dir(io->base_bio) == READ) {
		if (kcryptd_io_read(io, GFP_NOWAIT))
			kcryptd_queue_io(io);
	} else
		kcryptd_queue_crypt(io);

	return DM_MAPIO_SUBMITTED;
}

static void crypt_status(struct dm_target *ti, status_type_t type,
			 unsigned status_flags, char *result, unsigned maxlen)
{
	struct crypt_config *cc = ti->private;
	unsigned i, sz = 0;
	int num_feature_args = 0;

	switch (type) {
	case STATUSTYPE_INFO:
		result[0] = '\0';
		break;

	case STATUSTYPE_TABLE:
		DMEMIT("%s ", cc->cipher_string);

		if (cc->key_size > 0)
			for (i = 0; i < cc->key_size; i++)
				DMEMIT("%02x", cc->key[i]);
		else
			DMEMIT("-");

		DMEMIT(" %llu %s %llu", (unsigned long long)cc->iv_offset,
				cc->dev->name, (unsigned long long)cc->start);

		num_feature_args += !!ti->num_discard_bios;
		num_feature_args += test_bit(DM_CRYPT_SAME_CPU, &cc->flags);
		if (num_feature_args) {
			DMEMIT(" %d", num_feature_args);
			if (ti->num_discard_bios)
				DMEMIT(" allow_discards");
			if (test_bit(DM_CRYPT_SAME_CPU, &cc->flags))
				DMEMIT(" same_cpu_crypt");
		}

		break;
	}
}

static void crypt_postsuspend(struct dm_target *ti)
{
	struct crypt_config *cc = ti->private;

	set_bit(DM_CRYPT_SUSPENDED, &cc->flags);
}

static int crypt_preresume(struct dm_target *ti)
{
	struct crypt_config *cc = ti->private;

	if (!test_bit(DM_CRYPT_KEY_VALID, &cc->flags)) {
		DMERR("aborting resume - crypt key is not set.");
		return -EAGAIN;
	}

	return 0;
}

static void crypt_resume(struct dm_target *ti)
{
	struct crypt_config *cc = ti->private;

	clear_bit(DM_CRYPT_SUSPENDED, &cc->flags);
}

/* Message interface
 *	key set <key>
 *	key wipe
 */
static int crypt_message(struct dm_target *ti, unsigned argc, char **argv)
{
	struct crypt_config *cc = ti->private;
	int ret = -EINVAL;

	if (argc < 2)
		goto error;

	if (!strcasecmp(argv[0], "key")) {
		if (!test_bit(DM_CRYPT_SUSPENDED, &cc->flags)) {
			DMWARN("not suspended during key manipulation.");
			return -EINVAL;
		}
		if (argc == 3 && !strcasecmp(argv[1], "set")) {
			ret = crypt_set_key(cc, argv[2]);
			if (ret)
				return ret;
			if (cc->iv_gen_ops && cc->iv_gen_ops->init)
				ret = cc->iv_gen_ops->init(cc);
			return ret;
		}
		if (argc == 2 && !strcasecmp(argv[1], "wipe")) {
			if (cc->iv_gen_ops && cc->iv_gen_ops->wipe) {
				ret = cc->iv_gen_ops->wipe(cc);
				if (ret)
					return ret;
			}
			return crypt_wipe_key(cc);
		}
	}

error:
	DMWARN("unrecognised message received.");
	return -EINVAL;
}

static int crypt_merge(struct dm_target *ti, struct bvec_merge_data *bvm,
		       struct bio_vec *biovec, int max_size)
{
	struct crypt_config *cc = ti->private;
	struct request_queue *q = bdev_get_queue(cc->dev->bdev);

	if (!q->merge_bvec_fn)
		return max_size;

	bvm->bi_bdev = cc->dev->bdev;
	bvm->bi_sector = cc->start + dm_target_offset(ti, bvm->bi_sector);

	return min(max_size, q->merge_bvec_fn(q, bvm, biovec));
}

static int crypt_iterate_devices(struct dm_target *ti,
				 iterate_devices_callout_fn fn, void *data)
{
	struct crypt_config *cc = ti->private;

	return fn(ti, cc->dev, cc->start, ti->len, data);
}

static struct target_type crypt_target = {
	.name   = "crypt",
	.version = {1, 14, 0},
	.module = THIS_MODULE,
	.ctr    = crypt_ctr,
	.dtr    = crypt_dtr,
	.map    = crypt_map,
	.status = crypt_status,
	.postsuspend = crypt_postsuspend,
	.preresume = crypt_preresume,
	.resume = crypt_resume,
	.message = crypt_message,
	.merge  = crypt_merge,
	.iterate_devices = crypt_iterate_devices,
};

static int __init dm_crypt_init(void)
{
	int r;

	_crypt_io_pool = KMEM_CACHE(dm_crypt_io, 0);
	if (!_crypt_io_pool)
		return -ENOMEM;

	r = dm_register_target(&crypt_target);
	if (r < 0) {
		DMERR("register failed %d", r);
		kmem_cache_destroy(_crypt_io_pool);
	}

	return r;
}

static void __exit dm_crypt_exit(void)
{
	dm_unregister_target(&crypt_target);
	kmem_cache_destroy(_crypt_io_pool);
}

module_init(dm_crypt_init);
module_exit(dm_crypt_exit);

MODULE_AUTHOR("Christophe Saout <christophe@saout.de>");
MODULE_DESCRIPTION(DM_NAME " target for transparent encryption / decryption");
MODULE_LICENSE("GPL");<|MERGE_RESOLUTION|>--- conflicted
+++ resolved
@@ -110,11 +110,7 @@
  * Crypt: maps a linear range of a block device
  * and encrypts / decrypts at the same time.
  */
-<<<<<<< HEAD
-enum flags { DM_CRYPT_SUSPENDED, DM_CRYPT_KEY_VALID };
-=======
 enum flags { DM_CRYPT_SUSPENDED, DM_CRYPT_KEY_VALID, DM_CRYPT_SAME_CPU };
->>>>>>> f0b7ed42
 
 /*
  * The fields in here must be read only after initialization.
@@ -910,8 +906,6 @@
 	ablkcipher_request_set_callback(ctx->req,
 	    CRYPTO_TFM_REQ_MAY_BACKLOG | CRYPTO_TFM_REQ_MAY_SLEEP,
 	    kcryptd_async_done, dmreq_of_req(cc, ctx->req));
-<<<<<<< HEAD
-=======
 }
 
 static void crypt_free_req(struct crypt_config *cc,
@@ -921,7 +915,6 @@
 
 	if ((struct ablkcipher_request *)(io + 1) != req)
 		mempool_free(req, cc->req_pool);
->>>>>>> f0b7ed42
 }
 
 /*
@@ -1071,14 +1064,9 @@
 		return;
 
 	if (io->ctx.req)
-<<<<<<< HEAD
-		mempool_free(io->ctx.req, cc->req_pool);
-	mempool_free(io, cc->io_pool);
-=======
 		crypt_free_req(cc, io->ctx.req, base_bio);
 	if (io != dm_per_bio_data(base_bio, cc->per_bio_data_size))
 		mempool_free(io, cc->io_pool);
->>>>>>> f0b7ed42
 
 	if (likely(!base_io))
 		bio_endio(base_bio, error);

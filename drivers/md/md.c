/*
   md.c : Multiple Devices driver for Linux
     Copyright (C) 1998, 1999, 2000 Ingo Molnar

     completely rewritten, based on the MD driver code from Marc Zyngier

   Changes:

   - RAID-1/RAID-5 extensions by Miguel de Icaza, Gadi Oxman, Ingo Molnar
   - RAID-6 extensions by H. Peter Anvin <hpa@zytor.com>
   - boot support for linear and striped mode by Harald Hoyer <HarryH@Royal.Net>
   - kerneld support by Boris Tobotras <boris@xtalk.msk.su>
   - kmod support by: Cyrus Durgin
   - RAID0 bugfixes: Mark Anthony Lisher <markal@iname.com>
   - Devfs support by Richard Gooch <rgooch@atnf.csiro.au>

   - lots of fixes and improvements to the RAID1/RAID5 and generic
     RAID code (such as request based resynchronization):

     Neil Brown <neilb@cse.unsw.edu.au>.

   - persistent bitmap code
     Copyright (C) 2003-2004, Paul Clements, SteelEye Technology, Inc.

   This program is free software; you can redistribute it and/or modify
   it under the terms of the GNU General Public License as published by
   the Free Software Foundation; either version 2, or (at your option)
   any later version.

   You should have received a copy of the GNU General Public License
   (for example /usr/src/linux/COPYING); if not, write to the Free
   Software Foundation, Inc., 675 Mass Ave, Cambridge, MA 02139, USA.
*/

#include <linux/kthread.h>
#include <linux/blkdev.h>
#include <linux/sysctl.h>
#include <linux/seq_file.h>
#include <linux/fs.h>
#include <linux/poll.h>
#include <linux/ctype.h>
#include <linux/string.h>
#include <linux/hdreg.h>
#include <linux/proc_fs.h>
#include <linux/random.h>
#include <linux/module.h>
#include <linux/reboot.h>
#include <linux/file.h>
#include <linux/compat.h>
#include <linux/delay.h>
#include <linux/raid/md_p.h>
#include <linux/raid/md_u.h>
#include <linux/slab.h>
#include "md.h"
#include "bitmap.h"

#ifndef MODULE
static void autostart_arrays(int part);
#endif

/* pers_list is a list of registered personalities protected
 * by pers_lock.
 * pers_lock does extra service to protect accesses to
 * mddev->thread when the mutex cannot be held.
 */
static LIST_HEAD(pers_list);
static DEFINE_SPINLOCK(pers_lock);

static DECLARE_WAIT_QUEUE_HEAD(resync_wait);
static struct workqueue_struct *md_wq;
static struct workqueue_struct *md_misc_wq;

static int remove_and_add_spares(struct mddev *mddev,
				 struct md_rdev *this);
static void mddev_detach(struct mddev *mddev);

/*
 * Default number of read corrections we'll attempt on an rdev
 * before ejecting it from the array. We divide the read error
 * count by 2 for every hour elapsed between read errors.
 */
#define MD_DEFAULT_MAX_CORRECTED_READ_ERRORS 20
/*
 * Current RAID-1,4,5 parallel reconstruction 'guaranteed speed limit'
 * is 1000 KB/sec, so the extra system load does not show up that much.
 * Increase it if you want to have more _guaranteed_ speed. Note that
 * the RAID driver will use the maximum available bandwidth if the IO
 * subsystem is idle. There is also an 'absolute maximum' reconstruction
 * speed limit - in case reconstruction slows down your system despite
 * idle IO detection.
 *
 * you can change it via /proc/sys/dev/raid/speed_limit_min and _max.
 * or /sys/block/mdX/md/sync_speed_{min,max}
 */

static int sysctl_speed_limit_min = 1000;
static int sysctl_speed_limit_max = 200000;
static inline int speed_min(struct mddev *mddev)
{
	return mddev->sync_speed_min ?
		mddev->sync_speed_min : sysctl_speed_limit_min;
}

static inline int speed_max(struct mddev *mddev)
{
	return mddev->sync_speed_max ?
		mddev->sync_speed_max : sysctl_speed_limit_max;
}

static struct ctl_table_header *raid_table_header;

static struct ctl_table raid_table[] = {
	{
		.procname	= "speed_limit_min",
		.data		= &sysctl_speed_limit_min,
		.maxlen		= sizeof(int),
		.mode		= S_IRUGO|S_IWUSR,
		.proc_handler	= proc_dointvec,
	},
	{
		.procname	= "speed_limit_max",
		.data		= &sysctl_speed_limit_max,
		.maxlen		= sizeof(int),
		.mode		= S_IRUGO|S_IWUSR,
		.proc_handler	= proc_dointvec,
	},
	{ }
};

static struct ctl_table raid_dir_table[] = {
	{
		.procname	= "raid",
		.maxlen		= 0,
		.mode		= S_IRUGO|S_IXUGO,
		.child		= raid_table,
	},
	{ }
};

static struct ctl_table raid_root_table[] = {
	{
		.procname	= "dev",
		.maxlen		= 0,
		.mode		= 0555,
		.child		= raid_dir_table,
	},
	{  }
};

static const struct block_device_operations md_fops;

static int start_readonly;

/* bio_clone_mddev
 * like bio_clone, but with a local bio set
 */

struct bio *bio_alloc_mddev(gfp_t gfp_mask, int nr_iovecs,
			    struct mddev *mddev)
{
	struct bio *b;

	if (!mddev || !mddev->bio_set)
		return bio_alloc(gfp_mask, nr_iovecs);

	b = bio_alloc_bioset(gfp_mask, nr_iovecs, mddev->bio_set);
	if (!b)
		return NULL;
	return b;
}
EXPORT_SYMBOL_GPL(bio_alloc_mddev);

struct bio *bio_clone_mddev(struct bio *bio, gfp_t gfp_mask,
			    struct mddev *mddev)
{
	if (!mddev || !mddev->bio_set)
		return bio_clone(bio, gfp_mask);

	return bio_clone_bioset(bio, gfp_mask, mddev->bio_set);
}
EXPORT_SYMBOL_GPL(bio_clone_mddev);

/*
 * We have a system wide 'event count' that is incremented
 * on any 'interesting' event, and readers of /proc/mdstat
 * can use 'poll' or 'select' to find out when the event
 * count increases.
 *
 * Events are:
 *  start array, stop array, error, add device, remove device,
 *  start build, activate spare
 */
static DECLARE_WAIT_QUEUE_HEAD(md_event_waiters);
static atomic_t md_event_count;
void md_new_event(struct mddev *mddev)
{
	atomic_inc(&md_event_count);
	wake_up(&md_event_waiters);
}
EXPORT_SYMBOL_GPL(md_new_event);

/* Alternate version that can be called from interrupts
 * when calling sysfs_notify isn't needed.
 */
static void md_new_event_inintr(struct mddev *mddev)
{
	atomic_inc(&md_event_count);
	wake_up(&md_event_waiters);
}

/*
 * Enables to iterate over all existing md arrays
 * all_mddevs_lock protects this list.
 */
static LIST_HEAD(all_mddevs);
static DEFINE_SPINLOCK(all_mddevs_lock);

/*
 * iterates through all used mddevs in the system.
 * We take care to grab the all_mddevs_lock whenever navigating
 * the list, and to always hold a refcount when unlocked.
 * Any code which breaks out of this loop while own
 * a reference to the current mddev and must mddev_put it.
 */
#define for_each_mddev(_mddev,_tmp)					\
									\
	for (({ spin_lock(&all_mddevs_lock);				\
		_tmp = all_mddevs.next;					\
		_mddev = NULL;});					\
	     ({ if (_tmp != &all_mddevs)				\
			mddev_get(list_entry(_tmp, struct mddev, all_mddevs));\
		spin_unlock(&all_mddevs_lock);				\
		if (_mddev) mddev_put(_mddev);				\
		_mddev = list_entry(_tmp, struct mddev, all_mddevs);	\
		_tmp != &all_mddevs;});					\
	     ({ spin_lock(&all_mddevs_lock);				\
		_tmp = _tmp->next;})					\
		)

/* Rather than calling directly into the personality make_request function,
 * IO requests come here first so that we can check if the device is
 * being suspended pending a reconfiguration.
 * We hold a refcount over the call to ->make_request.  By the time that
 * call has finished, the bio has been linked into some internal structure
 * and so is visible to ->quiesce(), so we don't need the refcount any more.
 */
static void md_make_request(struct request_queue *q, struct bio *bio)
{
	const int rw = bio_data_dir(bio);
	struct mddev *mddev = q->queuedata;
	unsigned int sectors;

	if (mddev == NULL || mddev->pers == NULL
	    || !mddev->ready) {
		bio_io_error(bio);
		return;
	}
	if (mddev->ro == 1 && unlikely(rw == WRITE)) {
		bio_endio(bio, bio_sectors(bio) == 0 ? 0 : -EROFS);
		return;
	}
	smp_rmb(); /* Ensure implications of  'active' are visible */
	rcu_read_lock();
	if (mddev->suspended) {
		DEFINE_WAIT(__wait);
		for (;;) {
			prepare_to_wait(&mddev->sb_wait, &__wait,
					TASK_UNINTERRUPTIBLE);
			if (!mddev->suspended)
				break;
			rcu_read_unlock();
			schedule();
			rcu_read_lock();
		}
		finish_wait(&mddev->sb_wait, &__wait);
	}
	atomic_inc(&mddev->active_io);
	rcu_read_unlock();

	/*
	 * save the sectors now since our bio can
	 * go away inside make_request
	 */
	sectors = bio_sectors(bio);
	mddev->pers->make_request(mddev, bio);

	generic_start_io_acct(rw, sectors, &mddev->gendisk->part0);

	if (atomic_dec_and_test(&mddev->active_io) && mddev->suspended)
		wake_up(&mddev->sb_wait);
}

/* mddev_suspend makes sure no new requests are submitted
 * to the device, and that any requests that have been submitted
 * are completely handled.
 * Once mddev_detach() is called and completes, the module will be
 * completely unused.
 */
void mddev_suspend(struct mddev *mddev)
{
	BUG_ON(mddev->suspended);
	mddev->suspended = 1;
	synchronize_rcu();
	wait_event(mddev->sb_wait, atomic_read(&mddev->active_io) == 0);
	mddev->pers->quiesce(mddev, 1);

	del_timer_sync(&mddev->safemode_timer);
}
EXPORT_SYMBOL_GPL(mddev_suspend);

void mddev_resume(struct mddev *mddev)
{
	mddev->suspended = 0;
	wake_up(&mddev->sb_wait);
	mddev->pers->quiesce(mddev, 0);

	set_bit(MD_RECOVERY_NEEDED, &mddev->recovery);
	md_wakeup_thread(mddev->thread);
	md_wakeup_thread(mddev->sync_thread); /* possibly kick off a reshape */
}
EXPORT_SYMBOL_GPL(mddev_resume);

int mddev_congested(struct mddev *mddev, int bits)
{
	struct md_personality *pers = mddev->pers;
	int ret = 0;

	rcu_read_lock();
	if (mddev->suspended)
		ret = 1;
	else if (pers && pers->congested)
		ret = pers->congested(mddev, bits);
	rcu_read_unlock();
	return ret;
}
EXPORT_SYMBOL_GPL(mddev_congested);
static int md_congested(void *data, int bits)
{
	struct mddev *mddev = data;
	return mddev_congested(mddev, bits);
}

static int md_mergeable_bvec(struct request_queue *q,
			     struct bvec_merge_data *bvm,
			     struct bio_vec *biovec)
{
	struct mddev *mddev = q->queuedata;
	int ret;
	rcu_read_lock();
	if (mddev->suspended) {
		/* Must always allow one vec */
		if (bvm->bi_size == 0)
			ret = biovec->bv_len;
		else
			ret = 0;
	} else {
		struct md_personality *pers = mddev->pers;
		if (pers && pers->mergeable_bvec)
			ret = pers->mergeable_bvec(mddev, bvm, biovec);
		else
			ret = biovec->bv_len;
	}
	rcu_read_unlock();
	return ret;
}
/*
 * Generic flush handling for md
 */

static void md_end_flush(struct bio *bio, int err)
{
	struct md_rdev *rdev = bio->bi_private;
	struct mddev *mddev = rdev->mddev;

	rdev_dec_pending(rdev, mddev);

	if (atomic_dec_and_test(&mddev->flush_pending)) {
		/* The pre-request flush has finished */
		queue_work(md_wq, &mddev->flush_work);
	}
	bio_put(bio);
}

static void md_submit_flush_data(struct work_struct *ws);

static void submit_flushes(struct work_struct *ws)
{
	struct mddev *mddev = container_of(ws, struct mddev, flush_work);
	struct md_rdev *rdev;

	INIT_WORK(&mddev->flush_work, md_submit_flush_data);
	atomic_set(&mddev->flush_pending, 1);
	rcu_read_lock();
	rdev_for_each_rcu(rdev, mddev)
		if (rdev->raid_disk >= 0 &&
		    !test_bit(Faulty, &rdev->flags)) {
			/* Take two references, one is dropped
			 * when request finishes, one after
			 * we reclaim rcu_read_lock
			 */
			struct bio *bi;
			atomic_inc(&rdev->nr_pending);
			atomic_inc(&rdev->nr_pending);
			rcu_read_unlock();
			bi = bio_alloc_mddev(GFP_NOIO, 0, mddev);
			bi->bi_end_io = md_end_flush;
			bi->bi_private = rdev;
			bi->bi_bdev = rdev->bdev;
			atomic_inc(&mddev->flush_pending);
			submit_bio(WRITE_FLUSH, bi);
			rcu_read_lock();
			rdev_dec_pending(rdev, mddev);
		}
	rcu_read_unlock();
	if (atomic_dec_and_test(&mddev->flush_pending))
		queue_work(md_wq, &mddev->flush_work);
}

static void md_submit_flush_data(struct work_struct *ws)
{
	struct mddev *mddev = container_of(ws, struct mddev, flush_work);
	struct bio *bio = mddev->flush_bio;

	if (bio->bi_iter.bi_size == 0)
		/* an empty barrier - all done */
		bio_endio(bio, 0);
	else {
		bio->bi_rw &= ~REQ_FLUSH;
		mddev->pers->make_request(mddev, bio);
	}

	mddev->flush_bio = NULL;
	wake_up(&mddev->sb_wait);
}

void md_flush_request(struct mddev *mddev, struct bio *bio)
{
	spin_lock_irq(&mddev->lock);
	wait_event_lock_irq(mddev->sb_wait,
			    !mddev->flush_bio,
			    mddev->lock);
	mddev->flush_bio = bio;
	spin_unlock_irq(&mddev->lock);

	INIT_WORK(&mddev->flush_work, submit_flushes);
	queue_work(md_wq, &mddev->flush_work);
}
EXPORT_SYMBOL(md_flush_request);

void md_unplug(struct blk_plug_cb *cb, bool from_schedule)
{
	struct mddev *mddev = cb->data;
	md_wakeup_thread(mddev->thread);
	kfree(cb);
}
EXPORT_SYMBOL(md_unplug);

static inline struct mddev *mddev_get(struct mddev *mddev)
{
	atomic_inc(&mddev->active);
	return mddev;
}

static void mddev_delayed_delete(struct work_struct *ws);

static void mddev_put(struct mddev *mddev)
{
	struct bio_set *bs = NULL;

	if (!atomic_dec_and_lock(&mddev->active, &all_mddevs_lock))
		return;
	if (!mddev->raid_disks && list_empty(&mddev->disks) &&
	    mddev->ctime == 0 && !mddev->hold_active) {
		/* Array is not configured at all, and not held active,
		 * so destroy it */
		list_del_init(&mddev->all_mddevs);
		bs = mddev->bio_set;
		mddev->bio_set = NULL;
		if (mddev->gendisk) {
			/* We did a probe so need to clean up.  Call
			 * queue_work inside the spinlock so that
			 * flush_workqueue() after mddev_find will
			 * succeed in waiting for the work to be done.
			 */
			INIT_WORK(&mddev->del_work, mddev_delayed_delete);
			queue_work(md_misc_wq, &mddev->del_work);
		} else
			kfree(mddev);
	}
	spin_unlock(&all_mddevs_lock);
	if (bs)
		bioset_free(bs);
}

void mddev_init(struct mddev *mddev)
{
	mutex_init(&mddev->open_mutex);
	mutex_init(&mddev->reconfig_mutex);
	mutex_init(&mddev->bitmap_info.mutex);
	INIT_LIST_HEAD(&mddev->disks);
	INIT_LIST_HEAD(&mddev->all_mddevs);
	init_timer(&mddev->safemode_timer);
	atomic_set(&mddev->active, 1);
	atomic_set(&mddev->openers, 0);
	atomic_set(&mddev->active_io, 0);
	spin_lock_init(&mddev->lock);
	atomic_set(&mddev->flush_pending, 0);
	init_waitqueue_head(&mddev->sb_wait);
	init_waitqueue_head(&mddev->recovery_wait);
	mddev->reshape_position = MaxSector;
	mddev->reshape_backwards = 0;
	mddev->last_sync_action = "none";
	mddev->resync_min = 0;
	mddev->resync_max = MaxSector;
	mddev->level = LEVEL_NONE;
}
EXPORT_SYMBOL_GPL(mddev_init);

static struct mddev *mddev_find(dev_t unit)
{
	struct mddev *mddev, *new = NULL;

	if (unit && MAJOR(unit) != MD_MAJOR)
		unit &= ~((1<<MdpMinorShift)-1);

 retry:
	spin_lock(&all_mddevs_lock);

	if (unit) {
		list_for_each_entry(mddev, &all_mddevs, all_mddevs)
			if (mddev->unit == unit) {
				mddev_get(mddev);
				spin_unlock(&all_mddevs_lock);
				kfree(new);
				return mddev;
			}

		if (new) {
			list_add(&new->all_mddevs, &all_mddevs);
			spin_unlock(&all_mddevs_lock);
			new->hold_active = UNTIL_IOCTL;
			return new;
		}
	} else if (new) {
		/* find an unused unit number */
		static int next_minor = 512;
		int start = next_minor;
		int is_free = 0;
		int dev = 0;
		while (!is_free) {
			dev = MKDEV(MD_MAJOR, next_minor);
			next_minor++;
			if (next_minor > MINORMASK)
				next_minor = 0;
			if (next_minor == start) {
				/* Oh dear, all in use. */
				spin_unlock(&all_mddevs_lock);
				kfree(new);
				return NULL;
			}

			is_free = 1;
			list_for_each_entry(mddev, &all_mddevs, all_mddevs)
				if (mddev->unit == dev) {
					is_free = 0;
					break;
				}
		}
		new->unit = dev;
		new->md_minor = MINOR(dev);
		new->hold_active = UNTIL_STOP;
		list_add(&new->all_mddevs, &all_mddevs);
		spin_unlock(&all_mddevs_lock);
		return new;
	}
	spin_unlock(&all_mddevs_lock);

	new = kzalloc(sizeof(*new), GFP_KERNEL);
	if (!new)
		return NULL;

	new->unit = unit;
	if (MAJOR(unit) == MD_MAJOR)
		new->md_minor = MINOR(unit);
	else
		new->md_minor = MINOR(unit) >> MdpMinorShift;

	mddev_init(new);

	goto retry;
}

static struct attribute_group md_redundancy_group;

void mddev_unlock(struct mddev *mddev)
{
	if (mddev->to_remove) {
		/* These cannot be removed under reconfig_mutex as
		 * an access to the files will try to take reconfig_mutex
		 * while holding the file unremovable, which leads to
		 * a deadlock.
		 * So hold set sysfs_active while the remove in happeing,
		 * and anything else which might set ->to_remove or my
		 * otherwise change the sysfs namespace will fail with
		 * -EBUSY if sysfs_active is still set.
		 * We set sysfs_active under reconfig_mutex and elsewhere
		 * test it under the same mutex to ensure its correct value
		 * is seen.
		 */
		struct attribute_group *to_remove = mddev->to_remove;
		mddev->to_remove = NULL;
		mddev->sysfs_active = 1;
		mutex_unlock(&mddev->reconfig_mutex);

		if (mddev->kobj.sd) {
			if (to_remove != &md_redundancy_group)
				sysfs_remove_group(&mddev->kobj, to_remove);
			if (mddev->pers == NULL ||
			    mddev->pers->sync_request == NULL) {
				sysfs_remove_group(&mddev->kobj, &md_redundancy_group);
				if (mddev->sysfs_action)
					sysfs_put(mddev->sysfs_action);
				mddev->sysfs_action = NULL;
			}
		}
		mddev->sysfs_active = 0;
	} else
		mutex_unlock(&mddev->reconfig_mutex);

	/* As we've dropped the mutex we need a spinlock to
	 * make sure the thread doesn't disappear
	 */
	spin_lock(&pers_lock);
	md_wakeup_thread(mddev->thread);
	spin_unlock(&pers_lock);
}
EXPORT_SYMBOL_GPL(mddev_unlock);

static struct md_rdev *find_rdev_nr_rcu(struct mddev *mddev, int nr)
{
	struct md_rdev *rdev;

	rdev_for_each_rcu(rdev, mddev)
		if (rdev->desc_nr == nr)
			return rdev;

	return NULL;
}

static struct md_rdev *find_rdev(struct mddev *mddev, dev_t dev)
{
	struct md_rdev *rdev;

	rdev_for_each(rdev, mddev)
		if (rdev->bdev->bd_dev == dev)
			return rdev;

	return NULL;
}

static struct md_rdev *find_rdev_rcu(struct mddev *mddev, dev_t dev)
{
	struct md_rdev *rdev;

	rdev_for_each_rcu(rdev, mddev)
		if (rdev->bdev->bd_dev == dev)
			return rdev;

	return NULL;
}

static struct md_personality *find_pers(int level, char *clevel)
{
	struct md_personality *pers;
	list_for_each_entry(pers, &pers_list, list) {
		if (level != LEVEL_NONE && pers->level == level)
			return pers;
		if (strcmp(pers->name, clevel)==0)
			return pers;
	}
	return NULL;
}

/* return the offset of the super block in 512byte sectors */
static inline sector_t calc_dev_sboffset(struct md_rdev *rdev)
{
	sector_t num_sectors = i_size_read(rdev->bdev->bd_inode) / 512;
	return MD_NEW_SIZE_SECTORS(num_sectors);
}

static int alloc_disk_sb(struct md_rdev *rdev)
{
	rdev->sb_page = alloc_page(GFP_KERNEL);
	if (!rdev->sb_page) {
		printk(KERN_ALERT "md: out of memory.\n");
		return -ENOMEM;
	}

	return 0;
}

void md_rdev_clear(struct md_rdev *rdev)
{
	if (rdev->sb_page) {
		put_page(rdev->sb_page);
		rdev->sb_loaded = 0;
		rdev->sb_page = NULL;
		rdev->sb_start = 0;
		rdev->sectors = 0;
	}
	if (rdev->bb_page) {
		put_page(rdev->bb_page);
		rdev->bb_page = NULL;
	}
	kfree(rdev->badblocks.page);
	rdev->badblocks.page = NULL;
}
EXPORT_SYMBOL_GPL(md_rdev_clear);

static void super_written(struct bio *bio, int error)
{
	struct md_rdev *rdev = bio->bi_private;
	struct mddev *mddev = rdev->mddev;

	if (error || !test_bit(BIO_UPTODATE, &bio->bi_flags)) {
		printk("md: super_written gets error=%d, uptodate=%d\n",
		       error, test_bit(BIO_UPTODATE, &bio->bi_flags));
		WARN_ON(test_bit(BIO_UPTODATE, &bio->bi_flags));
		md_error(mddev, rdev);
	}

	if (atomic_dec_and_test(&mddev->pending_writes))
		wake_up(&mddev->sb_wait);
	bio_put(bio);
}

void md_super_write(struct mddev *mddev, struct md_rdev *rdev,
		   sector_t sector, int size, struct page *page)
{
	/* write first size bytes of page to sector of rdev
	 * Increment mddev->pending_writes before returning
	 * and decrement it on completion, waking up sb_wait
	 * if zero is reached.
	 * If an error occurred, call md_error
	 */
	struct bio *bio = bio_alloc_mddev(GFP_NOIO, 1, mddev);

	bio->bi_bdev = rdev->meta_bdev ? rdev->meta_bdev : rdev->bdev;
	bio->bi_iter.bi_sector = sector;
	bio_add_page(bio, page, size, 0);
	bio->bi_private = rdev;
	bio->bi_end_io = super_written;

	atomic_inc(&mddev->pending_writes);
	submit_bio(WRITE_FLUSH_FUA, bio);
}

void md_super_wait(struct mddev *mddev)
{
	/* wait for all superblock writes that were scheduled to complete */
	wait_event(mddev->sb_wait, atomic_read(&mddev->pending_writes)==0);
}

int sync_page_io(struct md_rdev *rdev, sector_t sector, int size,
		 struct page *page, int rw, bool metadata_op)
{
	struct bio *bio = bio_alloc_mddev(GFP_NOIO, 1, rdev->mddev);
	int ret;

	bio->bi_bdev = (metadata_op && rdev->meta_bdev) ?
		rdev->meta_bdev : rdev->bdev;
	if (metadata_op)
		bio->bi_iter.bi_sector = sector + rdev->sb_start;
	else if (rdev->mddev->reshape_position != MaxSector &&
		 (rdev->mddev->reshape_backwards ==
		  (sector >= rdev->mddev->reshape_position)))
		bio->bi_iter.bi_sector = sector + rdev->new_data_offset;
	else
		bio->bi_iter.bi_sector = sector + rdev->data_offset;
	bio_add_page(bio, page, size, 0);
	submit_bio_wait(rw, bio);

	ret = test_bit(BIO_UPTODATE, &bio->bi_flags);
	bio_put(bio);
	return ret;
}
EXPORT_SYMBOL_GPL(sync_page_io);

static int read_disk_sb(struct md_rdev *rdev, int size)
{
	char b[BDEVNAME_SIZE];

	if (rdev->sb_loaded)
		return 0;

	if (!sync_page_io(rdev, 0, size, rdev->sb_page, READ, true))
		goto fail;
	rdev->sb_loaded = 1;
	return 0;

fail:
	printk(KERN_WARNING "md: disabled device %s, could not read superblock.\n",
		bdevname(rdev->bdev,b));
	return -EINVAL;
}

static int uuid_equal(mdp_super_t *sb1, mdp_super_t *sb2)
{
	return	sb1->set_uuid0 == sb2->set_uuid0 &&
		sb1->set_uuid1 == sb2->set_uuid1 &&
		sb1->set_uuid2 == sb2->set_uuid2 &&
		sb1->set_uuid3 == sb2->set_uuid3;
}

static int sb_equal(mdp_super_t *sb1, mdp_super_t *sb2)
{
	int ret;
	mdp_super_t *tmp1, *tmp2;

	tmp1 = kmalloc(sizeof(*tmp1),GFP_KERNEL);
	tmp2 = kmalloc(sizeof(*tmp2),GFP_KERNEL);

	if (!tmp1 || !tmp2) {
		ret = 0;
		printk(KERN_INFO "md.c sb_equal(): failed to allocate memory!\n");
		goto abort;
	}

	*tmp1 = *sb1;
	*tmp2 = *sb2;

	/*
	 * nr_disks is not constant
	 */
	tmp1->nr_disks = 0;
	tmp2->nr_disks = 0;

	ret = (memcmp(tmp1, tmp2, MD_SB_GENERIC_CONSTANT_WORDS * 4) == 0);
abort:
	kfree(tmp1);
	kfree(tmp2);
	return ret;
}

static u32 md_csum_fold(u32 csum)
{
	csum = (csum & 0xffff) + (csum >> 16);
	return (csum & 0xffff) + (csum >> 16);
}

static unsigned int calc_sb_csum(mdp_super_t *sb)
{
	u64 newcsum = 0;
	u32 *sb32 = (u32*)sb;
	int i;
	unsigned int disk_csum, csum;

	disk_csum = sb->sb_csum;
	sb->sb_csum = 0;

	for (i = 0; i < MD_SB_BYTES/4 ; i++)
		newcsum += sb32[i];
	csum = (newcsum & 0xffffffff) + (newcsum>>32);

#ifdef CONFIG_ALPHA
	/* This used to use csum_partial, which was wrong for several
	 * reasons including that different results are returned on
	 * different architectures.  It isn't critical that we get exactly
	 * the same return value as before (we always csum_fold before
	 * testing, and that removes any differences).  However as we
	 * know that csum_partial always returned a 16bit value on
	 * alphas, do a fold to maximise conformity to previous behaviour.
	 */
	sb->sb_csum = md_csum_fold(disk_csum);
#else
	sb->sb_csum = disk_csum;
#endif
	return csum;
}

/*
 * Handle superblock details.
 * We want to be able to handle multiple superblock formats
 * so we have a common interface to them all, and an array of
 * different handlers.
 * We rely on user-space to write the initial superblock, and support
 * reading and updating of superblocks.
 * Interface methods are:
 *   int load_super(struct md_rdev *dev, struct md_rdev *refdev, int minor_version)
 *      loads and validates a superblock on dev.
 *      if refdev != NULL, compare superblocks on both devices
 *    Return:
 *      0 - dev has a superblock that is compatible with refdev
 *      1 - dev has a superblock that is compatible and newer than refdev
 *          so dev should be used as the refdev in future
 *     -EINVAL superblock incompatible or invalid
 *     -othererror e.g. -EIO
 *
 *   int validate_super(struct mddev *mddev, struct md_rdev *dev)
 *      Verify that dev is acceptable into mddev.
 *       The first time, mddev->raid_disks will be 0, and data from
 *       dev should be merged in.  Subsequent calls check that dev
 *       is new enough.  Return 0 or -EINVAL
 *
 *   void sync_super(struct mddev *mddev, struct md_rdev *dev)
 *     Update the superblock for rdev with data in mddev
 *     This does not write to disc.
 *
 */

struct super_type  {
	char		    *name;
	struct module	    *owner;
	int		    (*load_super)(struct md_rdev *rdev,
					  struct md_rdev *refdev,
					  int minor_version);
	int		    (*validate_super)(struct mddev *mddev,
					      struct md_rdev *rdev);
	void		    (*sync_super)(struct mddev *mddev,
					  struct md_rdev *rdev);
	unsigned long long  (*rdev_size_change)(struct md_rdev *rdev,
						sector_t num_sectors);
	int		    (*allow_new_offset)(struct md_rdev *rdev,
						unsigned long long new_offset);
};

/*
 * Check that the given mddev has no bitmap.
 *
 * This function is called from the run method of all personalities that do not
 * support bitmaps. It prints an error message and returns non-zero if mddev
 * has a bitmap. Otherwise, it returns 0.
 *
 */
int md_check_no_bitmap(struct mddev *mddev)
{
	if (!mddev->bitmap_info.file && !mddev->bitmap_info.offset)
		return 0;
	printk(KERN_ERR "%s: bitmaps are not supported for %s\n",
		mdname(mddev), mddev->pers->name);
	return 1;
}
EXPORT_SYMBOL(md_check_no_bitmap);

/*
 * load_super for 0.90.0
 */
static int super_90_load(struct md_rdev *rdev, struct md_rdev *refdev, int minor_version)
{
	char b[BDEVNAME_SIZE], b2[BDEVNAME_SIZE];
	mdp_super_t *sb;
	int ret;

	/*
	 * Calculate the position of the superblock (512byte sectors),
	 * it's at the end of the disk.
	 *
	 * It also happens to be a multiple of 4Kb.
	 */
	rdev->sb_start = calc_dev_sboffset(rdev);

	ret = read_disk_sb(rdev, MD_SB_BYTES);
	if (ret) return ret;

	ret = -EINVAL;

	bdevname(rdev->bdev, b);
	sb = page_address(rdev->sb_page);

	if (sb->md_magic != MD_SB_MAGIC) {
		printk(KERN_ERR "md: invalid raid superblock magic on %s\n",
		       b);
		goto abort;
	}

	if (sb->major_version != 0 ||
	    sb->minor_version < 90 ||
	    sb->minor_version > 91) {
		printk(KERN_WARNING "Bad version number %d.%d on %s\n",
			sb->major_version, sb->minor_version,
			b);
		goto abort;
	}

	if (sb->raid_disks <= 0)
		goto abort;

	if (md_csum_fold(calc_sb_csum(sb)) != md_csum_fold(sb->sb_csum)) {
		printk(KERN_WARNING "md: invalid superblock checksum on %s\n",
			b);
		goto abort;
	}

	rdev->preferred_minor = sb->md_minor;
	rdev->data_offset = 0;
	rdev->new_data_offset = 0;
	rdev->sb_size = MD_SB_BYTES;
	rdev->badblocks.shift = -1;

	if (sb->level == LEVEL_MULTIPATH)
		rdev->desc_nr = -1;
	else
		rdev->desc_nr = sb->this_disk.number;

	if (!refdev) {
		ret = 1;
	} else {
		__u64 ev1, ev2;
		mdp_super_t *refsb = page_address(refdev->sb_page);
		if (!uuid_equal(refsb, sb)) {
			printk(KERN_WARNING "md: %s has different UUID to %s\n",
				b, bdevname(refdev->bdev,b2));
			goto abort;
		}
		if (!sb_equal(refsb, sb)) {
			printk(KERN_WARNING "md: %s has same UUID"
			       " but different superblock to %s\n",
			       b, bdevname(refdev->bdev, b2));
			goto abort;
		}
		ev1 = md_event(sb);
		ev2 = md_event(refsb);
		if (ev1 > ev2)
			ret = 1;
		else
			ret = 0;
	}
	rdev->sectors = rdev->sb_start;
	/* Limit to 4TB as metadata cannot record more than that.
	 * (not needed for Linear and RAID0 as metadata doesn't
	 * record this size)
	 */
	if (rdev->sectors >= (2ULL << 32) && sb->level >= 1)
		rdev->sectors = (2ULL << 32) - 2;

	if (rdev->sectors < ((sector_t)sb->size) * 2 && sb->level >= 1)
		/* "this cannot possibly happen" ... */
		ret = -EINVAL;

 abort:
	return ret;
}

/*
 * validate_super for 0.90.0
 */
static int super_90_validate(struct mddev *mddev, struct md_rdev *rdev)
{
	mdp_disk_t *desc;
	mdp_super_t *sb = page_address(rdev->sb_page);
	__u64 ev1 = md_event(sb);

	rdev->raid_disk = -1;
	clear_bit(Faulty, &rdev->flags);
	clear_bit(In_sync, &rdev->flags);
	clear_bit(Bitmap_sync, &rdev->flags);
	clear_bit(WriteMostly, &rdev->flags);

	if (mddev->raid_disks == 0) {
		mddev->major_version = 0;
		mddev->minor_version = sb->minor_version;
		mddev->patch_version = sb->patch_version;
		mddev->external = 0;
		mddev->chunk_sectors = sb->chunk_size >> 9;
		mddev->ctime = sb->ctime;
		mddev->utime = sb->utime;
		mddev->level = sb->level;
		mddev->clevel[0] = 0;
		mddev->layout = sb->layout;
		mddev->raid_disks = sb->raid_disks;
		mddev->dev_sectors = ((sector_t)sb->size) * 2;
		mddev->events = ev1;
		mddev->bitmap_info.offset = 0;
		mddev->bitmap_info.space = 0;
		/* bitmap can use 60 K after the 4K superblocks */
		mddev->bitmap_info.default_offset = MD_SB_BYTES >> 9;
		mddev->bitmap_info.default_space = 64*2 - (MD_SB_BYTES >> 9);
		mddev->reshape_backwards = 0;

		if (mddev->minor_version >= 91) {
			mddev->reshape_position = sb->reshape_position;
			mddev->delta_disks = sb->delta_disks;
			mddev->new_level = sb->new_level;
			mddev->new_layout = sb->new_layout;
			mddev->new_chunk_sectors = sb->new_chunk >> 9;
			if (mddev->delta_disks < 0)
				mddev->reshape_backwards = 1;
		} else {
			mddev->reshape_position = MaxSector;
			mddev->delta_disks = 0;
			mddev->new_level = mddev->level;
			mddev->new_layout = mddev->layout;
			mddev->new_chunk_sectors = mddev->chunk_sectors;
		}

		if (sb->state & (1<<MD_SB_CLEAN))
			mddev->recovery_cp = MaxSector;
		else {
			if (sb->events_hi == sb->cp_events_hi &&
				sb->events_lo == sb->cp_events_lo) {
				mddev->recovery_cp = sb->recovery_cp;
			} else
				mddev->recovery_cp = 0;
		}

		memcpy(mddev->uuid+0, &sb->set_uuid0, 4);
		memcpy(mddev->uuid+4, &sb->set_uuid1, 4);
		memcpy(mddev->uuid+8, &sb->set_uuid2, 4);
		memcpy(mddev->uuid+12,&sb->set_uuid3, 4);

		mddev->max_disks = MD_SB_DISKS;

		if (sb->state & (1<<MD_SB_BITMAP_PRESENT) &&
		    mddev->bitmap_info.file == NULL) {
			mddev->bitmap_info.offset =
				mddev->bitmap_info.default_offset;
			mddev->bitmap_info.space =
				mddev->bitmap_info.default_space;
		}

	} else if (mddev->pers == NULL) {
		/* Insist on good event counter while assembling, except
		 * for spares (which don't need an event count) */
		++ev1;
		if (sb->disks[rdev->desc_nr].state & (
			    (1<<MD_DISK_SYNC) | (1 << MD_DISK_ACTIVE)))
			if (ev1 < mddev->events)
				return -EINVAL;
	} else if (mddev->bitmap) {
		/* if adding to array with a bitmap, then we can accept an
		 * older device ... but not too old.
		 */
		if (ev1 < mddev->bitmap->events_cleared)
			return 0;
		if (ev1 < mddev->events)
			set_bit(Bitmap_sync, &rdev->flags);
	} else {
		if (ev1 < mddev->events)
			/* just a hot-add of a new device, leave raid_disk at -1 */
			return 0;
	}

	if (mddev->level != LEVEL_MULTIPATH) {
		desc = sb->disks + rdev->desc_nr;

		if (desc->state & (1<<MD_DISK_FAULTY))
			set_bit(Faulty, &rdev->flags);
		else if (desc->state & (1<<MD_DISK_SYNC) /* &&
			    desc->raid_disk < mddev->raid_disks */) {
			set_bit(In_sync, &rdev->flags);
			rdev->raid_disk = desc->raid_disk;
			rdev->saved_raid_disk = desc->raid_disk;
		} else if (desc->state & (1<<MD_DISK_ACTIVE)) {
			/* active but not in sync implies recovery up to
			 * reshape position.  We don't know exactly where
			 * that is, so set to zero for now */
			if (mddev->minor_version >= 91) {
				rdev->recovery_offset = 0;
				rdev->raid_disk = desc->raid_disk;
			}
		}
		if (desc->state & (1<<MD_DISK_WRITEMOSTLY))
			set_bit(WriteMostly, &rdev->flags);
	} else /* MULTIPATH are always insync */
		set_bit(In_sync, &rdev->flags);
	return 0;
}

/*
 * sync_super for 0.90.0
 */
static void super_90_sync(struct mddev *mddev, struct md_rdev *rdev)
{
	mdp_super_t *sb;
	struct md_rdev *rdev2;
	int next_spare = mddev->raid_disks;

	/* make rdev->sb match mddev data..
	 *
	 * 1/ zero out disks
	 * 2/ Add info for each disk, keeping track of highest desc_nr (next_spare);
	 * 3/ any empty disks < next_spare become removed
	 *
	 * disks[0] gets initialised to REMOVED because
	 * we cannot be sure from other fields if it has
	 * been initialised or not.
	 */
	int i;
	int active=0, working=0,failed=0,spare=0,nr_disks=0;

	rdev->sb_size = MD_SB_BYTES;

	sb = page_address(rdev->sb_page);

	memset(sb, 0, sizeof(*sb));

	sb->md_magic = MD_SB_MAGIC;
	sb->major_version = mddev->major_version;
	sb->patch_version = mddev->patch_version;
	sb->gvalid_words  = 0; /* ignored */
	memcpy(&sb->set_uuid0, mddev->uuid+0, 4);
	memcpy(&sb->set_uuid1, mddev->uuid+4, 4);
	memcpy(&sb->set_uuid2, mddev->uuid+8, 4);
	memcpy(&sb->set_uuid3, mddev->uuid+12,4);

	sb->ctime = mddev->ctime;
	sb->level = mddev->level;
	sb->size = mddev->dev_sectors / 2;
	sb->raid_disks = mddev->raid_disks;
	sb->md_minor = mddev->md_minor;
	sb->not_persistent = 0;
	sb->utime = mddev->utime;
	sb->state = 0;
	sb->events_hi = (mddev->events>>32);
	sb->events_lo = (u32)mddev->events;

	if (mddev->reshape_position == MaxSector)
		sb->minor_version = 90;
	else {
		sb->minor_version = 91;
		sb->reshape_position = mddev->reshape_position;
		sb->new_level = mddev->new_level;
		sb->delta_disks = mddev->delta_disks;
		sb->new_layout = mddev->new_layout;
		sb->new_chunk = mddev->new_chunk_sectors << 9;
	}
	mddev->minor_version = sb->minor_version;
	if (mddev->in_sync)
	{
		sb->recovery_cp = mddev->recovery_cp;
		sb->cp_events_hi = (mddev->events>>32);
		sb->cp_events_lo = (u32)mddev->events;
		if (mddev->recovery_cp == MaxSector)
			sb->state = (1<< MD_SB_CLEAN);
	} else
		sb->recovery_cp = 0;

	sb->layout = mddev->layout;
	sb->chunk_size = mddev->chunk_sectors << 9;

	if (mddev->bitmap && mddev->bitmap_info.file == NULL)
		sb->state |= (1<<MD_SB_BITMAP_PRESENT);

	sb->disks[0].state = (1<<MD_DISK_REMOVED);
	rdev_for_each(rdev2, mddev) {
		mdp_disk_t *d;
		int desc_nr;
		int is_active = test_bit(In_sync, &rdev2->flags);

		if (rdev2->raid_disk >= 0 &&
		    sb->minor_version >= 91)
			/* we have nowhere to store the recovery_offset,
			 * but if it is not below the reshape_position,
			 * we can piggy-back on that.
			 */
			is_active = 1;
		if (rdev2->raid_disk < 0 ||
		    test_bit(Faulty, &rdev2->flags))
			is_active = 0;
		if (is_active)
			desc_nr = rdev2->raid_disk;
		else
			desc_nr = next_spare++;
		rdev2->desc_nr = desc_nr;
		d = &sb->disks[rdev2->desc_nr];
		nr_disks++;
		d->number = rdev2->desc_nr;
		d->major = MAJOR(rdev2->bdev->bd_dev);
		d->minor = MINOR(rdev2->bdev->bd_dev);
		if (is_active)
			d->raid_disk = rdev2->raid_disk;
		else
			d->raid_disk = rdev2->desc_nr; /* compatibility */
		if (test_bit(Faulty, &rdev2->flags))
			d->state = (1<<MD_DISK_FAULTY);
		else if (is_active) {
			d->state = (1<<MD_DISK_ACTIVE);
			if (test_bit(In_sync, &rdev2->flags))
				d->state |= (1<<MD_DISK_SYNC);
			active++;
			working++;
		} else {
			d->state = 0;
			spare++;
			working++;
		}
		if (test_bit(WriteMostly, &rdev2->flags))
			d->state |= (1<<MD_DISK_WRITEMOSTLY);
	}
	/* now set the "removed" and "faulty" bits on any missing devices */
	for (i=0 ; i < mddev->raid_disks ; i++) {
		mdp_disk_t *d = &sb->disks[i];
		if (d->state == 0 && d->number == 0) {
			d->number = i;
			d->raid_disk = i;
			d->state = (1<<MD_DISK_REMOVED);
			d->state |= (1<<MD_DISK_FAULTY);
			failed++;
		}
	}
	sb->nr_disks = nr_disks;
	sb->active_disks = active;
	sb->working_disks = working;
	sb->failed_disks = failed;
	sb->spare_disks = spare;

	sb->this_disk = sb->disks[rdev->desc_nr];
	sb->sb_csum = calc_sb_csum(sb);
}

/*
 * rdev_size_change for 0.90.0
 */
static unsigned long long
super_90_rdev_size_change(struct md_rdev *rdev, sector_t num_sectors)
{
	if (num_sectors && num_sectors < rdev->mddev->dev_sectors)
		return 0; /* component must fit device */
	if (rdev->mddev->bitmap_info.offset)
		return 0; /* can't move bitmap */
	rdev->sb_start = calc_dev_sboffset(rdev);
	if (!num_sectors || num_sectors > rdev->sb_start)
		num_sectors = rdev->sb_start;
	/* Limit to 4TB as metadata cannot record more than that.
	 * 4TB == 2^32 KB, or 2*2^32 sectors.
	 */
	if (num_sectors >= (2ULL << 32) && rdev->mddev->level >= 1)
		num_sectors = (2ULL << 32) - 2;
	md_super_write(rdev->mddev, rdev, rdev->sb_start, rdev->sb_size,
		       rdev->sb_page);
	md_super_wait(rdev->mddev);
	return num_sectors;
}

static int
super_90_allow_new_offset(struct md_rdev *rdev, unsigned long long new_offset)
{
	/* non-zero offset changes not possible with v0.90 */
	return new_offset == 0;
}

/*
 * version 1 superblock
 */

static __le32 calc_sb_1_csum(struct mdp_superblock_1 *sb)
{
	__le32 disk_csum;
	u32 csum;
	unsigned long long newcsum;
	int size = 256 + le32_to_cpu(sb->max_dev)*2;
	__le32 *isuper = (__le32*)sb;

	disk_csum = sb->sb_csum;
	sb->sb_csum = 0;
	newcsum = 0;
	for (; size >= 4; size -= 4)
		newcsum += le32_to_cpu(*isuper++);

	if (size == 2)
		newcsum += le16_to_cpu(*(__le16*) isuper);

	csum = (newcsum & 0xffffffff) + (newcsum >> 32);
	sb->sb_csum = disk_csum;
	return cpu_to_le32(csum);
}

static int md_set_badblocks(struct badblocks *bb, sector_t s, int sectors,
			    int acknowledged);
static int super_1_load(struct md_rdev *rdev, struct md_rdev *refdev, int minor_version)
{
	struct mdp_superblock_1 *sb;
	int ret;
	sector_t sb_start;
	sector_t sectors;
	char b[BDEVNAME_SIZE], b2[BDEVNAME_SIZE];
	int bmask;

	/*
	 * Calculate the position of the superblock in 512byte sectors.
	 * It is always aligned to a 4K boundary and
	 * depeding on minor_version, it can be:
	 * 0: At least 8K, but less than 12K, from end of device
	 * 1: At start of device
	 * 2: 4K from start of device.
	 */
	switch(minor_version) {
	case 0:
		sb_start = i_size_read(rdev->bdev->bd_inode) >> 9;
		sb_start -= 8*2;
		sb_start &= ~(sector_t)(4*2-1);
		break;
	case 1:
		sb_start = 0;
		break;
	case 2:
		sb_start = 8;
		break;
	default:
		return -EINVAL;
	}
	rdev->sb_start = sb_start;

	/* superblock is rarely larger than 1K, but it can be larger,
	 * and it is safe to read 4k, so we do that
	 */
	ret = read_disk_sb(rdev, 4096);
	if (ret) return ret;

	sb = page_address(rdev->sb_page);

	if (sb->magic != cpu_to_le32(MD_SB_MAGIC) ||
	    sb->major_version != cpu_to_le32(1) ||
	    le32_to_cpu(sb->max_dev) > (4096-256)/2 ||
	    le64_to_cpu(sb->super_offset) != rdev->sb_start ||
	    (le32_to_cpu(sb->feature_map) & ~MD_FEATURE_ALL) != 0)
		return -EINVAL;

	if (calc_sb_1_csum(sb) != sb->sb_csum) {
		printk("md: invalid superblock checksum on %s\n",
			bdevname(rdev->bdev,b));
		return -EINVAL;
	}
	if (le64_to_cpu(sb->data_size) < 10) {
		printk("md: data_size too small on %s\n",
		       bdevname(rdev->bdev,b));
		return -EINVAL;
	}
	if (sb->pad0 ||
	    sb->pad3[0] ||
	    memcmp(sb->pad3, sb->pad3+1, sizeof(sb->pad3) - sizeof(sb->pad3[1])))
		/* Some padding is non-zero, might be a new feature */
		return -EINVAL;

	rdev->preferred_minor = 0xffff;
	rdev->data_offset = le64_to_cpu(sb->data_offset);
	rdev->new_data_offset = rdev->data_offset;
	if ((le32_to_cpu(sb->feature_map) & MD_FEATURE_RESHAPE_ACTIVE) &&
	    (le32_to_cpu(sb->feature_map) & MD_FEATURE_NEW_OFFSET))
		rdev->new_data_offset += (s32)le32_to_cpu(sb->new_offset);
	atomic_set(&rdev->corrected_errors, le32_to_cpu(sb->cnt_corrected_read));

	rdev->sb_size = le32_to_cpu(sb->max_dev) * 2 + 256;
	bmask = queue_logical_block_size(rdev->bdev->bd_disk->queue)-1;
	if (rdev->sb_size & bmask)
		rdev->sb_size = (rdev->sb_size | bmask) + 1;

	if (minor_version
	    && rdev->data_offset < sb_start + (rdev->sb_size/512))
		return -EINVAL;
	if (minor_version
	    && rdev->new_data_offset < sb_start + (rdev->sb_size/512))
		return -EINVAL;

	if (sb->level == cpu_to_le32(LEVEL_MULTIPATH))
		rdev->desc_nr = -1;
	else
		rdev->desc_nr = le32_to_cpu(sb->dev_number);

	if (!rdev->bb_page) {
		rdev->bb_page = alloc_page(GFP_KERNEL);
		if (!rdev->bb_page)
			return -ENOMEM;
	}
	if ((le32_to_cpu(sb->feature_map) & MD_FEATURE_BAD_BLOCKS) &&
	    rdev->badblocks.count == 0) {
		/* need to load the bad block list.
		 * Currently we limit it to one page.
		 */
		s32 offset;
		sector_t bb_sector;
		u64 *bbp;
		int i;
		int sectors = le16_to_cpu(sb->bblog_size);
		if (sectors > (PAGE_SIZE / 512))
			return -EINVAL;
		offset = le32_to_cpu(sb->bblog_offset);
		if (offset == 0)
			return -EINVAL;
		bb_sector = (long long)offset;
		if (!sync_page_io(rdev, bb_sector, sectors << 9,
				  rdev->bb_page, READ, true))
			return -EIO;
		bbp = (u64 *)page_address(rdev->bb_page);
		rdev->badblocks.shift = sb->bblog_shift;
		for (i = 0 ; i < (sectors << (9-3)) ; i++, bbp++) {
			u64 bb = le64_to_cpu(*bbp);
			int count = bb & (0x3ff);
			u64 sector = bb >> 10;
			sector <<= sb->bblog_shift;
			count <<= sb->bblog_shift;
			if (bb + 1 == 0)
				break;
			if (md_set_badblocks(&rdev->badblocks,
					     sector, count, 1) == 0)
				return -EINVAL;
		}
	} else if (sb->bblog_offset != 0)
		rdev->badblocks.shift = 0;

	if (!refdev) {
		ret = 1;
	} else {
		__u64 ev1, ev2;
		struct mdp_superblock_1 *refsb = page_address(refdev->sb_page);

		if (memcmp(sb->set_uuid, refsb->set_uuid, 16) != 0 ||
		    sb->level != refsb->level ||
		    sb->layout != refsb->layout ||
		    sb->chunksize != refsb->chunksize) {
			printk(KERN_WARNING "md: %s has strangely different"
				" superblock to %s\n",
				bdevname(rdev->bdev,b),
				bdevname(refdev->bdev,b2));
			return -EINVAL;
		}
		ev1 = le64_to_cpu(sb->events);
		ev2 = le64_to_cpu(refsb->events);

		if (ev1 > ev2)
			ret = 1;
		else
			ret = 0;
	}
	if (minor_version) {
		sectors = (i_size_read(rdev->bdev->bd_inode) >> 9);
		sectors -= rdev->data_offset;
	} else
		sectors = rdev->sb_start;
	if (sectors < le64_to_cpu(sb->data_size))
		return -EINVAL;
	rdev->sectors = le64_to_cpu(sb->data_size);
	return ret;
}

static int super_1_validate(struct mddev *mddev, struct md_rdev *rdev)
{
	struct mdp_superblock_1 *sb = page_address(rdev->sb_page);
	__u64 ev1 = le64_to_cpu(sb->events);

	rdev->raid_disk = -1;
	clear_bit(Faulty, &rdev->flags);
	clear_bit(In_sync, &rdev->flags);
	clear_bit(Bitmap_sync, &rdev->flags);
	clear_bit(WriteMostly, &rdev->flags);

	if (mddev->raid_disks == 0) {
		mddev->major_version = 1;
		mddev->patch_version = 0;
		mddev->external = 0;
		mddev->chunk_sectors = le32_to_cpu(sb->chunksize);
		mddev->ctime = le64_to_cpu(sb->ctime) & ((1ULL << 32)-1);
		mddev->utime = le64_to_cpu(sb->utime) & ((1ULL << 32)-1);
		mddev->level = le32_to_cpu(sb->level);
		mddev->clevel[0] = 0;
		mddev->layout = le32_to_cpu(sb->layout);
		mddev->raid_disks = le32_to_cpu(sb->raid_disks);
		mddev->dev_sectors = le64_to_cpu(sb->size);
		mddev->events = ev1;
		mddev->bitmap_info.offset = 0;
		mddev->bitmap_info.space = 0;
		/* Default location for bitmap is 1K after superblock
		 * using 3K - total of 4K
		 */
		mddev->bitmap_info.default_offset = 1024 >> 9;
		mddev->bitmap_info.default_space = (4096-1024) >> 9;
		mddev->reshape_backwards = 0;

		mddev->recovery_cp = le64_to_cpu(sb->resync_offset);
		memcpy(mddev->uuid, sb->set_uuid, 16);

		mddev->max_disks =  (4096-256)/2;

		if ((le32_to_cpu(sb->feature_map) & MD_FEATURE_BITMAP_OFFSET) &&
		    mddev->bitmap_info.file == NULL) {
			mddev->bitmap_info.offset =
				(__s32)le32_to_cpu(sb->bitmap_offset);
			/* Metadata doesn't record how much space is available.
			 * For 1.0, we assume we can use up to the superblock
			 * if before, else to 4K beyond superblock.
			 * For others, assume no change is possible.
			 */
			if (mddev->minor_version > 0)
				mddev->bitmap_info.space = 0;
			else if (mddev->bitmap_info.offset > 0)
				mddev->bitmap_info.space =
					8 - mddev->bitmap_info.offset;
			else
				mddev->bitmap_info.space =
					-mddev->bitmap_info.offset;
		}

		if ((le32_to_cpu(sb->feature_map) & MD_FEATURE_RESHAPE_ACTIVE)) {
			mddev->reshape_position = le64_to_cpu(sb->reshape_position);
			mddev->delta_disks = le32_to_cpu(sb->delta_disks);
			mddev->new_level = le32_to_cpu(sb->new_level);
			mddev->new_layout = le32_to_cpu(sb->new_layout);
			mddev->new_chunk_sectors = le32_to_cpu(sb->new_chunk);
			if (mddev->delta_disks < 0 ||
			    (mddev->delta_disks == 0 &&
			     (le32_to_cpu(sb->feature_map)
			      & MD_FEATURE_RESHAPE_BACKWARDS)))
				mddev->reshape_backwards = 1;
		} else {
			mddev->reshape_position = MaxSector;
			mddev->delta_disks = 0;
			mddev->new_level = mddev->level;
			mddev->new_layout = mddev->layout;
			mddev->new_chunk_sectors = mddev->chunk_sectors;
		}

	} else if (mddev->pers == NULL) {
		/* Insist of good event counter while assembling, except for
		 * spares (which don't need an event count) */
		++ev1;
		if (rdev->desc_nr >= 0 &&
		    rdev->desc_nr < le32_to_cpu(sb->max_dev) &&
		    le16_to_cpu(sb->dev_roles[rdev->desc_nr]) < 0xfffe)
			if (ev1 < mddev->events)
				return -EINVAL;
	} else if (mddev->bitmap) {
		/* If adding to array with a bitmap, then we can accept an
		 * older device, but not too old.
		 */
		if (ev1 < mddev->bitmap->events_cleared)
			return 0;
		if (ev1 < mddev->events)
			set_bit(Bitmap_sync, &rdev->flags);
	} else {
		if (ev1 < mddev->events)
			/* just a hot-add of a new device, leave raid_disk at -1 */
			return 0;
	}
	if (mddev->level != LEVEL_MULTIPATH) {
		int role;
		if (rdev->desc_nr < 0 ||
		    rdev->desc_nr >= le32_to_cpu(sb->max_dev)) {
			role = 0xffff;
			rdev->desc_nr = -1;
		} else
			role = le16_to_cpu(sb->dev_roles[rdev->desc_nr]);
		switch(role) {
		case 0xffff: /* spare */
			break;
		case 0xfffe: /* faulty */
			set_bit(Faulty, &rdev->flags);
			break;
		default:
			rdev->saved_raid_disk = role;
			if ((le32_to_cpu(sb->feature_map) &
			     MD_FEATURE_RECOVERY_OFFSET)) {
				rdev->recovery_offset = le64_to_cpu(sb->recovery_offset);
				if (!(le32_to_cpu(sb->feature_map) &
				      MD_FEATURE_RECOVERY_BITMAP))
					rdev->saved_raid_disk = -1;
			} else
				set_bit(In_sync, &rdev->flags);
			rdev->raid_disk = role;
			break;
		}
		if (sb->devflags & WriteMostly1)
			set_bit(WriteMostly, &rdev->flags);
		if (le32_to_cpu(sb->feature_map) & MD_FEATURE_REPLACEMENT)
			set_bit(Replacement, &rdev->flags);
	} else /* MULTIPATH are always insync */
		set_bit(In_sync, &rdev->flags);

	return 0;
}

static void super_1_sync(struct mddev *mddev, struct md_rdev *rdev)
{
	struct mdp_superblock_1 *sb;
	struct md_rdev *rdev2;
	int max_dev, i;
	/* make rdev->sb match mddev and rdev data. */

	sb = page_address(rdev->sb_page);

	sb->feature_map = 0;
	sb->pad0 = 0;
	sb->recovery_offset = cpu_to_le64(0);
	memset(sb->pad3, 0, sizeof(sb->pad3));

	sb->utime = cpu_to_le64((__u64)mddev->utime);
	sb->events = cpu_to_le64(mddev->events);
	if (mddev->in_sync)
		sb->resync_offset = cpu_to_le64(mddev->recovery_cp);
	else
		sb->resync_offset = cpu_to_le64(0);

	sb->cnt_corrected_read = cpu_to_le32(atomic_read(&rdev->corrected_errors));

	sb->raid_disks = cpu_to_le32(mddev->raid_disks);
	sb->size = cpu_to_le64(mddev->dev_sectors);
	sb->chunksize = cpu_to_le32(mddev->chunk_sectors);
	sb->level = cpu_to_le32(mddev->level);
	sb->layout = cpu_to_le32(mddev->layout);

	if (test_bit(WriteMostly, &rdev->flags))
		sb->devflags |= WriteMostly1;
	else
		sb->devflags &= ~WriteMostly1;
	sb->data_offset = cpu_to_le64(rdev->data_offset);
	sb->data_size = cpu_to_le64(rdev->sectors);

	if (mddev->bitmap && mddev->bitmap_info.file == NULL) {
		sb->bitmap_offset = cpu_to_le32((__u32)mddev->bitmap_info.offset);
		sb->feature_map = cpu_to_le32(MD_FEATURE_BITMAP_OFFSET);
	}

	if (rdev->raid_disk >= 0 &&
	    !test_bit(In_sync, &rdev->flags)) {
		sb->feature_map |=
			cpu_to_le32(MD_FEATURE_RECOVERY_OFFSET);
		sb->recovery_offset =
			cpu_to_le64(rdev->recovery_offset);
		if (rdev->saved_raid_disk >= 0 && mddev->bitmap)
			sb->feature_map |=
				cpu_to_le32(MD_FEATURE_RECOVERY_BITMAP);
	}
	if (test_bit(Replacement, &rdev->flags))
		sb->feature_map |=
			cpu_to_le32(MD_FEATURE_REPLACEMENT);

	if (mddev->reshape_position != MaxSector) {
		sb->feature_map |= cpu_to_le32(MD_FEATURE_RESHAPE_ACTIVE);
		sb->reshape_position = cpu_to_le64(mddev->reshape_position);
		sb->new_layout = cpu_to_le32(mddev->new_layout);
		sb->delta_disks = cpu_to_le32(mddev->delta_disks);
		sb->new_level = cpu_to_le32(mddev->new_level);
		sb->new_chunk = cpu_to_le32(mddev->new_chunk_sectors);
		if (mddev->delta_disks == 0 &&
		    mddev->reshape_backwards)
			sb->feature_map
				|= cpu_to_le32(MD_FEATURE_RESHAPE_BACKWARDS);
		if (rdev->new_data_offset != rdev->data_offset) {
			sb->feature_map
				|= cpu_to_le32(MD_FEATURE_NEW_OFFSET);
			sb->new_offset = cpu_to_le32((__u32)(rdev->new_data_offset
							     - rdev->data_offset));
		}
	}

	if (rdev->badblocks.count == 0)
		/* Nothing to do for bad blocks*/ ;
	else if (sb->bblog_offset == 0)
		/* Cannot record bad blocks on this device */
		md_error(mddev, rdev);
	else {
		struct badblocks *bb = &rdev->badblocks;
		u64 *bbp = (u64 *)page_address(rdev->bb_page);
		u64 *p = bb->page;
		sb->feature_map |= cpu_to_le32(MD_FEATURE_BAD_BLOCKS);
		if (bb->changed) {
			unsigned seq;

retry:
			seq = read_seqbegin(&bb->lock);

			memset(bbp, 0xff, PAGE_SIZE);

			for (i = 0 ; i < bb->count ; i++) {
				u64 internal_bb = p[i];
				u64 store_bb = ((BB_OFFSET(internal_bb) << 10)
						| BB_LEN(internal_bb));
				bbp[i] = cpu_to_le64(store_bb);
			}
			bb->changed = 0;
			if (read_seqretry(&bb->lock, seq))
				goto retry;

			bb->sector = (rdev->sb_start +
				      (int)le32_to_cpu(sb->bblog_offset));
			bb->size = le16_to_cpu(sb->bblog_size);
		}
	}

	max_dev = 0;
	rdev_for_each(rdev2, mddev)
		if (rdev2->desc_nr+1 > max_dev)
			max_dev = rdev2->desc_nr+1;

	if (max_dev > le32_to_cpu(sb->max_dev)) {
		int bmask;
		sb->max_dev = cpu_to_le32(max_dev);
		rdev->sb_size = max_dev * 2 + 256;
		bmask = queue_logical_block_size(rdev->bdev->bd_disk->queue)-1;
		if (rdev->sb_size & bmask)
			rdev->sb_size = (rdev->sb_size | bmask) + 1;
	} else
		max_dev = le32_to_cpu(sb->max_dev);

	for (i=0; i<max_dev;i++)
		sb->dev_roles[i] = cpu_to_le16(0xfffe);

	rdev_for_each(rdev2, mddev) {
		i = rdev2->desc_nr;
		if (test_bit(Faulty, &rdev2->flags))
			sb->dev_roles[i] = cpu_to_le16(0xfffe);
		else if (test_bit(In_sync, &rdev2->flags))
			sb->dev_roles[i] = cpu_to_le16(rdev2->raid_disk);
		else if (rdev2->raid_disk >= 0)
			sb->dev_roles[i] = cpu_to_le16(rdev2->raid_disk);
		else
			sb->dev_roles[i] = cpu_to_le16(0xffff);
	}

	sb->sb_csum = calc_sb_1_csum(sb);
}

static unsigned long long
super_1_rdev_size_change(struct md_rdev *rdev, sector_t num_sectors)
{
	struct mdp_superblock_1 *sb;
	sector_t max_sectors;
	if (num_sectors && num_sectors < rdev->mddev->dev_sectors)
		return 0; /* component must fit device */
	if (rdev->data_offset != rdev->new_data_offset)
		return 0; /* too confusing */
	if (rdev->sb_start < rdev->data_offset) {
		/* minor versions 1 and 2; superblock before data */
		max_sectors = i_size_read(rdev->bdev->bd_inode) >> 9;
		max_sectors -= rdev->data_offset;
		if (!num_sectors || num_sectors > max_sectors)
			num_sectors = max_sectors;
	} else if (rdev->mddev->bitmap_info.offset) {
		/* minor version 0 with bitmap we can't move */
		return 0;
	} else {
		/* minor version 0; superblock after data */
		sector_t sb_start;
		sb_start = (i_size_read(rdev->bdev->bd_inode) >> 9) - 8*2;
		sb_start &= ~(sector_t)(4*2 - 1);
		max_sectors = rdev->sectors + sb_start - rdev->sb_start;
		if (!num_sectors || num_sectors > max_sectors)
			num_sectors = max_sectors;
		rdev->sb_start = sb_start;
	}
	sb = page_address(rdev->sb_page);
	sb->data_size = cpu_to_le64(num_sectors);
	sb->super_offset = rdev->sb_start;
	sb->sb_csum = calc_sb_1_csum(sb);
	md_super_write(rdev->mddev, rdev, rdev->sb_start, rdev->sb_size,
		       rdev->sb_page);
	md_super_wait(rdev->mddev);
	return num_sectors;

}

static int
super_1_allow_new_offset(struct md_rdev *rdev,
			 unsigned long long new_offset)
{
	/* All necessary checks on new >= old have been done */
	struct bitmap *bitmap;
	if (new_offset >= rdev->data_offset)
		return 1;

	/* with 1.0 metadata, there is no metadata to tread on
	 * so we can always move back */
	if (rdev->mddev->minor_version == 0)
		return 1;

	/* otherwise we must be sure not to step on
	 * any metadata, so stay:
	 * 36K beyond start of superblock
	 * beyond end of badblocks
	 * beyond write-intent bitmap
	 */
	if (rdev->sb_start + (32+4)*2 > new_offset)
		return 0;
	bitmap = rdev->mddev->bitmap;
	if (bitmap && !rdev->mddev->bitmap_info.file &&
	    rdev->sb_start + rdev->mddev->bitmap_info.offset +
	    bitmap->storage.file_pages * (PAGE_SIZE>>9) > new_offset)
		return 0;
	if (rdev->badblocks.sector + rdev->badblocks.size > new_offset)
		return 0;

	return 1;
}

static struct super_type super_types[] = {
	[0] = {
		.name	= "0.90.0",
		.owner	= THIS_MODULE,
		.load_super	    = super_90_load,
		.validate_super	    = super_90_validate,
		.sync_super	    = super_90_sync,
		.rdev_size_change   = super_90_rdev_size_change,
		.allow_new_offset   = super_90_allow_new_offset,
	},
	[1] = {
		.name	= "md-1",
		.owner	= THIS_MODULE,
		.load_super	    = super_1_load,
		.validate_super	    = super_1_validate,
		.sync_super	    = super_1_sync,
		.rdev_size_change   = super_1_rdev_size_change,
		.allow_new_offset   = super_1_allow_new_offset,
	},
};

static void sync_super(struct mddev *mddev, struct md_rdev *rdev)
{
	if (mddev->sync_super) {
		mddev->sync_super(mddev, rdev);
		return;
	}

	BUG_ON(mddev->major_version >= ARRAY_SIZE(super_types));

	super_types[mddev->major_version].sync_super(mddev, rdev);
}

static int match_mddev_units(struct mddev *mddev1, struct mddev *mddev2)
{
	struct md_rdev *rdev, *rdev2;

	rcu_read_lock();
	rdev_for_each_rcu(rdev, mddev1)
		rdev_for_each_rcu(rdev2, mddev2)
			if (rdev->bdev->bd_contains ==
			    rdev2->bdev->bd_contains) {
				rcu_read_unlock();
				return 1;
			}
	rcu_read_unlock();
	return 0;
}

static LIST_HEAD(pending_raid_disks);

/*
 * Try to register data integrity profile for an mddev
 *
 * This is called when an array is started and after a disk has been kicked
 * from the array. It only succeeds if all working and active component devices
 * are integrity capable with matching profiles.
 */
int md_integrity_register(struct mddev *mddev)
{
	struct md_rdev *rdev, *reference = NULL;

	if (list_empty(&mddev->disks))
		return 0; /* nothing to do */
	if (!mddev->gendisk || blk_get_integrity(mddev->gendisk))
		return 0; /* shouldn't register, or already is */
	rdev_for_each(rdev, mddev) {
		/* skip spares and non-functional disks */
		if (test_bit(Faulty, &rdev->flags))
			continue;
		if (rdev->raid_disk < 0)
			continue;
		if (!reference) {
			/* Use the first rdev as the reference */
			reference = rdev;
			continue;
		}
		/* does this rdev's profile match the reference profile? */
		if (blk_integrity_compare(reference->bdev->bd_disk,
				rdev->bdev->bd_disk) < 0)
			return -EINVAL;
	}
	if (!reference || !bdev_get_integrity(reference->bdev))
		return 0;
	/*
	 * All component devices are integrity capable and have matching
	 * profiles, register the common profile for the md device.
	 */
	if (blk_integrity_register(mddev->gendisk,
			bdev_get_integrity(reference->bdev)) != 0) {
		printk(KERN_ERR "md: failed to register integrity for %s\n",
			mdname(mddev));
		return -EINVAL;
	}
	printk(KERN_NOTICE "md: data integrity enabled on %s\n", mdname(mddev));
	if (bioset_integrity_create(mddev->bio_set, BIO_POOL_SIZE)) {
		printk(KERN_ERR "md: failed to create integrity pool for %s\n",
		       mdname(mddev));
		return -EINVAL;
	}
	return 0;
}
EXPORT_SYMBOL(md_integrity_register);

/* Disable data integrity if non-capable/non-matching disk is being added */
void md_integrity_add_rdev(struct md_rdev *rdev, struct mddev *mddev)
{
	struct blk_integrity *bi_rdev;
	struct blk_integrity *bi_mddev;

	if (!mddev->gendisk)
		return;

	bi_rdev = bdev_get_integrity(rdev->bdev);
	bi_mddev = blk_get_integrity(mddev->gendisk);

	if (!bi_mddev) /* nothing to do */
		return;
	if (rdev->raid_disk < 0) /* skip spares */
		return;
	if (bi_rdev && blk_integrity_compare(mddev->gendisk,
					     rdev->bdev->bd_disk) >= 0)
		return;
	printk(KERN_NOTICE "disabling data integrity on %s\n", mdname(mddev));
	blk_integrity_unregister(mddev->gendisk);
}
EXPORT_SYMBOL(md_integrity_add_rdev);

static int bind_rdev_to_array(struct md_rdev *rdev, struct mddev *mddev)
{
	char b[BDEVNAME_SIZE];
	struct kobject *ko;
	char *s;
	int err;

	/* prevent duplicates */
	if (find_rdev(mddev, rdev->bdev->bd_dev))
		return -EEXIST;

	/* make sure rdev->sectors exceeds mddev->dev_sectors */
	if (rdev->sectors && (mddev->dev_sectors == 0 ||
			rdev->sectors < mddev->dev_sectors)) {
		if (mddev->pers) {
			/* Cannot change size, so fail
			 * If mddev->level <= 0, then we don't care
			 * about aligning sizes (e.g. linear)
			 */
			if (mddev->level > 0)
				return -ENOSPC;
		} else
			mddev->dev_sectors = rdev->sectors;
	}

	/* Verify rdev->desc_nr is unique.
	 * If it is -1, assign a free number, else
	 * check number is not in use
	 */
	rcu_read_lock();
	if (rdev->desc_nr < 0) {
		int choice = 0;
		if (mddev->pers)
			choice = mddev->raid_disks;
		while (find_rdev_nr_rcu(mddev, choice))
			choice++;
		rdev->desc_nr = choice;
	} else {
		if (find_rdev_nr_rcu(mddev, rdev->desc_nr)) {
			rcu_read_unlock();
			return -EBUSY;
		}
	}
	rcu_read_unlock();
	if (mddev->max_disks && rdev->desc_nr >= mddev->max_disks) {
		printk(KERN_WARNING "md: %s: array is limited to %d devices\n",
		       mdname(mddev), mddev->max_disks);
		return -EBUSY;
	}
	bdevname(rdev->bdev,b);
	while ( (s=strchr(b, '/')) != NULL)
		*s = '!';

	rdev->mddev = mddev;
	printk(KERN_INFO "md: bind<%s>\n", b);

	if ((err = kobject_add(&rdev->kobj, &mddev->kobj, "dev-%s", b)))
		goto fail;

	ko = &part_to_dev(rdev->bdev->bd_part)->kobj;
	if (sysfs_create_link(&rdev->kobj, ko, "block"))
		/* failure here is OK */;
	rdev->sysfs_state = sysfs_get_dirent_safe(rdev->kobj.sd, "state");

	list_add_rcu(&rdev->same_set, &mddev->disks);
	bd_link_disk_holder(rdev->bdev, mddev->gendisk);

	/* May as well allow recovery to be retried once */
	mddev->recovery_disabled++;

	return 0;

 fail:
	printk(KERN_WARNING "md: failed to register dev-%s for %s\n",
	       b, mdname(mddev));
	return err;
}

static void md_delayed_delete(struct work_struct *ws)
{
	struct md_rdev *rdev = container_of(ws, struct md_rdev, del_work);
	kobject_del(&rdev->kobj);
	kobject_put(&rdev->kobj);
}

static void unbind_rdev_from_array(struct md_rdev *rdev)
{
	char b[BDEVNAME_SIZE];

	bd_unlink_disk_holder(rdev->bdev, rdev->mddev->gendisk);
	list_del_rcu(&rdev->same_set);
	printk(KERN_INFO "md: unbind<%s>\n", bdevname(rdev->bdev,b));
	rdev->mddev = NULL;
	sysfs_remove_link(&rdev->kobj, "block");
	sysfs_put(rdev->sysfs_state);
	rdev->sysfs_state = NULL;
	rdev->badblocks.count = 0;
	/* We need to delay this, otherwise we can deadlock when
	 * writing to 'remove' to "dev/state".  We also need
	 * to delay it due to rcu usage.
	 */
	synchronize_rcu();
	INIT_WORK(&rdev->del_work, md_delayed_delete);
	kobject_get(&rdev->kobj);
	queue_work(md_misc_wq, &rdev->del_work);
}

/*
 * prevent the device from being mounted, repartitioned or
 * otherwise reused by a RAID array (or any other kernel
 * subsystem), by bd_claiming the device.
 */
static int lock_rdev(struct md_rdev *rdev, dev_t dev, int shared)
{
	int err = 0;
	struct block_device *bdev;
	char b[BDEVNAME_SIZE];

	bdev = blkdev_get_by_dev(dev, FMODE_READ|FMODE_WRITE|FMODE_EXCL,
				 shared ? (struct md_rdev *)lock_rdev : rdev);
	if (IS_ERR(bdev)) {
		printk(KERN_ERR "md: could not open %s.\n",
			__bdevname(dev, b));
		return PTR_ERR(bdev);
	}
	rdev->bdev = bdev;
	return err;
}

static void unlock_rdev(struct md_rdev *rdev)
{
	struct block_device *bdev = rdev->bdev;
	rdev->bdev = NULL;
	blkdev_put(bdev, FMODE_READ|FMODE_WRITE|FMODE_EXCL);
}

void md_autodetect_dev(dev_t dev);

static void export_rdev(struct md_rdev *rdev)
{
	char b[BDEVNAME_SIZE];

	printk(KERN_INFO "md: export_rdev(%s)\n",
		bdevname(rdev->bdev,b));
	md_rdev_clear(rdev);
#ifndef MODULE
	if (test_bit(AutoDetected, &rdev->flags))
		md_autodetect_dev(rdev->bdev->bd_dev);
#endif
	unlock_rdev(rdev);
	kobject_put(&rdev->kobj);
}

static void kick_rdev_from_array(struct md_rdev *rdev)
{
	unbind_rdev_from_array(rdev);
	export_rdev(rdev);
}

static void export_array(struct mddev *mddev)
{
	struct md_rdev *rdev;

	while (!list_empty(&mddev->disks)) {
		rdev = list_first_entry(&mddev->disks, struct md_rdev,
					same_set);
		kick_rdev_from_array(rdev);
	}
	mddev->raid_disks = 0;
	mddev->major_version = 0;
}

static void sync_sbs(struct mddev *mddev, int nospares)
{
	/* Update each superblock (in-memory image), but
	 * if we are allowed to, skip spares which already
	 * have the right event counter, or have one earlier
	 * (which would mean they aren't being marked as dirty
	 * with the rest of the array)
	 */
	struct md_rdev *rdev;
	rdev_for_each(rdev, mddev) {
		if (rdev->sb_events == mddev->events ||
		    (nospares &&
		     rdev->raid_disk < 0 &&
		     rdev->sb_events+1 == mddev->events)) {
			/* Don't update this superblock */
			rdev->sb_loaded = 2;
		} else {
			sync_super(mddev, rdev);
			rdev->sb_loaded = 1;
		}
	}
}

static void md_update_sb(struct mddev *mddev, int force_change)
{
	struct md_rdev *rdev;
	int sync_req;
	int nospares = 0;
	int any_badblocks_changed = 0;

	if (mddev->ro) {
		if (force_change)
			set_bit(MD_CHANGE_DEVS, &mddev->flags);
		return;
	}
repeat:
	/* First make sure individual recovery_offsets are correct */
	rdev_for_each(rdev, mddev) {
		if (rdev->raid_disk >= 0 &&
		    mddev->delta_disks >= 0 &&
		    !test_bit(In_sync, &rdev->flags) &&
		    mddev->curr_resync_completed > rdev->recovery_offset)
				rdev->recovery_offset = mddev->curr_resync_completed;

	}
	if (!mddev->persistent) {
		clear_bit(MD_CHANGE_CLEAN, &mddev->flags);
		clear_bit(MD_CHANGE_DEVS, &mddev->flags);
		if (!mddev->external) {
			clear_bit(MD_CHANGE_PENDING, &mddev->flags);
			rdev_for_each(rdev, mddev) {
				if (rdev->badblocks.changed) {
					rdev->badblocks.changed = 0;
					md_ack_all_badblocks(&rdev->badblocks);
					md_error(mddev, rdev);
				}
				clear_bit(Blocked, &rdev->flags);
				clear_bit(BlockedBadBlocks, &rdev->flags);
				wake_up(&rdev->blocked_wait);
			}
		}
		wake_up(&mddev->sb_wait);
		return;
	}

	spin_lock(&mddev->lock);

	mddev->utime = get_seconds();

	if (test_and_clear_bit(MD_CHANGE_DEVS, &mddev->flags))
		force_change = 1;
	if (test_and_clear_bit(MD_CHANGE_CLEAN, &mddev->flags))
		/* just a clean<-> dirty transition, possibly leave spares alone,
		 * though if events isn't the right even/odd, we will have to do
		 * spares after all
		 */
		nospares = 1;
	if (force_change)
		nospares = 0;
	if (mddev->degraded)
		/* If the array is degraded, then skipping spares is both
		 * dangerous and fairly pointless.
		 * Dangerous because a device that was removed from the array
		 * might have a event_count that still looks up-to-date,
		 * so it can be re-added without a resync.
		 * Pointless because if there are any spares to skip,
		 * then a recovery will happen and soon that array won't
		 * be degraded any more and the spare can go back to sleep then.
		 */
		nospares = 0;

	sync_req = mddev->in_sync;

	/* If this is just a dirty<->clean transition, and the array is clean
	 * and 'events' is odd, we can roll back to the previous clean state */
	if (nospares
	    && (mddev->in_sync && mddev->recovery_cp == MaxSector)
	    && mddev->can_decrease_events
	    && mddev->events != 1) {
		mddev->events--;
		mddev->can_decrease_events = 0;
	} else {
		/* otherwise we have to go forward and ... */
		mddev->events ++;
		mddev->can_decrease_events = nospares;
	}

	/*
	 * This 64-bit counter should never wrap.
	 * Either we are in around ~1 trillion A.C., assuming
	 * 1 reboot per second, or we have a bug...
	 */
	WARN_ON(mddev->events == 0);

	rdev_for_each(rdev, mddev) {
		if (rdev->badblocks.changed)
			any_badblocks_changed++;
		if (test_bit(Faulty, &rdev->flags))
			set_bit(FaultRecorded, &rdev->flags);
	}

	sync_sbs(mddev, nospares);
	spin_unlock(&mddev->lock);

	pr_debug("md: updating %s RAID superblock on device (in sync %d)\n",
		 mdname(mddev), mddev->in_sync);

	bitmap_update_sb(mddev->bitmap);
	rdev_for_each(rdev, mddev) {
		char b[BDEVNAME_SIZE];

		if (rdev->sb_loaded != 1)
			continue; /* no noise on spare devices */

		if (!test_bit(Faulty, &rdev->flags)) {
			md_super_write(mddev,rdev,
				       rdev->sb_start, rdev->sb_size,
				       rdev->sb_page);
			pr_debug("md: (write) %s's sb offset: %llu\n",
				 bdevname(rdev->bdev, b),
				 (unsigned long long)rdev->sb_start);
			rdev->sb_events = mddev->events;
			if (rdev->badblocks.size) {
				md_super_write(mddev, rdev,
					       rdev->badblocks.sector,
					       rdev->badblocks.size << 9,
					       rdev->bb_page);
				rdev->badblocks.size = 0;
			}

		} else
			pr_debug("md: %s (skipping faulty)\n",
				 bdevname(rdev->bdev, b));

		if (mddev->level == LEVEL_MULTIPATH)
			/* only need to write one superblock... */
			break;
	}
	md_super_wait(mddev);
	/* if there was a failure, MD_CHANGE_DEVS was set, and we re-write super */

	spin_lock(&mddev->lock);
	if (mddev->in_sync != sync_req ||
	    test_bit(MD_CHANGE_DEVS, &mddev->flags)) {
		/* have to write it out again */
		spin_unlock(&mddev->lock);
		goto repeat;
	}
	clear_bit(MD_CHANGE_PENDING, &mddev->flags);
	spin_unlock(&mddev->lock);
	wake_up(&mddev->sb_wait);
	if (test_bit(MD_RECOVERY_RUNNING, &mddev->recovery))
		sysfs_notify(&mddev->kobj, NULL, "sync_completed");

	rdev_for_each(rdev, mddev) {
		if (test_and_clear_bit(FaultRecorded, &rdev->flags))
			clear_bit(Blocked, &rdev->flags);

		if (any_badblocks_changed)
			md_ack_all_badblocks(&rdev->badblocks);
		clear_bit(BlockedBadBlocks, &rdev->flags);
		wake_up(&rdev->blocked_wait);
	}
}

/* words written to sysfs files may, or may not, be \n terminated.
 * We want to accept with case. For this we use cmd_match.
 */
static int cmd_match(const char *cmd, const char *str)
{
	/* See if cmd, written into a sysfs file, matches
	 * str.  They must either be the same, or cmd can
	 * have a trailing newline
	 */
	while (*cmd && *str && *cmd == *str) {
		cmd++;
		str++;
	}
	if (*cmd == '\n')
		cmd++;
	if (*str || *cmd)
		return 0;
	return 1;
}

struct rdev_sysfs_entry {
	struct attribute attr;
	ssize_t (*show)(struct md_rdev *, char *);
	ssize_t (*store)(struct md_rdev *, const char *, size_t);
};

static ssize_t
state_show(struct md_rdev *rdev, char *page)
{
	char *sep = "";
	size_t len = 0;
	unsigned long flags = ACCESS_ONCE(rdev->flags);

	if (test_bit(Faulty, &flags) ||
	    rdev->badblocks.unacked_exist) {
		len+= sprintf(page+len, "%sfaulty",sep);
		sep = ",";
	}
	if (test_bit(In_sync, &flags)) {
		len += sprintf(page+len, "%sin_sync",sep);
		sep = ",";
	}
	if (test_bit(WriteMostly, &flags)) {
		len += sprintf(page+len, "%swrite_mostly",sep);
		sep = ",";
	}
	if (test_bit(Blocked, &flags) ||
	    (rdev->badblocks.unacked_exist
	     && !test_bit(Faulty, &flags))) {
		len += sprintf(page+len, "%sblocked", sep);
		sep = ",";
	}
	if (!test_bit(Faulty, &flags) &&
	    !test_bit(In_sync, &flags)) {
		len += sprintf(page+len, "%sspare", sep);
		sep = ",";
	}
	if (test_bit(WriteErrorSeen, &flags)) {
		len += sprintf(page+len, "%swrite_error", sep);
		sep = ",";
	}
	if (test_bit(WantReplacement, &flags)) {
		len += sprintf(page+len, "%swant_replacement", sep);
		sep = ",";
	}
	if (test_bit(Replacement, &flags)) {
		len += sprintf(page+len, "%sreplacement", sep);
		sep = ",";
	}

	return len+sprintf(page+len, "\n");
}

static ssize_t
state_store(struct md_rdev *rdev, const char *buf, size_t len)
{
	/* can write
	 *  faulty  - simulates an error
	 *  remove  - disconnects the device
	 *  writemostly - sets write_mostly
	 *  -writemostly - clears write_mostly
	 *  blocked - sets the Blocked flags
	 *  -blocked - clears the Blocked and possibly simulates an error
	 *  insync - sets Insync providing device isn't active
	 *  -insync - clear Insync for a device with a slot assigned,
	 *            so that it gets rebuilt based on bitmap
	 *  write_error - sets WriteErrorSeen
	 *  -write_error - clears WriteErrorSeen
	 */
	int err = -EINVAL;
	if (cmd_match(buf, "faulty") && rdev->mddev->pers) {
		md_error(rdev->mddev, rdev);
		if (test_bit(Faulty, &rdev->flags))
			err = 0;
		else
			err = -EBUSY;
	} else if (cmd_match(buf, "remove")) {
		if (rdev->raid_disk >= 0)
			err = -EBUSY;
		else {
			struct mddev *mddev = rdev->mddev;
			kick_rdev_from_array(rdev);
			if (mddev->pers)
				md_update_sb(mddev, 1);
			md_new_event(mddev);
			err = 0;
		}
	} else if (cmd_match(buf, "writemostly")) {
		set_bit(WriteMostly, &rdev->flags);
		err = 0;
	} else if (cmd_match(buf, "-writemostly")) {
		clear_bit(WriteMostly, &rdev->flags);
		err = 0;
	} else if (cmd_match(buf, "blocked")) {
		set_bit(Blocked, &rdev->flags);
		err = 0;
	} else if (cmd_match(buf, "-blocked")) {
		if (!test_bit(Faulty, &rdev->flags) &&
		    rdev->badblocks.unacked_exist) {
			/* metadata handler doesn't understand badblocks,
			 * so we need to fail the device
			 */
			md_error(rdev->mddev, rdev);
		}
		clear_bit(Blocked, &rdev->flags);
		clear_bit(BlockedBadBlocks, &rdev->flags);
		wake_up(&rdev->blocked_wait);
		set_bit(MD_RECOVERY_NEEDED, &rdev->mddev->recovery);
		md_wakeup_thread(rdev->mddev->thread);

		err = 0;
	} else if (cmd_match(buf, "insync") && rdev->raid_disk == -1) {
		set_bit(In_sync, &rdev->flags);
		err = 0;
	} else if (cmd_match(buf, "-insync") && rdev->raid_disk >= 0) {
		if (rdev->mddev->pers == NULL) {
			clear_bit(In_sync, &rdev->flags);
			rdev->saved_raid_disk = rdev->raid_disk;
			rdev->raid_disk = -1;
			err = 0;
		}
	} else if (cmd_match(buf, "write_error")) {
		set_bit(WriteErrorSeen, &rdev->flags);
		err = 0;
	} else if (cmd_match(buf, "-write_error")) {
		clear_bit(WriteErrorSeen, &rdev->flags);
		err = 0;
	} else if (cmd_match(buf, "want_replacement")) {
		/* Any non-spare device that is not a replacement can
		 * become want_replacement at any time, but we then need to
		 * check if recovery is needed.
		 */
		if (rdev->raid_disk >= 0 &&
		    !test_bit(Replacement, &rdev->flags))
			set_bit(WantReplacement, &rdev->flags);
		set_bit(MD_RECOVERY_NEEDED, &rdev->mddev->recovery);
		md_wakeup_thread(rdev->mddev->thread);
		err = 0;
	} else if (cmd_match(buf, "-want_replacement")) {
		/* Clearing 'want_replacement' is always allowed.
		 * Once replacements starts it is too late though.
		 */
		err = 0;
		clear_bit(WantReplacement, &rdev->flags);
	} else if (cmd_match(buf, "replacement")) {
		/* Can only set a device as a replacement when array has not
		 * yet been started.  Once running, replacement is automatic
		 * from spares, or by assigning 'slot'.
		 */
		if (rdev->mddev->pers)
			err = -EBUSY;
		else {
			set_bit(Replacement, &rdev->flags);
			err = 0;
		}
	} else if (cmd_match(buf, "-replacement")) {
		/* Similarly, can only clear Replacement before start */
		if (rdev->mddev->pers)
			err = -EBUSY;
		else {
			clear_bit(Replacement, &rdev->flags);
			err = 0;
		}
	}
	if (!err)
		sysfs_notify_dirent_safe(rdev->sysfs_state);
	return err ? err : len;
}
static struct rdev_sysfs_entry rdev_state =
__ATTR_PREALLOC(state, S_IRUGO|S_IWUSR, state_show, state_store);

static ssize_t
errors_show(struct md_rdev *rdev, char *page)
{
	return sprintf(page, "%d\n", atomic_read(&rdev->corrected_errors));
}

static ssize_t
errors_store(struct md_rdev *rdev, const char *buf, size_t len)
{
	char *e;
	unsigned long n = simple_strtoul(buf, &e, 10);
	if (*buf && (*e == 0 || *e == '\n')) {
		atomic_set(&rdev->corrected_errors, n);
		return len;
	}
	return -EINVAL;
}
static struct rdev_sysfs_entry rdev_errors =
__ATTR(errors, S_IRUGO|S_IWUSR, errors_show, errors_store);

static ssize_t
slot_show(struct md_rdev *rdev, char *page)
{
	if (rdev->raid_disk < 0)
		return sprintf(page, "none\n");
	else
		return sprintf(page, "%d\n", rdev->raid_disk);
}

static ssize_t
slot_store(struct md_rdev *rdev, const char *buf, size_t len)
{
	char *e;
	int err;
	int slot = simple_strtoul(buf, &e, 10);
	if (strncmp(buf, "none", 4)==0)
		slot = -1;
	else if (e==buf || (*e && *e!= '\n'))
		return -EINVAL;
	if (rdev->mddev->pers && slot == -1) {
		/* Setting 'slot' on an active array requires also
		 * updating the 'rd%d' link, and communicating
		 * with the personality with ->hot_*_disk.
		 * For now we only support removing
		 * failed/spare devices.  This normally happens automatically,
		 * but not when the metadata is externally managed.
		 */
		if (rdev->raid_disk == -1)
			return -EEXIST;
		/* personality does all needed checks */
		if (rdev->mddev->pers->hot_remove_disk == NULL)
			return -EINVAL;
		clear_bit(Blocked, &rdev->flags);
		remove_and_add_spares(rdev->mddev, rdev);
		if (rdev->raid_disk >= 0)
			return -EBUSY;
		set_bit(MD_RECOVERY_NEEDED, &rdev->mddev->recovery);
		md_wakeup_thread(rdev->mddev->thread);
	} else if (rdev->mddev->pers) {
		/* Activating a spare .. or possibly reactivating
		 * if we ever get bitmaps working here.
		 */

		if (rdev->raid_disk != -1)
			return -EBUSY;

		if (test_bit(MD_RECOVERY_RUNNING, &rdev->mddev->recovery))
			return -EBUSY;

		if (rdev->mddev->pers->hot_add_disk == NULL)
			return -EINVAL;

		if (slot >= rdev->mddev->raid_disks &&
		    slot >= rdev->mddev->raid_disks + rdev->mddev->delta_disks)
			return -ENOSPC;

		rdev->raid_disk = slot;
		if (test_bit(In_sync, &rdev->flags))
			rdev->saved_raid_disk = slot;
		else
			rdev->saved_raid_disk = -1;
		clear_bit(In_sync, &rdev->flags);
		clear_bit(Bitmap_sync, &rdev->flags);
		err = rdev->mddev->pers->
			hot_add_disk(rdev->mddev, rdev);
		if (err) {
			rdev->raid_disk = -1;
			return err;
		} else
			sysfs_notify_dirent_safe(rdev->sysfs_state);
		if (sysfs_link_rdev(rdev->mddev, rdev))
			/* failure here is OK */;
		/* don't wakeup anyone, leave that to userspace. */
	} else {
		if (slot >= rdev->mddev->raid_disks &&
		    slot >= rdev->mddev->raid_disks + rdev->mddev->delta_disks)
			return -ENOSPC;
		rdev->raid_disk = slot;
		/* assume it is working */
		clear_bit(Faulty, &rdev->flags);
		clear_bit(WriteMostly, &rdev->flags);
		set_bit(In_sync, &rdev->flags);
		sysfs_notify_dirent_safe(rdev->sysfs_state);
	}
	return len;
}

static struct rdev_sysfs_entry rdev_slot =
__ATTR(slot, S_IRUGO|S_IWUSR, slot_show, slot_store);

static ssize_t
offset_show(struct md_rdev *rdev, char *page)
{
	return sprintf(page, "%llu\n", (unsigned long long)rdev->data_offset);
}

static ssize_t
offset_store(struct md_rdev *rdev, const char *buf, size_t len)
{
	unsigned long long offset;
	if (kstrtoull(buf, 10, &offset) < 0)
		return -EINVAL;
	if (rdev->mddev->pers && rdev->raid_disk >= 0)
		return -EBUSY;
	if (rdev->sectors && rdev->mddev->external)
		/* Must set offset before size, so overlap checks
		 * can be sane */
		return -EBUSY;
	rdev->data_offset = offset;
	rdev->new_data_offset = offset;
	return len;
}

static struct rdev_sysfs_entry rdev_offset =
__ATTR(offset, S_IRUGO|S_IWUSR, offset_show, offset_store);

static ssize_t new_offset_show(struct md_rdev *rdev, char *page)
{
	return sprintf(page, "%llu\n",
		       (unsigned long long)rdev->new_data_offset);
}

static ssize_t new_offset_store(struct md_rdev *rdev,
				const char *buf, size_t len)
{
	unsigned long long new_offset;
	struct mddev *mddev = rdev->mddev;

	if (kstrtoull(buf, 10, &new_offset) < 0)
		return -EINVAL;

	if (mddev->sync_thread ||
	    test_bit(MD_RECOVERY_RUNNING,&mddev->recovery))
		return -EBUSY;
	if (new_offset == rdev->data_offset)
		/* reset is always permitted */
		;
	else if (new_offset > rdev->data_offset) {
		/* must not push array size beyond rdev_sectors */
		if (new_offset - rdev->data_offset
		    + mddev->dev_sectors > rdev->sectors)
				return -E2BIG;
	}
	/* Metadata worries about other space details. */

	/* decreasing the offset is inconsistent with a backwards
	 * reshape.
	 */
	if (new_offset < rdev->data_offset &&
	    mddev->reshape_backwards)
		return -EINVAL;
	/* Increasing offset is inconsistent with forwards
	 * reshape.  reshape_direction should be set to
	 * 'backwards' first.
	 */
	if (new_offset > rdev->data_offset &&
	    !mddev->reshape_backwards)
		return -EINVAL;

	if (mddev->pers && mddev->persistent &&
	    !super_types[mddev->major_version]
	    .allow_new_offset(rdev, new_offset))
		return -E2BIG;
	rdev->new_data_offset = new_offset;
	if (new_offset > rdev->data_offset)
		mddev->reshape_backwards = 1;
	else if (new_offset < rdev->data_offset)
		mddev->reshape_backwards = 0;

	return len;
}
static struct rdev_sysfs_entry rdev_new_offset =
__ATTR(new_offset, S_IRUGO|S_IWUSR, new_offset_show, new_offset_store);

static ssize_t
rdev_size_show(struct md_rdev *rdev, char *page)
{
	return sprintf(page, "%llu\n", (unsigned long long)rdev->sectors / 2);
}

static int overlaps(sector_t s1, sector_t l1, sector_t s2, sector_t l2)
{
	/* check if two start/length pairs overlap */
	if (s1+l1 <= s2)
		return 0;
	if (s2+l2 <= s1)
		return 0;
	return 1;
}

static int strict_blocks_to_sectors(const char *buf, sector_t *sectors)
{
	unsigned long long blocks;
	sector_t new;

	if (kstrtoull(buf, 10, &blocks) < 0)
		return -EINVAL;

	if (blocks & 1ULL << (8 * sizeof(blocks) - 1))
		return -EINVAL; /* sector conversion overflow */

	new = blocks * 2;
	if (new != blocks * 2)
		return -EINVAL; /* unsigned long long to sector_t overflow */

	*sectors = new;
	return 0;
}

static ssize_t
rdev_size_store(struct md_rdev *rdev, const char *buf, size_t len)
{
	struct mddev *my_mddev = rdev->mddev;
	sector_t oldsectors = rdev->sectors;
	sector_t sectors;

	if (strict_blocks_to_sectors(buf, &sectors) < 0)
		return -EINVAL;
	if (rdev->data_offset != rdev->new_data_offset)
		return -EINVAL; /* too confusing */
	if (my_mddev->pers && rdev->raid_disk >= 0) {
		if (my_mddev->persistent) {
			sectors = super_types[my_mddev->major_version].
				rdev_size_change(rdev, sectors);
			if (!sectors)
				return -EBUSY;
		} else if (!sectors)
			sectors = (i_size_read(rdev->bdev->bd_inode) >> 9) -
				rdev->data_offset;
		if (!my_mddev->pers->resize)
			/* Cannot change size for RAID0 or Linear etc */
			return -EINVAL;
	}
	if (sectors < my_mddev->dev_sectors)
		return -EINVAL; /* component must fit device */

	rdev->sectors = sectors;
	if (sectors > oldsectors && my_mddev->external) {
		/* Need to check that all other rdevs with the same
		 * ->bdev do not overlap.  'rcu' is sufficient to walk
		 * the rdev lists safely.
		 * This check does not provide a hard guarantee, it
		 * just helps avoid dangerous mistakes.
		 */
		struct mddev *mddev;
		int overlap = 0;
		struct list_head *tmp;

		rcu_read_lock();
		for_each_mddev(mddev, tmp) {
			struct md_rdev *rdev2;

			rdev_for_each(rdev2, mddev)
				if (rdev->bdev == rdev2->bdev &&
				    rdev != rdev2 &&
				    overlaps(rdev->data_offset, rdev->sectors,
					     rdev2->data_offset,
					     rdev2->sectors)) {
					overlap = 1;
					break;
				}
			if (overlap) {
				mddev_put(mddev);
				break;
			}
		}
		rcu_read_unlock();
		if (overlap) {
			/* Someone else could have slipped in a size
			 * change here, but doing so is just silly.
			 * We put oldsectors back because we *know* it is
			 * safe, and trust userspace not to race with
			 * itself
			 */
			rdev->sectors = oldsectors;
			return -EBUSY;
		}
	}
	return len;
}

static struct rdev_sysfs_entry rdev_size =
__ATTR(size, S_IRUGO|S_IWUSR, rdev_size_show, rdev_size_store);

static ssize_t recovery_start_show(struct md_rdev *rdev, char *page)
{
	unsigned long long recovery_start = rdev->recovery_offset;

	if (test_bit(In_sync, &rdev->flags) ||
	    recovery_start == MaxSector)
		return sprintf(page, "none\n");

	return sprintf(page, "%llu\n", recovery_start);
}

static ssize_t recovery_start_store(struct md_rdev *rdev, const char *buf, size_t len)
{
	unsigned long long recovery_start;

	if (cmd_match(buf, "none"))
		recovery_start = MaxSector;
	else if (kstrtoull(buf, 10, &recovery_start))
		return -EINVAL;

	if (rdev->mddev->pers &&
	    rdev->raid_disk >= 0)
		return -EBUSY;

	rdev->recovery_offset = recovery_start;
	if (recovery_start == MaxSector)
		set_bit(In_sync, &rdev->flags);
	else
		clear_bit(In_sync, &rdev->flags);
	return len;
}

static struct rdev_sysfs_entry rdev_recovery_start =
__ATTR(recovery_start, S_IRUGO|S_IWUSR, recovery_start_show, recovery_start_store);

static ssize_t
badblocks_show(struct badblocks *bb, char *page, int unack);
static ssize_t
badblocks_store(struct badblocks *bb, const char *page, size_t len, int unack);

static ssize_t bb_show(struct md_rdev *rdev, char *page)
{
	return badblocks_show(&rdev->badblocks, page, 0);
}
static ssize_t bb_store(struct md_rdev *rdev, const char *page, size_t len)
{
	int rv = badblocks_store(&rdev->badblocks, page, len, 0);
	/* Maybe that ack was all we needed */
	if (test_and_clear_bit(BlockedBadBlocks, &rdev->flags))
		wake_up(&rdev->blocked_wait);
	return rv;
}
static struct rdev_sysfs_entry rdev_bad_blocks =
__ATTR(bad_blocks, S_IRUGO|S_IWUSR, bb_show, bb_store);

static ssize_t ubb_show(struct md_rdev *rdev, char *page)
{
	return badblocks_show(&rdev->badblocks, page, 1);
}
static ssize_t ubb_store(struct md_rdev *rdev, const char *page, size_t len)
{
	return badblocks_store(&rdev->badblocks, page, len, 1);
}
static struct rdev_sysfs_entry rdev_unack_bad_blocks =
__ATTR(unacknowledged_bad_blocks, S_IRUGO|S_IWUSR, ubb_show, ubb_store);

static struct attribute *rdev_default_attrs[] = {
	&rdev_state.attr,
	&rdev_errors.attr,
	&rdev_slot.attr,
	&rdev_offset.attr,
	&rdev_new_offset.attr,
	&rdev_size.attr,
	&rdev_recovery_start.attr,
	&rdev_bad_blocks.attr,
	&rdev_unack_bad_blocks.attr,
	NULL,
};
static ssize_t
rdev_attr_show(struct kobject *kobj, struct attribute *attr, char *page)
{
	struct rdev_sysfs_entry *entry = container_of(attr, struct rdev_sysfs_entry, attr);
	struct md_rdev *rdev = container_of(kobj, struct md_rdev, kobj);

	if (!entry->show)
		return -EIO;
	if (!rdev->mddev)
		return -EBUSY;
	return entry->show(rdev, page);
}

static ssize_t
rdev_attr_store(struct kobject *kobj, struct attribute *attr,
	      const char *page, size_t length)
{
	struct rdev_sysfs_entry *entry = container_of(attr, struct rdev_sysfs_entry, attr);
	struct md_rdev *rdev = container_of(kobj, struct md_rdev, kobj);
	ssize_t rv;
	struct mddev *mddev = rdev->mddev;

	if (!entry->store)
		return -EIO;
	if (!capable(CAP_SYS_ADMIN))
		return -EACCES;
	rv = mddev ? mddev_lock(mddev): -EBUSY;
	if (!rv) {
		if (rdev->mddev == NULL)
			rv = -EBUSY;
		else
			rv = entry->store(rdev, page, length);
		mddev_unlock(mddev);
	}
	return rv;
}

static void rdev_free(struct kobject *ko)
{
	struct md_rdev *rdev = container_of(ko, struct md_rdev, kobj);
	kfree(rdev);
}
static const struct sysfs_ops rdev_sysfs_ops = {
	.show		= rdev_attr_show,
	.store		= rdev_attr_store,
};
static struct kobj_type rdev_ktype = {
	.release	= rdev_free,
	.sysfs_ops	= &rdev_sysfs_ops,
	.default_attrs	= rdev_default_attrs,
};

int md_rdev_init(struct md_rdev *rdev)
{
	rdev->desc_nr = -1;
	rdev->saved_raid_disk = -1;
	rdev->raid_disk = -1;
	rdev->flags = 0;
	rdev->data_offset = 0;
	rdev->new_data_offset = 0;
	rdev->sb_events = 0;
	rdev->last_read_error.tv_sec  = 0;
	rdev->last_read_error.tv_nsec = 0;
	rdev->sb_loaded = 0;
	rdev->bb_page = NULL;
	atomic_set(&rdev->nr_pending, 0);
	atomic_set(&rdev->read_errors, 0);
	atomic_set(&rdev->corrected_errors, 0);

	INIT_LIST_HEAD(&rdev->same_set);
	init_waitqueue_head(&rdev->blocked_wait);

	/* Add space to store bad block list.
	 * This reserves the space even on arrays where it cannot
	 * be used - I wonder if that matters
	 */
	rdev->badblocks.count = 0;
	rdev->badblocks.shift = -1; /* disabled until explicitly enabled */
	rdev->badblocks.page = kmalloc(PAGE_SIZE, GFP_KERNEL);
	seqlock_init(&rdev->badblocks.lock);
	if (rdev->badblocks.page == NULL)
		return -ENOMEM;

	return 0;
}
EXPORT_SYMBOL_GPL(md_rdev_init);
/*
 * Import a device. If 'super_format' >= 0, then sanity check the superblock
 *
 * mark the device faulty if:
 *
 *   - the device is nonexistent (zero size)
 *   - the device has no valid superblock
 *
 * a faulty rdev _never_ has rdev->sb set.
 */
static struct md_rdev *md_import_device(dev_t newdev, int super_format, int super_minor)
{
	char b[BDEVNAME_SIZE];
	int err;
	struct md_rdev *rdev;
	sector_t size;

	rdev = kzalloc(sizeof(*rdev), GFP_KERNEL);
	if (!rdev) {
		printk(KERN_ERR "md: could not alloc mem for new device!\n");
		return ERR_PTR(-ENOMEM);
	}

	err = md_rdev_init(rdev);
	if (err)
		goto abort_free;
	err = alloc_disk_sb(rdev);
	if (err)
		goto abort_free;

	err = lock_rdev(rdev, newdev, super_format == -2);
	if (err)
		goto abort_free;

	kobject_init(&rdev->kobj, &rdev_ktype);

	size = i_size_read(rdev->bdev->bd_inode) >> BLOCK_SIZE_BITS;
	if (!size) {
		printk(KERN_WARNING
			"md: %s has zero or unknown size, marking faulty!\n",
			bdevname(rdev->bdev,b));
		err = -EINVAL;
		goto abort_free;
	}

	if (super_format >= 0) {
		err = super_types[super_format].
			load_super(rdev, NULL, super_minor);
		if (err == -EINVAL) {
			printk(KERN_WARNING
				"md: %s does not have a valid v%d.%d "
			       "superblock, not importing!\n",
				bdevname(rdev->bdev,b),
			       super_format, super_minor);
			goto abort_free;
		}
		if (err < 0) {
			printk(KERN_WARNING
				"md: could not read %s's sb, not importing!\n",
				bdevname(rdev->bdev,b));
			goto abort_free;
		}
	}

	return rdev;

abort_free:
	if (rdev->bdev)
		unlock_rdev(rdev);
	md_rdev_clear(rdev);
	kfree(rdev);
	return ERR_PTR(err);
}

/*
 * Check a full RAID array for plausibility
 */

static void analyze_sbs(struct mddev *mddev)
{
	int i;
	struct md_rdev *rdev, *freshest, *tmp;
	char b[BDEVNAME_SIZE];

	freshest = NULL;
	rdev_for_each_safe(rdev, tmp, mddev)
		switch (super_types[mddev->major_version].
			load_super(rdev, freshest, mddev->minor_version)) {
		case 1:
			freshest = rdev;
			break;
		case 0:
			break;
		default:
			printk( KERN_ERR \
				"md: fatal superblock inconsistency in %s"
				" -- removing from array\n",
				bdevname(rdev->bdev,b));
			kick_rdev_from_array(rdev);
		}

	super_types[mddev->major_version].
		validate_super(mddev, freshest);

	i = 0;
	rdev_for_each_safe(rdev, tmp, mddev) {
		if (mddev->max_disks &&
		    (rdev->desc_nr >= mddev->max_disks ||
		     i > mddev->max_disks)) {
			printk(KERN_WARNING
			       "md: %s: %s: only %d devices permitted\n",
			       mdname(mddev), bdevname(rdev->bdev, b),
			       mddev->max_disks);
			kick_rdev_from_array(rdev);
			continue;
		}
		if (rdev != freshest)
			if (super_types[mddev->major_version].
			    validate_super(mddev, rdev)) {
				printk(KERN_WARNING "md: kicking non-fresh %s"
					" from array!\n",
					bdevname(rdev->bdev,b));
				kick_rdev_from_array(rdev);
				continue;
			}
		if (mddev->level == LEVEL_MULTIPATH) {
			rdev->desc_nr = i++;
			rdev->raid_disk = rdev->desc_nr;
			set_bit(In_sync, &rdev->flags);
		} else if (rdev->raid_disk >= (mddev->raid_disks - min(0, mddev->delta_disks))) {
			rdev->raid_disk = -1;
			clear_bit(In_sync, &rdev->flags);
		}
	}
}

/* Read a fixed-point number.
 * Numbers in sysfs attributes should be in "standard" units where
 * possible, so time should be in seconds.
 * However we internally use a a much smaller unit such as
 * milliseconds or jiffies.
 * This function takes a decimal number with a possible fractional
 * component, and produces an integer which is the result of
 * multiplying that number by 10^'scale'.
 * all without any floating-point arithmetic.
 */
int strict_strtoul_scaled(const char *cp, unsigned long *res, int scale)
{
	unsigned long result = 0;
	long decimals = -1;
	while (isdigit(*cp) || (*cp == '.' && decimals < 0)) {
		if (*cp == '.')
			decimals = 0;
		else if (decimals < scale) {
			unsigned int value;
			value = *cp - '0';
			result = result * 10 + value;
			if (decimals >= 0)
				decimals++;
		}
		cp++;
	}
	if (*cp == '\n')
		cp++;
	if (*cp)
		return -EINVAL;
	if (decimals < 0)
		decimals = 0;
	while (decimals < scale) {
		result *= 10;
		decimals ++;
	}
	*res = result;
	return 0;
}

static void md_safemode_timeout(unsigned long data);

static ssize_t
safe_delay_show(struct mddev *mddev, char *page)
{
	int msec = (mddev->safemode_delay*1000)/HZ;
	return sprintf(page, "%d.%03d\n", msec/1000, msec%1000);
}
static ssize_t
safe_delay_store(struct mddev *mddev, const char *cbuf, size_t len)
{
	unsigned long msec;

	if (strict_strtoul_scaled(cbuf, &msec, 3) < 0)
		return -EINVAL;
	if (msec == 0)
		mddev->safemode_delay = 0;
	else {
		unsigned long old_delay = mddev->safemode_delay;
		unsigned long new_delay = (msec*HZ)/1000;

		if (new_delay == 0)
			new_delay = 1;
		mddev->safemode_delay = new_delay;
		if (new_delay < old_delay || old_delay == 0)
			mod_timer(&mddev->safemode_timer, jiffies+1);
	}
	return len;
}
static struct md_sysfs_entry md_safe_delay =
__ATTR(safe_mode_delay, S_IRUGO|S_IWUSR,safe_delay_show, safe_delay_store);

static ssize_t
level_show(struct mddev *mddev, char *page)
{
	struct md_personality *p;
	int ret;
	spin_lock(&mddev->lock);
	p = mddev->pers;
	if (p)
		ret = sprintf(page, "%s\n", p->name);
	else if (mddev->clevel[0])
		ret = sprintf(page, "%s\n", mddev->clevel);
	else if (mddev->level != LEVEL_NONE)
		ret = sprintf(page, "%d\n", mddev->level);
	else
		ret = 0;
	spin_unlock(&mddev->lock);
	return ret;
}

static ssize_t
level_store(struct mddev *mddev, const char *buf, size_t len)
{
	char clevel[16];
	ssize_t rv;
	size_t slen = len;
	struct md_personality *pers, *oldpers;
	long level;
	void *priv, *oldpriv;
	struct md_rdev *rdev;

	if (slen == 0 || slen >= sizeof(clevel))
		return -EINVAL;

	rv = mddev_lock(mddev);
	if (rv)
		return rv;

	if (mddev->pers == NULL) {
		strncpy(mddev->clevel, buf, slen);
		if (mddev->clevel[slen-1] == '\n')
			slen--;
		mddev->clevel[slen] = 0;
		mddev->level = LEVEL_NONE;
		rv = len;
		goto out_unlock;
	}
	rv = -EROFS;
	if (mddev->ro)
		goto out_unlock;

	/* request to change the personality.  Need to ensure:
	 *  - array is not engaged in resync/recovery/reshape
	 *  - old personality can be suspended
	 *  - new personality will access other array.
	 */

	rv = -EBUSY;
	if (mddev->sync_thread ||
	    test_bit(MD_RECOVERY_RUNNING, &mddev->recovery) ||
	    mddev->reshape_position != MaxSector ||
	    mddev->sysfs_active)
		goto out_unlock;

	rv = -EINVAL;
	if (!mddev->pers->quiesce) {
		printk(KERN_WARNING "md: %s: %s does not support online personality change\n",
		       mdname(mddev), mddev->pers->name);
		goto out_unlock;
	}

	/* Now find the new personality */
	strncpy(clevel, buf, slen);
	if (clevel[slen-1] == '\n')
		slen--;
	clevel[slen] = 0;
	if (kstrtol(clevel, 10, &level))
		level = LEVEL_NONE;

	if (request_module("md-%s", clevel) != 0)
		request_module("md-level-%s", clevel);
	spin_lock(&pers_lock);
	pers = find_pers(level, clevel);
	if (!pers || !try_module_get(pers->owner)) {
		spin_unlock(&pers_lock);
		printk(KERN_WARNING "md: personality %s not loaded\n", clevel);
		rv = -EINVAL;
		goto out_unlock;
	}
	spin_unlock(&pers_lock);

	if (pers == mddev->pers) {
		/* Nothing to do! */
		module_put(pers->owner);
		rv = len;
		goto out_unlock;
	}
	if (!pers->takeover) {
		module_put(pers->owner);
		printk(KERN_WARNING "md: %s: %s does not support personality takeover\n",
		       mdname(mddev), clevel);
		rv = -EINVAL;
		goto out_unlock;
	}

	rdev_for_each(rdev, mddev)
		rdev->new_raid_disk = rdev->raid_disk;

	/* ->takeover must set new_* and/or delta_disks
	 * if it succeeds, and may set them when it fails.
	 */
	priv = pers->takeover(mddev);
	if (IS_ERR(priv)) {
		mddev->new_level = mddev->level;
		mddev->new_layout = mddev->layout;
		mddev->new_chunk_sectors = mddev->chunk_sectors;
		mddev->raid_disks -= mddev->delta_disks;
		mddev->delta_disks = 0;
		mddev->reshape_backwards = 0;
		module_put(pers->owner);
		printk(KERN_WARNING "md: %s: %s would not accept array\n",
		       mdname(mddev), clevel);
		rv = PTR_ERR(priv);
		goto out_unlock;
	}

	/* Looks like we have a winner */
	mddev_suspend(mddev);
	mddev_detach(mddev);

	spin_lock(&mddev->lock);
	oldpers = mddev->pers;
	oldpriv = mddev->private;
	mddev->pers = pers;
	mddev->private = priv;
	strlcpy(mddev->clevel, pers->name, sizeof(mddev->clevel));
	mddev->level = mddev->new_level;
	mddev->layout = mddev->new_layout;
	mddev->chunk_sectors = mddev->new_chunk_sectors;
	mddev->delta_disks = 0;
	mddev->reshape_backwards = 0;
	mddev->degraded = 0;
	spin_unlock(&mddev->lock);

	if (oldpers->sync_request == NULL &&
	    mddev->external) {
		/* We are converting from a no-redundancy array
		 * to a redundancy array and metadata is managed
		 * externally so we need to be sure that writes
		 * won't block due to a need to transition
		 *      clean->dirty
		 * until external management is started.
		 */
		mddev->in_sync = 0;
		mddev->safemode_delay = 0;
		mddev->safemode = 0;
	}

	oldpers->free(mddev, oldpriv);

	if (oldpers->sync_request == NULL &&
	    pers->sync_request != NULL) {
		/* need to add the md_redundancy_group */
		if (sysfs_create_group(&mddev->kobj, &md_redundancy_group))
			printk(KERN_WARNING
			       "md: cannot register extra attributes for %s\n",
			       mdname(mddev));
		mddev->sysfs_action = sysfs_get_dirent(mddev->kobj.sd, "sync_action");
	}
	if (oldpers->sync_request != NULL &&
	    pers->sync_request == NULL) {
		/* need to remove the md_redundancy_group */
		if (mddev->to_remove == NULL)
			mddev->to_remove = &md_redundancy_group;
	}

	rdev_for_each(rdev, mddev) {
		if (rdev->raid_disk < 0)
			continue;
		if (rdev->new_raid_disk >= mddev->raid_disks)
			rdev->new_raid_disk = -1;
		if (rdev->new_raid_disk == rdev->raid_disk)
			continue;
		sysfs_unlink_rdev(mddev, rdev);
	}
	rdev_for_each(rdev, mddev) {
		if (rdev->raid_disk < 0)
			continue;
		if (rdev->new_raid_disk == rdev->raid_disk)
			continue;
		rdev->raid_disk = rdev->new_raid_disk;
		if (rdev->raid_disk < 0)
			clear_bit(In_sync, &rdev->flags);
		else {
			if (sysfs_link_rdev(mddev, rdev))
				printk(KERN_WARNING "md: cannot register rd%d"
				       " for %s after level change\n",
				       rdev->raid_disk, mdname(mddev));
		}
	}

	if (pers->sync_request == NULL) {
		/* this is now an array without redundancy, so
		 * it must always be in_sync
		 */
		mddev->in_sync = 1;
		del_timer_sync(&mddev->safemode_timer);
	}
	blk_set_stacking_limits(&mddev->queue->limits);
	pers->run(mddev);
	set_bit(MD_CHANGE_DEVS, &mddev->flags);
	mddev_resume(mddev);
	if (!mddev->thread)
		md_update_sb(mddev, 1);
	sysfs_notify(&mddev->kobj, NULL, "level");
	md_new_event(mddev);
	rv = len;
out_unlock:
	mddev_unlock(mddev);
	return rv;
}

static struct md_sysfs_entry md_level =
__ATTR(level, S_IRUGO|S_IWUSR, level_show, level_store);

static ssize_t
layout_show(struct mddev *mddev, char *page)
{
	/* just a number, not meaningful for all levels */
	if (mddev->reshape_position != MaxSector &&
	    mddev->layout != mddev->new_layout)
		return sprintf(page, "%d (%d)\n",
			       mddev->new_layout, mddev->layout);
	return sprintf(page, "%d\n", mddev->layout);
}

static ssize_t
layout_store(struct mddev *mddev, const char *buf, size_t len)
{
	char *e;
	unsigned long n = simple_strtoul(buf, &e, 10);
	int err;

	if (!*buf || (*e && *e != '\n'))
		return -EINVAL;
	err = mddev_lock(mddev);
	if (err)
		return err;

	if (mddev->pers) {
		if (mddev->pers->check_reshape == NULL)
			err = -EBUSY;
		else if (mddev->ro)
			err = -EROFS;
		else {
			mddev->new_layout = n;
			err = mddev->pers->check_reshape(mddev);
			if (err)
				mddev->new_layout = mddev->layout;
		}
	} else {
		mddev->new_layout = n;
		if (mddev->reshape_position == MaxSector)
			mddev->layout = n;
	}
	mddev_unlock(mddev);
	return err ?: len;
}
static struct md_sysfs_entry md_layout =
__ATTR(layout, S_IRUGO|S_IWUSR, layout_show, layout_store);

static ssize_t
raid_disks_show(struct mddev *mddev, char *page)
{
	if (mddev->raid_disks == 0)
		return 0;
	if (mddev->reshape_position != MaxSector &&
	    mddev->delta_disks != 0)
		return sprintf(page, "%d (%d)\n", mddev->raid_disks,
			       mddev->raid_disks - mddev->delta_disks);
	return sprintf(page, "%d\n", mddev->raid_disks);
}

static int update_raid_disks(struct mddev *mddev, int raid_disks);

static ssize_t
raid_disks_store(struct mddev *mddev, const char *buf, size_t len)
{
	char *e;
	int err;
	unsigned long n = simple_strtoul(buf, &e, 10);

	if (!*buf || (*e && *e != '\n'))
		return -EINVAL;

	err = mddev_lock(mddev);
	if (err)
		return err;
	if (mddev->pers)
		err = update_raid_disks(mddev, n);
	else if (mddev->reshape_position != MaxSector) {
		struct md_rdev *rdev;
		int olddisks = mddev->raid_disks - mddev->delta_disks;

		err = -EINVAL;
		rdev_for_each(rdev, mddev) {
			if (olddisks < n &&
			    rdev->data_offset < rdev->new_data_offset)
				goto out_unlock;
			if (olddisks > n &&
			    rdev->data_offset > rdev->new_data_offset)
				goto out_unlock;
		}
		err = 0;
		mddev->delta_disks = n - olddisks;
		mddev->raid_disks = n;
		mddev->reshape_backwards = (mddev->delta_disks < 0);
	} else
		mddev->raid_disks = n;
out_unlock:
	mddev_unlock(mddev);
	return err ? err : len;
}
static struct md_sysfs_entry md_raid_disks =
__ATTR(raid_disks, S_IRUGO|S_IWUSR, raid_disks_show, raid_disks_store);

static ssize_t
chunk_size_show(struct mddev *mddev, char *page)
{
	if (mddev->reshape_position != MaxSector &&
	    mddev->chunk_sectors != mddev->new_chunk_sectors)
		return sprintf(page, "%d (%d)\n",
			       mddev->new_chunk_sectors << 9,
			       mddev->chunk_sectors << 9);
	return sprintf(page, "%d\n", mddev->chunk_sectors << 9);
}

static ssize_t
chunk_size_store(struct mddev *mddev, const char *buf, size_t len)
{
	int err;
	char *e;
	unsigned long n = simple_strtoul(buf, &e, 10);

	if (!*buf || (*e && *e != '\n'))
		return -EINVAL;

	err = mddev_lock(mddev);
	if (err)
		return err;
	if (mddev->pers) {
		if (mddev->pers->check_reshape == NULL)
			err = -EBUSY;
		else if (mddev->ro)
			err = -EROFS;
		else {
			mddev->new_chunk_sectors = n >> 9;
			err = mddev->pers->check_reshape(mddev);
			if (err)
				mddev->new_chunk_sectors = mddev->chunk_sectors;
		}
	} else {
		mddev->new_chunk_sectors = n >> 9;
		if (mddev->reshape_position == MaxSector)
			mddev->chunk_sectors = n >> 9;
	}
	mddev_unlock(mddev);
	return err ?: len;
}
static struct md_sysfs_entry md_chunk_size =
__ATTR(chunk_size, S_IRUGO|S_IWUSR, chunk_size_show, chunk_size_store);

static ssize_t
resync_start_show(struct mddev *mddev, char *page)
{
	if (mddev->recovery_cp == MaxSector)
		return sprintf(page, "none\n");
	return sprintf(page, "%llu\n", (unsigned long long)mddev->recovery_cp);
}

static ssize_t
resync_start_store(struct mddev *mddev, const char *buf, size_t len)
{
	int err;
	char *e;
	unsigned long long n = simple_strtoull(buf, &e, 10);

	err = mddev_lock(mddev);
	if (err)
		return err;
	if (mddev->pers && !test_bit(MD_RECOVERY_FROZEN, &mddev->recovery))
		err = -EBUSY;
	else if (cmd_match(buf, "none"))
		n = MaxSector;
	else if (!*buf || (*e && *e != '\n'))
		err = -EINVAL;

	if (!err) {
		mddev->recovery_cp = n;
		if (mddev->pers)
			set_bit(MD_CHANGE_CLEAN, &mddev->flags);
	}
	mddev_unlock(mddev);
	return err ?: len;
}
static struct md_sysfs_entry md_resync_start =
__ATTR_PREALLOC(resync_start, S_IRUGO|S_IWUSR,
		resync_start_show, resync_start_store);

/*
 * The array state can be:
 *
 * clear
 *     No devices, no size, no level
 *     Equivalent to STOP_ARRAY ioctl
 * inactive
 *     May have some settings, but array is not active
 *        all IO results in error
 *     When written, doesn't tear down array, but just stops it
 * suspended (not supported yet)
 *     All IO requests will block. The array can be reconfigured.
 *     Writing this, if accepted, will block until array is quiescent
 * readonly
 *     no resync can happen.  no superblocks get written.
 *     write requests fail
 * read-auto
 *     like readonly, but behaves like 'clean' on a write request.
 *
 * clean - no pending writes, but otherwise active.
 *     When written to inactive array, starts without resync
 *     If a write request arrives then
 *       if metadata is known, mark 'dirty' and switch to 'active'.
 *       if not known, block and switch to write-pending
 *     If written to an active array that has pending writes, then fails.
 * active
 *     fully active: IO and resync can be happening.
 *     When written to inactive array, starts with resync
 *
 * write-pending
 *     clean, but writes are blocked waiting for 'active' to be written.
 *
 * active-idle
 *     like active, but no writes have been seen for a while (100msec).
 *
 */
enum array_state { clear, inactive, suspended, readonly, read_auto, clean, active,
		   write_pending, active_idle, bad_word};
static char *array_states[] = {
	"clear", "inactive", "suspended", "readonly", "read-auto", "clean", "active",
	"write-pending", "active-idle", NULL };

static int match_word(const char *word, char **list)
{
	int n;
	for (n=0; list[n]; n++)
		if (cmd_match(word, list[n]))
			break;
	return n;
}

static ssize_t
array_state_show(struct mddev *mddev, char *page)
{
	enum array_state st = inactive;

	if (mddev->pers)
		switch(mddev->ro) {
		case 1:
			st = readonly;
			break;
		case 2:
			st = read_auto;
			break;
		case 0:
			if (mddev->in_sync)
				st = clean;
			else if (test_bit(MD_CHANGE_PENDING, &mddev->flags))
				st = write_pending;
			else if (mddev->safemode)
				st = active_idle;
			else
				st = active;
		}
	else {
		if (list_empty(&mddev->disks) &&
		    mddev->raid_disks == 0 &&
		    mddev->dev_sectors == 0)
			st = clear;
		else
			st = inactive;
	}
	return sprintf(page, "%s\n", array_states[st]);
}

static int do_md_stop(struct mddev *mddev, int ro, struct block_device *bdev);
static int md_set_readonly(struct mddev *mddev, struct block_device *bdev);
static int do_md_run(struct mddev *mddev);
static int restart_array(struct mddev *mddev);

static ssize_t
array_state_store(struct mddev *mddev, const char *buf, size_t len)
{
	int err;
	enum array_state st = match_word(buf, array_states);

	if (mddev->pers && (st == active || st == clean) && mddev->ro != 1) {
		/* don't take reconfig_mutex when toggling between
		 * clean and active
		 */
		spin_lock(&mddev->lock);
		if (st == active) {
			restart_array(mddev);
			clear_bit(MD_CHANGE_PENDING, &mddev->flags);
			wake_up(&mddev->sb_wait);
			err = 0;
		} else /* st == clean */ {
			restart_array(mddev);
			if (atomic_read(&mddev->writes_pending) == 0) {
				if (mddev->in_sync == 0) {
					mddev->in_sync = 1;
					if (mddev->safemode == 1)
						mddev->safemode = 0;
					set_bit(MD_CHANGE_CLEAN, &mddev->flags);
				}
				err = 0;
			} else
				err = -EBUSY;
		}
		spin_unlock(&mddev->lock);
		return err;
	}
	err = mddev_lock(mddev);
	if (err)
		return err;
	err = -EINVAL;
	switch(st) {
	case bad_word:
		break;
	case clear:
		/* stopping an active array */
		err = do_md_stop(mddev, 0, NULL);
		break;
	case inactive:
		/* stopping an active array */
		if (mddev->pers)
			err = do_md_stop(mddev, 2, NULL);
		else
			err = 0; /* already inactive */
		break;
	case suspended:
		break; /* not supported yet */
	case readonly:
		if (mddev->pers)
			err = md_set_readonly(mddev, NULL);
		else {
			mddev->ro = 1;
			set_disk_ro(mddev->gendisk, 1);
			err = do_md_run(mddev);
		}
		break;
	case read_auto:
		if (mddev->pers) {
			if (mddev->ro == 0)
				err = md_set_readonly(mddev, NULL);
			else if (mddev->ro == 1)
				err = restart_array(mddev);
			if (err == 0) {
				mddev->ro = 2;
				set_disk_ro(mddev->gendisk, 0);
			}
		} else {
			mddev->ro = 2;
			err = do_md_run(mddev);
		}
		break;
	case clean:
		if (mddev->pers) {
			restart_array(mddev);
			spin_lock(&mddev->lock);
			if (atomic_read(&mddev->writes_pending) == 0) {
				if (mddev->in_sync == 0) {
					mddev->in_sync = 1;
					if (mddev->safemode == 1)
						mddev->safemode = 0;
					set_bit(MD_CHANGE_CLEAN, &mddev->flags);
				}
				err = 0;
			} else
				err = -EBUSY;
			spin_unlock(&mddev->lock);
		} else
			err = -EINVAL;
		break;
	case active:
		if (mddev->pers) {
			restart_array(mddev);
			clear_bit(MD_CHANGE_PENDING, &mddev->flags);
			wake_up(&mddev->sb_wait);
			err = 0;
		} else {
			mddev->ro = 0;
			set_disk_ro(mddev->gendisk, 0);
			err = do_md_run(mddev);
		}
		break;
	case write_pending:
	case active_idle:
		/* these cannot be set */
		break;
	}

	if (!err) {
		if (mddev->hold_active == UNTIL_IOCTL)
			mddev->hold_active = 0;
		sysfs_notify_dirent_safe(mddev->sysfs_state);
	}
	mddev_unlock(mddev);
	return err ?: len;
}
static struct md_sysfs_entry md_array_state =
__ATTR_PREALLOC(array_state, S_IRUGO|S_IWUSR, array_state_show, array_state_store);

static ssize_t
max_corrected_read_errors_show(struct mddev *mddev, char *page) {
	return sprintf(page, "%d\n",
		       atomic_read(&mddev->max_corr_read_errors));
}

static ssize_t
max_corrected_read_errors_store(struct mddev *mddev, const char *buf, size_t len)
{
	char *e;
	unsigned long n = simple_strtoul(buf, &e, 10);

	if (*buf && (*e == 0 || *e == '\n')) {
		atomic_set(&mddev->max_corr_read_errors, n);
		return len;
	}
	return -EINVAL;
}

static struct md_sysfs_entry max_corr_read_errors =
__ATTR(max_read_errors, S_IRUGO|S_IWUSR, max_corrected_read_errors_show,
	max_corrected_read_errors_store);

static ssize_t
null_show(struct mddev *mddev, char *page)
{
	return -EINVAL;
}

static ssize_t
new_dev_store(struct mddev *mddev, const char *buf, size_t len)
{
	/* buf must be %d:%d\n? giving major and minor numbers */
	/* The new device is added to the array.
	 * If the array has a persistent superblock, we read the
	 * superblock to initialise info and check validity.
	 * Otherwise, only checking done is that in bind_rdev_to_array,
	 * which mainly checks size.
	 */
	char *e;
	int major = simple_strtoul(buf, &e, 10);
	int minor;
	dev_t dev;
	struct md_rdev *rdev;
	int err;

	if (!*buf || *e != ':' || !e[1] || e[1] == '\n')
		return -EINVAL;
	minor = simple_strtoul(e+1, &e, 10);
	if (*e && *e != '\n')
		return -EINVAL;
	dev = MKDEV(major, minor);
	if (major != MAJOR(dev) ||
	    minor != MINOR(dev))
		return -EOVERFLOW;

	flush_workqueue(md_misc_wq);

	err = mddev_lock(mddev);
	if (err)
		return err;
	if (mddev->persistent) {
		rdev = md_import_device(dev, mddev->major_version,
					mddev->minor_version);
		if (!IS_ERR(rdev) && !list_empty(&mddev->disks)) {
			struct md_rdev *rdev0
				= list_entry(mddev->disks.next,
					     struct md_rdev, same_set);
			err = super_types[mddev->major_version]
				.load_super(rdev, rdev0, mddev->minor_version);
			if (err < 0)
				goto out;
		}
	} else if (mddev->external)
		rdev = md_import_device(dev, -2, -1);
	else
		rdev = md_import_device(dev, -1, -1);

	if (IS_ERR(rdev))
		return PTR_ERR(rdev);
	err = bind_rdev_to_array(rdev, mddev);
 out:
	if (err)
		export_rdev(rdev);
	mddev_unlock(mddev);
	return err ? err : len;
}

static struct md_sysfs_entry md_new_device =
__ATTR(new_dev, S_IWUSR, null_show, new_dev_store);

static ssize_t
bitmap_store(struct mddev *mddev, const char *buf, size_t len)
{
	char *end;
	unsigned long chunk, end_chunk;
	int err;

	err = mddev_lock(mddev);
	if (err)
		return err;
	if (!mddev->bitmap)
		goto out;
	/* buf should be <chunk> <chunk> ... or <chunk>-<chunk> ... (range) */
	while (*buf) {
		chunk = end_chunk = simple_strtoul(buf, &end, 0);
		if (buf == end) break;
		if (*end == '-') { /* range */
			buf = end + 1;
			end_chunk = simple_strtoul(buf, &end, 0);
			if (buf == end) break;
		}
		if (*end && !isspace(*end)) break;
		bitmap_dirty_bits(mddev->bitmap, chunk, end_chunk);
		buf = skip_spaces(end);
	}
	bitmap_unplug(mddev->bitmap); /* flush the bits to disk */
out:
	mddev_unlock(mddev);
	return len;
}

static struct md_sysfs_entry md_bitmap =
__ATTR(bitmap_set_bits, S_IWUSR, null_show, bitmap_store);

static ssize_t
size_show(struct mddev *mddev, char *page)
{
	return sprintf(page, "%llu\n",
		(unsigned long long)mddev->dev_sectors / 2);
}

static int update_size(struct mddev *mddev, sector_t num_sectors);

static ssize_t
size_store(struct mddev *mddev, const char *buf, size_t len)
{
	/* If array is inactive, we can reduce the component size, but
	 * not increase it (except from 0).
	 * If array is active, we can try an on-line resize
	 */
	sector_t sectors;
	int err = strict_blocks_to_sectors(buf, &sectors);

	if (err < 0)
		return err;
	err = mddev_lock(mddev);
	if (err)
		return err;
	if (mddev->pers) {
		err = update_size(mddev, sectors);
		md_update_sb(mddev, 1);
	} else {
		if (mddev->dev_sectors == 0 ||
		    mddev->dev_sectors > sectors)
			mddev->dev_sectors = sectors;
		else
			err = -ENOSPC;
	}
	mddev_unlock(mddev);
	return err ? err : len;
}

static struct md_sysfs_entry md_size =
__ATTR(component_size, S_IRUGO|S_IWUSR, size_show, size_store);

/* Metadata version.
 * This is one of
 *   'none' for arrays with no metadata (good luck...)
 *   'external' for arrays with externally managed metadata,
 * or N.M for internally known formats
 */
static ssize_t
metadata_show(struct mddev *mddev, char *page)
{
	if (mddev->persistent)
		return sprintf(page, "%d.%d\n",
			       mddev->major_version, mddev->minor_version);
	else if (mddev->external)
		return sprintf(page, "external:%s\n", mddev->metadata_type);
	else
		return sprintf(page, "none\n");
}

static ssize_t
metadata_store(struct mddev *mddev, const char *buf, size_t len)
{
	int major, minor;
	char *e;
	int err;
	/* Changing the details of 'external' metadata is
	 * always permitted.  Otherwise there must be
	 * no devices attached to the array.
	 */

	err = mddev_lock(mddev);
	if (err)
		return err;
	err = -EBUSY;
	if (mddev->external && strncmp(buf, "external:", 9) == 0)
		;
	else if (!list_empty(&mddev->disks))
		goto out_unlock;

	err = 0;
	if (cmd_match(buf, "none")) {
		mddev->persistent = 0;
		mddev->external = 0;
		mddev->major_version = 0;
		mddev->minor_version = 90;
		goto out_unlock;
	}
	if (strncmp(buf, "external:", 9) == 0) {
		size_t namelen = len-9;
		if (namelen >= sizeof(mddev->metadata_type))
			namelen = sizeof(mddev->metadata_type)-1;
		strncpy(mddev->metadata_type, buf+9, namelen);
		mddev->metadata_type[namelen] = 0;
		if (namelen && mddev->metadata_type[namelen-1] == '\n')
			mddev->metadata_type[--namelen] = 0;
		mddev->persistent = 0;
		mddev->external = 1;
		mddev->major_version = 0;
		mddev->minor_version = 90;
		goto out_unlock;
	}
	major = simple_strtoul(buf, &e, 10);
	err = -EINVAL;
	if (e==buf || *e != '.')
		goto out_unlock;
	buf = e+1;
	minor = simple_strtoul(buf, &e, 10);
	if (e==buf || (*e && *e != '\n') )
		goto out_unlock;
	err = -ENOENT;
	if (major >= ARRAY_SIZE(super_types) || super_types[major].name == NULL)
		goto out_unlock;
	mddev->major_version = major;
	mddev->minor_version = minor;
	mddev->persistent = 1;
	mddev->external = 0;
	err = 0;
out_unlock:
	mddev_unlock(mddev);
	return err ?: len;
}

static struct md_sysfs_entry md_metadata =
__ATTR_PREALLOC(metadata_version, S_IRUGO|S_IWUSR, metadata_show, metadata_store);

static ssize_t
action_show(struct mddev *mddev, char *page)
{
	char *type = "idle";
	unsigned long recovery = mddev->recovery;
	if (test_bit(MD_RECOVERY_FROZEN, &recovery))
		type = "frozen";
	else if (test_bit(MD_RECOVERY_RUNNING, &recovery) ||
	    (!mddev->ro && test_bit(MD_RECOVERY_NEEDED, &recovery))) {
		if (test_bit(MD_RECOVERY_RESHAPE, &recovery))
			type = "reshape";
		else if (test_bit(MD_RECOVERY_SYNC, &recovery)) {
			if (!test_bit(MD_RECOVERY_REQUESTED, &recovery))
				type = "resync";
			else if (test_bit(MD_RECOVERY_CHECK, &recovery))
				type = "check";
			else
				type = "repair";
		} else if (test_bit(MD_RECOVERY_RECOVER, &recovery))
			type = "recover";
	}
	return sprintf(page, "%s\n", type);
}

static ssize_t
action_store(struct mddev *mddev, const char *page, size_t len)
{
	if (!mddev->pers || !mddev->pers->sync_request)
		return -EINVAL;

	if (cmd_match(page, "frozen"))
		set_bit(MD_RECOVERY_FROZEN, &mddev->recovery);
	else
		clear_bit(MD_RECOVERY_FROZEN, &mddev->recovery);

	if (cmd_match(page, "idle") || cmd_match(page, "frozen")) {
		flush_workqueue(md_misc_wq);
		if (mddev->sync_thread) {
			set_bit(MD_RECOVERY_INTR, &mddev->recovery);
			if (mddev_lock(mddev) == 0) {
				md_reap_sync_thread(mddev);
				mddev_unlock(mddev);
			}
		}
	} else if (test_bit(MD_RECOVERY_RUNNING, &mddev->recovery) ||
		   test_bit(MD_RECOVERY_NEEDED, &mddev->recovery))
		return -EBUSY;
	else if (cmd_match(page, "resync"))
		set_bit(MD_RECOVERY_NEEDED, &mddev->recovery);
	else if (cmd_match(page, "recover")) {
		set_bit(MD_RECOVERY_RECOVER, &mddev->recovery);
		set_bit(MD_RECOVERY_NEEDED, &mddev->recovery);
	} else if (cmd_match(page, "reshape")) {
		int err;
		if (mddev->pers->start_reshape == NULL)
			return -EINVAL;
		err = mddev_lock(mddev);
		if (!err) {
			err = mddev->pers->start_reshape(mddev);
			mddev_unlock(mddev);
		}
		if (err)
			return err;
		sysfs_notify(&mddev->kobj, NULL, "degraded");
	} else {
		if (cmd_match(page, "check"))
			set_bit(MD_RECOVERY_CHECK, &mddev->recovery);
		else if (!cmd_match(page, "repair"))
			return -EINVAL;
		set_bit(MD_RECOVERY_REQUESTED, &mddev->recovery);
		set_bit(MD_RECOVERY_SYNC, &mddev->recovery);
	}
	if (mddev->ro == 2) {
		/* A write to sync_action is enough to justify
		 * canceling read-auto mode
		 */
		mddev->ro = 0;
		md_wakeup_thread(mddev->sync_thread);
	}
	set_bit(MD_RECOVERY_NEEDED, &mddev->recovery);
	md_wakeup_thread(mddev->thread);
	sysfs_notify_dirent_safe(mddev->sysfs_action);
	return len;
}

static struct md_sysfs_entry md_scan_mode =
__ATTR_PREALLOC(sync_action, S_IRUGO|S_IWUSR, action_show, action_store);

static ssize_t
last_sync_action_show(struct mddev *mddev, char *page)
{
	return sprintf(page, "%s\n", mddev->last_sync_action);
}

static struct md_sysfs_entry md_last_scan_mode = __ATTR_RO(last_sync_action);

static ssize_t
mismatch_cnt_show(struct mddev *mddev, char *page)
{
	return sprintf(page, "%llu\n",
		       (unsigned long long)
		       atomic64_read(&mddev->resync_mismatches));
}

static struct md_sysfs_entry md_mismatches = __ATTR_RO(mismatch_cnt);

static ssize_t
sync_min_show(struct mddev *mddev, char *page)
{
	return sprintf(page, "%d (%s)\n", speed_min(mddev),
		       mddev->sync_speed_min ? "local": "system");
}

static ssize_t
sync_min_store(struct mddev *mddev, const char *buf, size_t len)
{
	int min;
	char *e;
	if (strncmp(buf, "system", 6)==0) {
		mddev->sync_speed_min = 0;
		return len;
	}
	min = simple_strtoul(buf, &e, 10);
	if (buf == e || (*e && *e != '\n') || min <= 0)
		return -EINVAL;
	mddev->sync_speed_min = min;
	return len;
}

static struct md_sysfs_entry md_sync_min =
__ATTR(sync_speed_min, S_IRUGO|S_IWUSR, sync_min_show, sync_min_store);

static ssize_t
sync_max_show(struct mddev *mddev, char *page)
{
	return sprintf(page, "%d (%s)\n", speed_max(mddev),
		       mddev->sync_speed_max ? "local": "system");
}

static ssize_t
sync_max_store(struct mddev *mddev, const char *buf, size_t len)
{
	int max;
	char *e;
	if (strncmp(buf, "system", 6)==0) {
		mddev->sync_speed_max = 0;
		return len;
	}
	max = simple_strtoul(buf, &e, 10);
	if (buf == e || (*e && *e != '\n') || max <= 0)
		return -EINVAL;
	mddev->sync_speed_max = max;
	return len;
}

static struct md_sysfs_entry md_sync_max =
__ATTR(sync_speed_max, S_IRUGO|S_IWUSR, sync_max_show, sync_max_store);

static ssize_t
degraded_show(struct mddev *mddev, char *page)
{
	return sprintf(page, "%d\n", mddev->degraded);
}
static struct md_sysfs_entry md_degraded = __ATTR_RO(degraded);

static ssize_t
sync_force_parallel_show(struct mddev *mddev, char *page)
{
	return sprintf(page, "%d\n", mddev->parallel_resync);
}

static ssize_t
sync_force_parallel_store(struct mddev *mddev, const char *buf, size_t len)
{
	long n;

	if (kstrtol(buf, 10, &n))
		return -EINVAL;

	if (n != 0 && n != 1)
		return -EINVAL;

	mddev->parallel_resync = n;

	if (mddev->sync_thread)
		wake_up(&resync_wait);

	return len;
}

/* force parallel resync, even with shared block devices */
static struct md_sysfs_entry md_sync_force_parallel =
__ATTR(sync_force_parallel, S_IRUGO|S_IWUSR,
       sync_force_parallel_show, sync_force_parallel_store);

static ssize_t
sync_speed_show(struct mddev *mddev, char *page)
{
	unsigned long resync, dt, db;
	if (mddev->curr_resync == 0)
		return sprintf(page, "none\n");
	resync = mddev->curr_mark_cnt - atomic_read(&mddev->recovery_active);
	dt = (jiffies - mddev->resync_mark) / HZ;
	if (!dt) dt++;
	db = resync - mddev->resync_mark_cnt;
	return sprintf(page, "%lu\n", db/dt/2); /* K/sec */
}

static struct md_sysfs_entry md_sync_speed = __ATTR_RO(sync_speed);

static ssize_t
sync_completed_show(struct mddev *mddev, char *page)
{
	unsigned long long max_sectors, resync;

	if (!test_bit(MD_RECOVERY_RUNNING, &mddev->recovery))
		return sprintf(page, "none\n");

	if (mddev->curr_resync == 1 ||
	    mddev->curr_resync == 2)
		return sprintf(page, "delayed\n");

	if (test_bit(MD_RECOVERY_SYNC, &mddev->recovery) ||
	    test_bit(MD_RECOVERY_RESHAPE, &mddev->recovery))
		max_sectors = mddev->resync_max_sectors;
	else
		max_sectors = mddev->dev_sectors;

	resync = mddev->curr_resync_completed;
	return sprintf(page, "%llu / %llu\n", resync, max_sectors);
}

static struct md_sysfs_entry md_sync_completed =
	__ATTR_PREALLOC(sync_completed, S_IRUGO, sync_completed_show, NULL);

static ssize_t
min_sync_show(struct mddev *mddev, char *page)
{
	return sprintf(page, "%llu\n",
		       (unsigned long long)mddev->resync_min);
}
static ssize_t
min_sync_store(struct mddev *mddev, const char *buf, size_t len)
{
	unsigned long long min;
	int err;
	int chunk;

	if (kstrtoull(buf, 10, &min))
		return -EINVAL;

	spin_lock(&mddev->lock);
	err = -EINVAL;
	if (min > mddev->resync_max)
		goto out_unlock;

	err = -EBUSY;
	if (test_bit(MD_RECOVERY_RUNNING, &mddev->recovery))
		goto out_unlock;

	/* Must be a multiple of chunk_size */
	chunk = mddev->chunk_sectors;
	if (chunk) {
		sector_t temp = min;

		err = -EINVAL;
		if (sector_div(temp, chunk))
			goto out_unlock;
	}
	mddev->resync_min = min;
	err = 0;

out_unlock:
	spin_unlock(&mddev->lock);
	return err ?: len;
}

static struct md_sysfs_entry md_min_sync =
__ATTR(sync_min, S_IRUGO|S_IWUSR, min_sync_show, min_sync_store);

static ssize_t
max_sync_show(struct mddev *mddev, char *page)
{
	if (mddev->resync_max == MaxSector)
		return sprintf(page, "max\n");
	else
		return sprintf(page, "%llu\n",
			       (unsigned long long)mddev->resync_max);
}
static ssize_t
max_sync_store(struct mddev *mddev, const char *buf, size_t len)
{
	int err;
	spin_lock(&mddev->lock);
	if (strncmp(buf, "max", 3) == 0)
		mddev->resync_max = MaxSector;
	else {
		unsigned long long max;
		int chunk;

		err = -EINVAL;
		if (kstrtoull(buf, 10, &max))
			goto out_unlock;
		if (max < mddev->resync_min)
			goto out_unlock;

		err = -EBUSY;
		if (max < mddev->resync_max &&
		    mddev->ro == 0 &&
		    test_bit(MD_RECOVERY_RUNNING, &mddev->recovery))
			goto out_unlock;

		/* Must be a multiple of chunk_size */
		chunk = mddev->chunk_sectors;
		if (chunk) {
			sector_t temp = max;

			err = -EINVAL;
			if (sector_div(temp, chunk))
				goto out_unlock;
		}
		mddev->resync_max = max;
	}
	wake_up(&mddev->recovery_wait);
	err = 0;
out_unlock:
	spin_unlock(&mddev->lock);
	return err ?: len;
}

static struct md_sysfs_entry md_max_sync =
__ATTR(sync_max, S_IRUGO|S_IWUSR, max_sync_show, max_sync_store);

static ssize_t
suspend_lo_show(struct mddev *mddev, char *page)
{
	return sprintf(page, "%llu\n", (unsigned long long)mddev->suspend_lo);
}

static ssize_t
suspend_lo_store(struct mddev *mddev, const char *buf, size_t len)
{
	char *e;
	unsigned long long new = simple_strtoull(buf, &e, 10);
	unsigned long long old;
	int err;

	if (buf == e || (*e && *e != '\n'))
		return -EINVAL;

	err = mddev_lock(mddev);
	if (err)
		return err;
	err = -EINVAL;
	if (mddev->pers == NULL ||
	    mddev->pers->quiesce == NULL)
		goto unlock;
	old = mddev->suspend_lo;
	mddev->suspend_lo = new;
	if (new >= old)
		/* Shrinking suspended region */
		mddev->pers->quiesce(mddev, 2);
	else {
		/* Expanding suspended region - need to wait */
		mddev->pers->quiesce(mddev, 1);
		mddev->pers->quiesce(mddev, 0);
	}
	err = 0;
unlock:
	mddev_unlock(mddev);
	return err ?: len;
}
static struct md_sysfs_entry md_suspend_lo =
__ATTR(suspend_lo, S_IRUGO|S_IWUSR, suspend_lo_show, suspend_lo_store);

static ssize_t
suspend_hi_show(struct mddev *mddev, char *page)
{
	return sprintf(page, "%llu\n", (unsigned long long)mddev->suspend_hi);
}

static ssize_t
suspend_hi_store(struct mddev *mddev, const char *buf, size_t len)
{
	char *e;
	unsigned long long new = simple_strtoull(buf, &e, 10);
	unsigned long long old;
	int err;

	if (buf == e || (*e && *e != '\n'))
		return -EINVAL;

	err = mddev_lock(mddev);
	if (err)
		return err;
	err = -EINVAL;
	if (mddev->pers == NULL ||
	    mddev->pers->quiesce == NULL)
		goto unlock;
	old = mddev->suspend_hi;
	mddev->suspend_hi = new;
	if (new <= old)
		/* Shrinking suspended region */
		mddev->pers->quiesce(mddev, 2);
	else {
		/* Expanding suspended region - need to wait */
		mddev->pers->quiesce(mddev, 1);
		mddev->pers->quiesce(mddev, 0);
	}
	err = 0;
unlock:
	mddev_unlock(mddev);
	return err ?: len;
}
static struct md_sysfs_entry md_suspend_hi =
__ATTR(suspend_hi, S_IRUGO|S_IWUSR, suspend_hi_show, suspend_hi_store);

static ssize_t
reshape_position_show(struct mddev *mddev, char *page)
{
	if (mddev->reshape_position != MaxSector)
		return sprintf(page, "%llu\n",
			       (unsigned long long)mddev->reshape_position);
	strcpy(page, "none\n");
	return 5;
}

static ssize_t
reshape_position_store(struct mddev *mddev, const char *buf, size_t len)
{
	struct md_rdev *rdev;
	char *e;
	int err;
	unsigned long long new = simple_strtoull(buf, &e, 10);

	if (buf == e || (*e && *e != '\n'))
		return -EINVAL;
	err = mddev_lock(mddev);
	if (err)
		return err;
	err = -EBUSY;
	if (mddev->pers)
		goto unlock;
	mddev->reshape_position = new;
	mddev->delta_disks = 0;
	mddev->reshape_backwards = 0;
	mddev->new_level = mddev->level;
	mddev->new_layout = mddev->layout;
	mddev->new_chunk_sectors = mddev->chunk_sectors;
	rdev_for_each(rdev, mddev)
		rdev->new_data_offset = rdev->data_offset;
	err = 0;
unlock:
	mddev_unlock(mddev);
	return err ?: len;
}

static struct md_sysfs_entry md_reshape_position =
__ATTR(reshape_position, S_IRUGO|S_IWUSR, reshape_position_show,
       reshape_position_store);

static ssize_t
reshape_direction_show(struct mddev *mddev, char *page)
{
	return sprintf(page, "%s\n",
		       mddev->reshape_backwards ? "backwards" : "forwards");
}

static ssize_t
reshape_direction_store(struct mddev *mddev, const char *buf, size_t len)
{
	int backwards = 0;
	int err;

	if (cmd_match(buf, "forwards"))
		backwards = 0;
	else if (cmd_match(buf, "backwards"))
		backwards = 1;
	else
		return -EINVAL;
	if (mddev->reshape_backwards == backwards)
		return len;

	err = mddev_lock(mddev);
	if (err)
		return err;
	/* check if we are allowed to change */
	if (mddev->delta_disks)
		err = -EBUSY;
	else if (mddev->persistent &&
	    mddev->major_version == 0)
		err =  -EINVAL;
	else
		mddev->reshape_backwards = backwards;
	mddev_unlock(mddev);
	return err ?: len;
}

static struct md_sysfs_entry md_reshape_direction =
__ATTR(reshape_direction, S_IRUGO|S_IWUSR, reshape_direction_show,
       reshape_direction_store);

static ssize_t
array_size_show(struct mddev *mddev, char *page)
{
	if (mddev->external_size)
		return sprintf(page, "%llu\n",
			       (unsigned long long)mddev->array_sectors/2);
	else
		return sprintf(page, "default\n");
}

static ssize_t
array_size_store(struct mddev *mddev, const char *buf, size_t len)
{
	sector_t sectors;
	int err;

	err = mddev_lock(mddev);
	if (err)
		return err;

	if (strncmp(buf, "default", 7) == 0) {
		if (mddev->pers)
			sectors = mddev->pers->size(mddev, 0, 0);
		else
			sectors = mddev->array_sectors;

		mddev->external_size = 0;
	} else {
		if (strict_blocks_to_sectors(buf, &sectors) < 0)
			err = -EINVAL;
		else if (mddev->pers && mddev->pers->size(mddev, 0, 0) < sectors)
			err = -E2BIG;
		else
			mddev->external_size = 1;
	}

	if (!err) {
		mddev->array_sectors = sectors;
		if (mddev->pers) {
			set_capacity(mddev->gendisk, mddev->array_sectors);
			revalidate_disk(mddev->gendisk);
		}
	}
	mddev_unlock(mddev);
	return err ?: len;
}

static struct md_sysfs_entry md_array_size =
__ATTR(array_size, S_IRUGO|S_IWUSR, array_size_show,
       array_size_store);

static struct attribute *md_default_attrs[] = {
	&md_level.attr,
	&md_layout.attr,
	&md_raid_disks.attr,
	&md_chunk_size.attr,
	&md_size.attr,
	&md_resync_start.attr,
	&md_metadata.attr,
	&md_new_device.attr,
	&md_safe_delay.attr,
	&md_array_state.attr,
	&md_reshape_position.attr,
	&md_reshape_direction.attr,
	&md_array_size.attr,
	&max_corr_read_errors.attr,
	NULL,
};

static struct attribute *md_redundancy_attrs[] = {
	&md_scan_mode.attr,
	&md_last_scan_mode.attr,
	&md_mismatches.attr,
	&md_sync_min.attr,
	&md_sync_max.attr,
	&md_sync_speed.attr,
	&md_sync_force_parallel.attr,
	&md_sync_completed.attr,
	&md_min_sync.attr,
	&md_max_sync.attr,
	&md_suspend_lo.attr,
	&md_suspend_hi.attr,
	&md_bitmap.attr,
	&md_degraded.attr,
	NULL,
};
static struct attribute_group md_redundancy_group = {
	.name = NULL,
	.attrs = md_redundancy_attrs,
};

static ssize_t
md_attr_show(struct kobject *kobj, struct attribute *attr, char *page)
{
	struct md_sysfs_entry *entry = container_of(attr, struct md_sysfs_entry, attr);
	struct mddev *mddev = container_of(kobj, struct mddev, kobj);
	ssize_t rv;

	if (!entry->show)
		return -EIO;
	spin_lock(&all_mddevs_lock);
	if (list_empty(&mddev->all_mddevs)) {
		spin_unlock(&all_mddevs_lock);
		return -EBUSY;
	}
	mddev_get(mddev);
	spin_unlock(&all_mddevs_lock);

	rv = entry->show(mddev, page);
	mddev_put(mddev);
	return rv;
}

static ssize_t
md_attr_store(struct kobject *kobj, struct attribute *attr,
	      const char *page, size_t length)
{
	struct md_sysfs_entry *entry = container_of(attr, struct md_sysfs_entry, attr);
	struct mddev *mddev = container_of(kobj, struct mddev, kobj);
	ssize_t rv;

	if (!entry->store)
		return -EIO;
	if (!capable(CAP_SYS_ADMIN))
		return -EACCES;
	spin_lock(&all_mddevs_lock);
	if (list_empty(&mddev->all_mddevs)) {
		spin_unlock(&all_mddevs_lock);
		return -EBUSY;
	}
	mddev_get(mddev);
	spin_unlock(&all_mddevs_lock);
	rv = entry->store(mddev, page, length);
	mddev_put(mddev);
	return rv;
}

static void md_free(struct kobject *ko)
{
	struct mddev *mddev = container_of(ko, struct mddev, kobj);

	if (mddev->sysfs_state)
		sysfs_put(mddev->sysfs_state);

	if (mddev->gendisk) {
		del_gendisk(mddev->gendisk);
		put_disk(mddev->gendisk);
	}
	if (mddev->queue)
		blk_cleanup_queue(mddev->queue);

	kfree(mddev);
}

static const struct sysfs_ops md_sysfs_ops = {
	.show	= md_attr_show,
	.store	= md_attr_store,
};
static struct kobj_type md_ktype = {
	.release	= md_free,
	.sysfs_ops	= &md_sysfs_ops,
	.default_attrs	= md_default_attrs,
};

int mdp_major = 0;

static void mddev_delayed_delete(struct work_struct *ws)
{
	struct mddev *mddev = container_of(ws, struct mddev, del_work);

	sysfs_remove_group(&mddev->kobj, &md_bitmap_group);
	kobject_del(&mddev->kobj);
	kobject_put(&mddev->kobj);
}

static int md_alloc(dev_t dev, char *name)
{
	static DEFINE_MUTEX(disks_mutex);
	struct mddev *mddev = mddev_find(dev);
	struct gendisk *disk;
	int partitioned;
	int shift;
	int unit;
	int error;

	if (!mddev)
		return -ENODEV;

	partitioned = (MAJOR(mddev->unit) != MD_MAJOR);
	shift = partitioned ? MdpMinorShift : 0;
	unit = MINOR(mddev->unit) >> shift;

	/* wait for any previous instance of this device to be
	 * completely removed (mddev_delayed_delete).
	 */
	flush_workqueue(md_misc_wq);

	mutex_lock(&disks_mutex);
	error = -EEXIST;
	if (mddev->gendisk)
		goto abort;

	if (name) {
		/* Need to ensure that 'name' is not a duplicate.
		 */
		struct mddev *mddev2;
		spin_lock(&all_mddevs_lock);

		list_for_each_entry(mddev2, &all_mddevs, all_mddevs)
			if (mddev2->gendisk &&
			    strcmp(mddev2->gendisk->disk_name, name) == 0) {
				spin_unlock(&all_mddevs_lock);
				goto abort;
			}
		spin_unlock(&all_mddevs_lock);
	}

	error = -ENOMEM;
	mddev->queue = blk_alloc_queue(GFP_KERNEL);
	if (!mddev->queue)
		goto abort;
	mddev->queue->queuedata = mddev;

	blk_queue_make_request(mddev->queue, md_make_request);
	blk_set_stacking_limits(&mddev->queue->limits);

	disk = alloc_disk(1 << shift);
	if (!disk) {
		blk_cleanup_queue(mddev->queue);
		mddev->queue = NULL;
		goto abort;
	}
	disk->major = MAJOR(mddev->unit);
	disk->first_minor = unit << shift;
	if (name)
		strcpy(disk->disk_name, name);
	else if (partitioned)
		sprintf(disk->disk_name, "md_d%d", unit);
	else
		sprintf(disk->disk_name, "md%d", unit);
	disk->fops = &md_fops;
	disk->private_data = mddev;
	disk->queue = mddev->queue;
	blk_queue_flush(mddev->queue, REQ_FLUSH | REQ_FUA);
	/* Allow extended partitions.  This makes the
	 * 'mdp' device redundant, but we can't really
	 * remove it now.
	 */
	disk->flags |= GENHD_FL_EXT_DEVT;
	mddev->gendisk = disk;
	/* As soon as we call add_disk(), another thread could get
	 * through to md_open, so make sure it doesn't get too far
	 */
	mutex_lock(&mddev->open_mutex);
	add_disk(disk);

	error = kobject_init_and_add(&mddev->kobj, &md_ktype,
				     &disk_to_dev(disk)->kobj, "%s", "md");
	if (error) {
		/* This isn't possible, but as kobject_init_and_add is marked
		 * __must_check, we must do something with the result
		 */
		printk(KERN_WARNING "md: cannot register %s/md - name in use\n",
		       disk->disk_name);
		error = 0;
	}
	if (mddev->kobj.sd &&
	    sysfs_create_group(&mddev->kobj, &md_bitmap_group))
		printk(KERN_DEBUG "pointless warning\n");
	mutex_unlock(&mddev->open_mutex);
 abort:
	mutex_unlock(&disks_mutex);
	if (!error && mddev->kobj.sd) {
		kobject_uevent(&mddev->kobj, KOBJ_ADD);
		mddev->sysfs_state = sysfs_get_dirent_safe(mddev->kobj.sd, "array_state");
	}
	mddev_put(mddev);
	return error;
}

static struct kobject *md_probe(dev_t dev, int *part, void *data)
{
	md_alloc(dev, NULL);
	return NULL;
}

static int add_named_array(const char *val, struct kernel_param *kp)
{
	/* val must be "md_*" where * is not all digits.
	 * We allocate an array with a large free minor number, and
	 * set the name to val.  val must not already be an active name.
	 */
	int len = strlen(val);
	char buf[DISK_NAME_LEN];

	while (len && val[len-1] == '\n')
		len--;
	if (len >= DISK_NAME_LEN)
		return -E2BIG;
	strlcpy(buf, val, len+1);
	if (strncmp(buf, "md_", 3) != 0)
		return -EINVAL;
	return md_alloc(0, buf);
}

static void md_safemode_timeout(unsigned long data)
{
	struct mddev *mddev = (struct mddev *) data;

	if (!atomic_read(&mddev->writes_pending)) {
		mddev->safemode = 1;
		if (mddev->external)
			sysfs_notify_dirent_safe(mddev->sysfs_state);
	}
	md_wakeup_thread(mddev->thread);
}

static int start_dirty_degraded;

int md_run(struct mddev *mddev)
{
	int err;
	struct md_rdev *rdev;
	struct md_personality *pers;

	if (list_empty(&mddev->disks))
		/* cannot run an array with no devices.. */
		return -EINVAL;

	if (mddev->pers)
		return -EBUSY;
	/* Cannot run until previous stop completes properly */
	if (mddev->sysfs_active)
		return -EBUSY;

	/*
	 * Analyze all RAID superblock(s)
	 */
	if (!mddev->raid_disks) {
		if (!mddev->persistent)
			return -EINVAL;
		analyze_sbs(mddev);
	}

	if (mddev->level != LEVEL_NONE)
		request_module("md-level-%d", mddev->level);
	else if (mddev->clevel[0])
		request_module("md-%s", mddev->clevel);

	/*
	 * Drop all container device buffers, from now on
	 * the only valid external interface is through the md
	 * device.
	 */
	rdev_for_each(rdev, mddev) {
		if (test_bit(Faulty, &rdev->flags))
			continue;
		sync_blockdev(rdev->bdev);
		invalidate_bdev(rdev->bdev);

		/* perform some consistency tests on the device.
		 * We don't want the data to overlap the metadata,
		 * Internal Bitmap issues have been handled elsewhere.
		 */
		if (rdev->meta_bdev) {
			/* Nothing to check */;
		} else if (rdev->data_offset < rdev->sb_start) {
			if (mddev->dev_sectors &&
			    rdev->data_offset + mddev->dev_sectors
			    > rdev->sb_start) {
				printk("md: %s: data overlaps metadata\n",
				       mdname(mddev));
				return -EINVAL;
			}
		} else {
			if (rdev->sb_start + rdev->sb_size/512
			    > rdev->data_offset) {
				printk("md: %s: metadata overlaps data\n",
				       mdname(mddev));
				return -EINVAL;
			}
		}
		sysfs_notify_dirent_safe(rdev->sysfs_state);
	}

	if (mddev->bio_set == NULL)
		mddev->bio_set = bioset_create(BIO_POOL_SIZE, 0);

	spin_lock(&pers_lock);
	pers = find_pers(mddev->level, mddev->clevel);
	if (!pers || !try_module_get(pers->owner)) {
		spin_unlock(&pers_lock);
		if (mddev->level != LEVEL_NONE)
			printk(KERN_WARNING "md: personality for level %d is not loaded!\n",
			       mddev->level);
		else
			printk(KERN_WARNING "md: personality for level %s is not loaded!\n",
			       mddev->clevel);
		return -EINVAL;
	}
	spin_unlock(&pers_lock);
	if (mddev->level != pers->level) {
		mddev->level = pers->level;
		mddev->new_level = pers->level;
	}
	strlcpy(mddev->clevel, pers->name, sizeof(mddev->clevel));

	if (mddev->reshape_position != MaxSector &&
	    pers->start_reshape == NULL) {
		/* This personality cannot handle reshaping... */
		module_put(pers->owner);
		return -EINVAL;
	}

	if (pers->sync_request) {
		/* Warn if this is a potentially silly
		 * configuration.
		 */
		char b[BDEVNAME_SIZE], b2[BDEVNAME_SIZE];
		struct md_rdev *rdev2;
		int warned = 0;

		rdev_for_each(rdev, mddev)
			rdev_for_each(rdev2, mddev) {
				if (rdev < rdev2 &&
				    rdev->bdev->bd_contains ==
				    rdev2->bdev->bd_contains) {
					printk(KERN_WARNING
					       "%s: WARNING: %s appears to be"
					       " on the same physical disk as"
					       " %s.\n",
					       mdname(mddev),
					       bdevname(rdev->bdev,b),
					       bdevname(rdev2->bdev,b2));
					warned = 1;
				}
			}

		if (warned)
			printk(KERN_WARNING
			       "True protection against single-disk"
			       " failure might be compromised.\n");
	}

	mddev->recovery = 0;
	/* may be over-ridden by personality */
	mddev->resync_max_sectors = mddev->dev_sectors;

	mddev->ok_start_degraded = start_dirty_degraded;

	if (start_readonly && mddev->ro == 0)
		mddev->ro = 2; /* read-only, but switch on first write */

	err = pers->run(mddev);
	if (err)
		printk(KERN_ERR "md: pers->run() failed ...\n");
	else if (pers->size(mddev, 0, 0) < mddev->array_sectors) {
		WARN_ONCE(!mddev->external_size, "%s: default size too small,"
			  " but 'external_size' not in effect?\n", __func__);
		printk(KERN_ERR
		       "md: invalid array_size %llu > default size %llu\n",
		       (unsigned long long)mddev->array_sectors / 2,
		       (unsigned long long)pers->size(mddev, 0, 0) / 2);
		err = -EINVAL;
	}
	if (err == 0 && pers->sync_request &&
	    (mddev->bitmap_info.file || mddev->bitmap_info.offset)) {
		err = bitmap_create(mddev);
		if (err)
			printk(KERN_ERR "%s: failed to create bitmap (%d)\n",
			       mdname(mddev), err);
	}
	if (err) {
		mddev_detach(mddev);
<<<<<<< HEAD
		pers->free(mddev, mddev->private);
=======
		if (mddev->private)
			pers->free(mddev, mddev->private);
>>>>>>> d525211f
		module_put(pers->owner);
		bitmap_destroy(mddev);
		return err;
	}
	if (mddev->queue) {
		mddev->queue->backing_dev_info.congested_data = mddev;
		mddev->queue->backing_dev_info.congested_fn = md_congested;
		blk_queue_merge_bvec(mddev->queue, md_mergeable_bvec);
	}
	if (pers->sync_request) {
		if (mddev->kobj.sd &&
		    sysfs_create_group(&mddev->kobj, &md_redundancy_group))
			printk(KERN_WARNING
			       "md: cannot register extra attributes for %s\n",
			       mdname(mddev));
		mddev->sysfs_action = sysfs_get_dirent_safe(mddev->kobj.sd, "sync_action");
	} else if (mddev->ro == 2) /* auto-readonly not meaningful */
		mddev->ro = 0;

	atomic_set(&mddev->writes_pending,0);
	atomic_set(&mddev->max_corr_read_errors,
		   MD_DEFAULT_MAX_CORRECTED_READ_ERRORS);
	mddev->safemode = 0;
	mddev->safemode_timer.function = md_safemode_timeout;
	mddev->safemode_timer.data = (unsigned long) mddev;
	mddev->safemode_delay = (200 * HZ)/1000 +1; /* 200 msec delay */
	mddev->in_sync = 1;
	smp_wmb();
	spin_lock(&mddev->lock);
	mddev->pers = pers;
	mddev->ready = 1;
	spin_unlock(&mddev->lock);
	rdev_for_each(rdev, mddev)
		if (rdev->raid_disk >= 0)
			if (sysfs_link_rdev(mddev, rdev))
				/* failure here is OK */;

	set_bit(MD_RECOVERY_NEEDED, &mddev->recovery);

	if (mddev->flags & MD_UPDATE_SB_FLAGS)
		md_update_sb(mddev, 0);

	md_new_event(mddev);
	sysfs_notify_dirent_safe(mddev->sysfs_state);
	sysfs_notify_dirent_safe(mddev->sysfs_action);
	sysfs_notify(&mddev->kobj, NULL, "degraded");
	return 0;
}
EXPORT_SYMBOL_GPL(md_run);

static int do_md_run(struct mddev *mddev)
{
	int err;

	err = md_run(mddev);
	if (err)
		goto out;
	err = bitmap_load(mddev);
	if (err) {
		bitmap_destroy(mddev);
		goto out;
	}

	md_wakeup_thread(mddev->thread);
	md_wakeup_thread(mddev->sync_thread); /* possibly kick off a reshape */

	set_capacity(mddev->gendisk, mddev->array_sectors);
	revalidate_disk(mddev->gendisk);
	mddev->changed = 1;
	kobject_uevent(&disk_to_dev(mddev->gendisk)->kobj, KOBJ_CHANGE);
out:
	return err;
}

static int restart_array(struct mddev *mddev)
{
	struct gendisk *disk = mddev->gendisk;

	/* Complain if it has no devices */
	if (list_empty(&mddev->disks))
		return -ENXIO;
	if (!mddev->pers)
		return -EINVAL;
	if (!mddev->ro)
		return -EBUSY;
	mddev->safemode = 0;
	mddev->ro = 0;
	set_disk_ro(disk, 0);
	printk(KERN_INFO "md: %s switched to read-write mode.\n",
		mdname(mddev));
	/* Kick recovery or resync if necessary */
	set_bit(MD_RECOVERY_NEEDED, &mddev->recovery);
	md_wakeup_thread(mddev->thread);
	md_wakeup_thread(mddev->sync_thread);
	sysfs_notify_dirent_safe(mddev->sysfs_state);
	return 0;
}

static void md_clean(struct mddev *mddev)
{
	mddev->array_sectors = 0;
	mddev->external_size = 0;
	mddev->dev_sectors = 0;
	mddev->raid_disks = 0;
	mddev->recovery_cp = 0;
	mddev->resync_min = 0;
	mddev->resync_max = MaxSector;
	mddev->reshape_position = MaxSector;
	mddev->external = 0;
	mddev->persistent = 0;
	mddev->level = LEVEL_NONE;
	mddev->clevel[0] = 0;
	mddev->flags = 0;
	mddev->ro = 0;
	mddev->metadata_type[0] = 0;
	mddev->chunk_sectors = 0;
	mddev->ctime = mddev->utime = 0;
	mddev->layout = 0;
	mddev->max_disks = 0;
	mddev->events = 0;
	mddev->can_decrease_events = 0;
	mddev->delta_disks = 0;
	mddev->reshape_backwards = 0;
	mddev->new_level = LEVEL_NONE;
	mddev->new_layout = 0;
	mddev->new_chunk_sectors = 0;
	mddev->curr_resync = 0;
	atomic64_set(&mddev->resync_mismatches, 0);
	mddev->suspend_lo = mddev->suspend_hi = 0;
	mddev->sync_speed_min = mddev->sync_speed_max = 0;
	mddev->recovery = 0;
	mddev->in_sync = 0;
	mddev->changed = 0;
	mddev->degraded = 0;
	mddev->safemode = 0;
	mddev->merge_check_needed = 0;
	mddev->bitmap_info.offset = 0;
	mddev->bitmap_info.default_offset = 0;
	mddev->bitmap_info.default_space = 0;
	mddev->bitmap_info.chunksize = 0;
	mddev->bitmap_info.daemon_sleep = 0;
	mddev->bitmap_info.max_write_behind = 0;
}

static void __md_stop_writes(struct mddev *mddev)
{
	set_bit(MD_RECOVERY_FROZEN, &mddev->recovery);
	flush_workqueue(md_misc_wq);
	if (mddev->sync_thread) {
		set_bit(MD_RECOVERY_INTR, &mddev->recovery);
		md_reap_sync_thread(mddev);
	}

	del_timer_sync(&mddev->safemode_timer);

	bitmap_flush(mddev);
	md_super_wait(mddev);

	if (mddev->ro == 0 &&
	    (!mddev->in_sync || (mddev->flags & MD_UPDATE_SB_FLAGS))) {
		/* mark array as shutdown cleanly */
		mddev->in_sync = 1;
		md_update_sb(mddev, 1);
	}
}

void md_stop_writes(struct mddev *mddev)
{
	mddev_lock_nointr(mddev);
	__md_stop_writes(mddev);
	mddev_unlock(mddev);
}
EXPORT_SYMBOL_GPL(md_stop_writes);

static void mddev_detach(struct mddev *mddev)
{
	struct bitmap *bitmap = mddev->bitmap;
	/* wait for behind writes to complete */
	if (bitmap && atomic_read(&bitmap->behind_writes) > 0) {
		printk(KERN_INFO "md:%s: behind writes in progress - waiting to stop.\n",
		       mdname(mddev));
		/* need to kick something here to make sure I/O goes? */
		wait_event(bitmap->behind_wait,
			   atomic_read(&bitmap->behind_writes) == 0);
	}
	if (mddev->pers && mddev->pers->quiesce) {
		mddev->pers->quiesce(mddev, 1);
		mddev->pers->quiesce(mddev, 0);
	}
	md_unregister_thread(&mddev->thread);
	if (mddev->queue)
		blk_sync_queue(mddev->queue); /* the unplug fn references 'conf'*/
}

static void __md_stop(struct mddev *mddev)
{
	struct md_personality *pers = mddev->pers;
	mddev_detach(mddev);
	spin_lock(&mddev->lock);
	mddev->ready = 0;
	mddev->pers = NULL;
	spin_unlock(&mddev->lock);
	pers->free(mddev, mddev->private);
	if (pers->sync_request && mddev->to_remove == NULL)
		mddev->to_remove = &md_redundancy_group;
	module_put(pers->owner);
	clear_bit(MD_RECOVERY_FROZEN, &mddev->recovery);
}

void md_stop(struct mddev *mddev)
{
	/* stop the array and free an attached data structures.
	 * This is called from dm-raid
	 */
	__md_stop(mddev);
	bitmap_destroy(mddev);
	if (mddev->bio_set)
		bioset_free(mddev->bio_set);
}

EXPORT_SYMBOL_GPL(md_stop);

static int md_set_readonly(struct mddev *mddev, struct block_device *bdev)
{
	int err = 0;
	int did_freeze = 0;

	if (!test_bit(MD_RECOVERY_FROZEN, &mddev->recovery)) {
		did_freeze = 1;
		set_bit(MD_RECOVERY_FROZEN, &mddev->recovery);
		md_wakeup_thread(mddev->thread);
	}
	if (test_bit(MD_RECOVERY_RUNNING, &mddev->recovery))
		set_bit(MD_RECOVERY_INTR, &mddev->recovery);
	if (mddev->sync_thread)
		/* Thread might be blocked waiting for metadata update
		 * which will now never happen */
		wake_up_process(mddev->sync_thread->tsk);

	mddev_unlock(mddev);
	wait_event(resync_wait, !test_bit(MD_RECOVERY_RUNNING,
					  &mddev->recovery));
	mddev_lock_nointr(mddev);

	mutex_lock(&mddev->open_mutex);
	if ((mddev->pers && atomic_read(&mddev->openers) > !!bdev) ||
	    mddev->sync_thread ||
	    test_bit(MD_RECOVERY_RUNNING, &mddev->recovery) ||
	    (bdev && !test_bit(MD_STILL_CLOSED, &mddev->flags))) {
		printk("md: %s still in use.\n",mdname(mddev));
		if (did_freeze) {
			clear_bit(MD_RECOVERY_FROZEN, &mddev->recovery);
			set_bit(MD_RECOVERY_NEEDED, &mddev->recovery);
			md_wakeup_thread(mddev->thread);
		}
		err = -EBUSY;
		goto out;
	}
	if (mddev->pers) {
		__md_stop_writes(mddev);

		err  = -ENXIO;
		if (mddev->ro==1)
			goto out;
		mddev->ro = 1;
		set_disk_ro(mddev->gendisk, 1);
		clear_bit(MD_RECOVERY_FROZEN, &mddev->recovery);
		set_bit(MD_RECOVERY_NEEDED, &mddev->recovery);
		md_wakeup_thread(mddev->thread);
		sysfs_notify_dirent_safe(mddev->sysfs_state);
		err = 0;
	}
out:
	mutex_unlock(&mddev->open_mutex);
	return err;
}

/* mode:
 *   0 - completely stop and dis-assemble array
 *   2 - stop but do not disassemble array
 */
static int do_md_stop(struct mddev *mddev, int mode,
		      struct block_device *bdev)
{
	struct gendisk *disk = mddev->gendisk;
	struct md_rdev *rdev;
	int did_freeze = 0;

	if (!test_bit(MD_RECOVERY_FROZEN, &mddev->recovery)) {
		did_freeze = 1;
		set_bit(MD_RECOVERY_FROZEN, &mddev->recovery);
		md_wakeup_thread(mddev->thread);
	}
	if (test_bit(MD_RECOVERY_RUNNING, &mddev->recovery))
		set_bit(MD_RECOVERY_INTR, &mddev->recovery);
	if (mddev->sync_thread)
		/* Thread might be blocked waiting for metadata update
		 * which will now never happen */
		wake_up_process(mddev->sync_thread->tsk);

	mddev_unlock(mddev);
	wait_event(resync_wait, (mddev->sync_thread == NULL &&
				 !test_bit(MD_RECOVERY_RUNNING,
					   &mddev->recovery)));
	mddev_lock_nointr(mddev);

	mutex_lock(&mddev->open_mutex);
	if ((mddev->pers && atomic_read(&mddev->openers) > !!bdev) ||
	    mddev->sysfs_active ||
	    mddev->sync_thread ||
	    test_bit(MD_RECOVERY_RUNNING, &mddev->recovery) ||
	    (bdev && !test_bit(MD_STILL_CLOSED, &mddev->flags))) {
		printk("md: %s still in use.\n",mdname(mddev));
		mutex_unlock(&mddev->open_mutex);
		if (did_freeze) {
			clear_bit(MD_RECOVERY_FROZEN, &mddev->recovery);
			set_bit(MD_RECOVERY_NEEDED, &mddev->recovery);
			md_wakeup_thread(mddev->thread);
		}
		return -EBUSY;
	}
	if (mddev->pers) {
		if (mddev->ro)
			set_disk_ro(disk, 0);

		__md_stop_writes(mddev);
		__md_stop(mddev);
		mddev->queue->merge_bvec_fn = NULL;
		mddev->queue->backing_dev_info.congested_fn = NULL;

		/* tell userspace to handle 'inactive' */
		sysfs_notify_dirent_safe(mddev->sysfs_state);

		rdev_for_each(rdev, mddev)
			if (rdev->raid_disk >= 0)
				sysfs_unlink_rdev(mddev, rdev);

		set_capacity(disk, 0);
		mutex_unlock(&mddev->open_mutex);
		mddev->changed = 1;
		revalidate_disk(disk);

		if (mddev->ro)
			mddev->ro = 0;
	} else
		mutex_unlock(&mddev->open_mutex);
	/*
	 * Free resources if final stop
	 */
	if (mode == 0) {
		printk(KERN_INFO "md: %s stopped.\n", mdname(mddev));

		bitmap_destroy(mddev);
		if (mddev->bitmap_info.file) {
			struct file *f = mddev->bitmap_info.file;
			spin_lock(&mddev->lock);
			mddev->bitmap_info.file = NULL;
			spin_unlock(&mddev->lock);
			fput(f);
		}
		mddev->bitmap_info.offset = 0;

		export_array(mddev);

		md_clean(mddev);
		kobject_uevent(&disk_to_dev(mddev->gendisk)->kobj, KOBJ_CHANGE);
		if (mddev->hold_active == UNTIL_STOP)
			mddev->hold_active = 0;
	}
	blk_integrity_unregister(disk);
	md_new_event(mddev);
	sysfs_notify_dirent_safe(mddev->sysfs_state);
	return 0;
}

#ifndef MODULE
static void autorun_array(struct mddev *mddev)
{
	struct md_rdev *rdev;
	int err;

	if (list_empty(&mddev->disks))
		return;

	printk(KERN_INFO "md: running: ");

	rdev_for_each(rdev, mddev) {
		char b[BDEVNAME_SIZE];
		printk("<%s>", bdevname(rdev->bdev,b));
	}
	printk("\n");

	err = do_md_run(mddev);
	if (err) {
		printk(KERN_WARNING "md: do_md_run() returned %d\n", err);
		do_md_stop(mddev, 0, NULL);
	}
}

/*
 * lets try to run arrays based on all disks that have arrived
 * until now. (those are in pending_raid_disks)
 *
 * the method: pick the first pending disk, collect all disks with
 * the same UUID, remove all from the pending list and put them into
 * the 'same_array' list. Then order this list based on superblock
 * update time (freshest comes first), kick out 'old' disks and
 * compare superblocks. If everything's fine then run it.
 *
 * If "unit" is allocated, then bump its reference count
 */
static void autorun_devices(int part)
{
	struct md_rdev *rdev0, *rdev, *tmp;
	struct mddev *mddev;
	char b[BDEVNAME_SIZE];

	printk(KERN_INFO "md: autorun ...\n");
	while (!list_empty(&pending_raid_disks)) {
		int unit;
		dev_t dev;
		LIST_HEAD(candidates);
		rdev0 = list_entry(pending_raid_disks.next,
					 struct md_rdev, same_set);

		printk(KERN_INFO "md: considering %s ...\n",
			bdevname(rdev0->bdev,b));
		INIT_LIST_HEAD(&candidates);
		rdev_for_each_list(rdev, tmp, &pending_raid_disks)
			if (super_90_load(rdev, rdev0, 0) >= 0) {
				printk(KERN_INFO "md:  adding %s ...\n",
					bdevname(rdev->bdev,b));
				list_move(&rdev->same_set, &candidates);
			}
		/*
		 * now we have a set of devices, with all of them having
		 * mostly sane superblocks. It's time to allocate the
		 * mddev.
		 */
		if (part) {
			dev = MKDEV(mdp_major,
				    rdev0->preferred_minor << MdpMinorShift);
			unit = MINOR(dev) >> MdpMinorShift;
		} else {
			dev = MKDEV(MD_MAJOR, rdev0->preferred_minor);
			unit = MINOR(dev);
		}
		if (rdev0->preferred_minor != unit) {
			printk(KERN_INFO "md: unit number in %s is bad: %d\n",
			       bdevname(rdev0->bdev, b), rdev0->preferred_minor);
			break;
		}

		md_probe(dev, NULL, NULL);
		mddev = mddev_find(dev);
		if (!mddev || !mddev->gendisk) {
			if (mddev)
				mddev_put(mddev);
			printk(KERN_ERR
				"md: cannot allocate memory for md drive.\n");
			break;
		}
		if (mddev_lock(mddev))
			printk(KERN_WARNING "md: %s locked, cannot run\n",
			       mdname(mddev));
		else if (mddev->raid_disks || mddev->major_version
			 || !list_empty(&mddev->disks)) {
			printk(KERN_WARNING
				"md: %s already running, cannot run %s\n",
				mdname(mddev), bdevname(rdev0->bdev,b));
			mddev_unlock(mddev);
		} else {
			printk(KERN_INFO "md: created %s\n", mdname(mddev));
			mddev->persistent = 1;
			rdev_for_each_list(rdev, tmp, &candidates) {
				list_del_init(&rdev->same_set);
				if (bind_rdev_to_array(rdev, mddev))
					export_rdev(rdev);
			}
			autorun_array(mddev);
			mddev_unlock(mddev);
		}
		/* on success, candidates will be empty, on error
		 * it won't...
		 */
		rdev_for_each_list(rdev, tmp, &candidates) {
			list_del_init(&rdev->same_set);
			export_rdev(rdev);
		}
		mddev_put(mddev);
	}
	printk(KERN_INFO "md: ... autorun DONE.\n");
}
#endif /* !MODULE */

static int get_version(void __user *arg)
{
	mdu_version_t ver;

	ver.major = MD_MAJOR_VERSION;
	ver.minor = MD_MINOR_VERSION;
	ver.patchlevel = MD_PATCHLEVEL_VERSION;

	if (copy_to_user(arg, &ver, sizeof(ver)))
		return -EFAULT;

	return 0;
}

static int get_array_info(struct mddev *mddev, void __user *arg)
{
	mdu_array_info_t info;
	int nr,working,insync,failed,spare;
	struct md_rdev *rdev;

	nr = working = insync = failed = spare = 0;
	rcu_read_lock();
	rdev_for_each_rcu(rdev, mddev) {
		nr++;
		if (test_bit(Faulty, &rdev->flags))
			failed++;
		else {
			working++;
			if (test_bit(In_sync, &rdev->flags))
				insync++;
			else
				spare++;
		}
	}
	rcu_read_unlock();

	info.major_version = mddev->major_version;
	info.minor_version = mddev->minor_version;
	info.patch_version = MD_PATCHLEVEL_VERSION;
	info.ctime         = mddev->ctime;
	info.level         = mddev->level;
	info.size          = mddev->dev_sectors / 2;
	if (info.size != mddev->dev_sectors / 2) /* overflow */
		info.size = -1;
	info.nr_disks      = nr;
	info.raid_disks    = mddev->raid_disks;
	info.md_minor      = mddev->md_minor;
	info.not_persistent= !mddev->persistent;

	info.utime         = mddev->utime;
	info.state         = 0;
	if (mddev->in_sync)
		info.state = (1<<MD_SB_CLEAN);
	if (mddev->bitmap && mddev->bitmap_info.offset)
		info.state |= (1<<MD_SB_BITMAP_PRESENT);
	info.active_disks  = insync;
	info.working_disks = working;
	info.failed_disks  = failed;
	info.spare_disks   = spare;

	info.layout        = mddev->layout;
	info.chunk_size    = mddev->chunk_sectors << 9;

	if (copy_to_user(arg, &info, sizeof(info)))
		return -EFAULT;

	return 0;
}

static int get_bitmap_file(struct mddev *mddev, void __user * arg)
{
	mdu_bitmap_file_t *file = NULL; /* too big for stack allocation */
	char *ptr;
	int err;

	file = kmalloc(sizeof(*file), GFP_NOIO);
	if (!file)
		return -ENOMEM;

	err = 0;
	spin_lock(&mddev->lock);
	/* bitmap disabled, zero the first byte and copy out */
	if (!mddev->bitmap_info.file)
		file->pathname[0] = '\0';
	else if ((ptr = d_path(&mddev->bitmap_info.file->f_path,
			       file->pathname, sizeof(file->pathname))),
		 IS_ERR(ptr))
		err = PTR_ERR(ptr);
	else
		memmove(file->pathname, ptr,
			sizeof(file->pathname)-(ptr-file->pathname));
	spin_unlock(&mddev->lock);

	if (err == 0 &&
	    copy_to_user(arg, file, sizeof(*file)))
		err = -EFAULT;

	kfree(file);
	return err;
}

static int get_disk_info(struct mddev *mddev, void __user * arg)
{
	mdu_disk_info_t info;
	struct md_rdev *rdev;

	if (copy_from_user(&info, arg, sizeof(info)))
		return -EFAULT;

	rcu_read_lock();
	rdev = find_rdev_nr_rcu(mddev, info.number);
	if (rdev) {
		info.major = MAJOR(rdev->bdev->bd_dev);
		info.minor = MINOR(rdev->bdev->bd_dev);
		info.raid_disk = rdev->raid_disk;
		info.state = 0;
		if (test_bit(Faulty, &rdev->flags))
			info.state |= (1<<MD_DISK_FAULTY);
		else if (test_bit(In_sync, &rdev->flags)) {
			info.state |= (1<<MD_DISK_ACTIVE);
			info.state |= (1<<MD_DISK_SYNC);
		}
		if (test_bit(WriteMostly, &rdev->flags))
			info.state |= (1<<MD_DISK_WRITEMOSTLY);
	} else {
		info.major = info.minor = 0;
		info.raid_disk = -1;
		info.state = (1<<MD_DISK_REMOVED);
	}
	rcu_read_unlock();

	if (copy_to_user(arg, &info, sizeof(info)))
		return -EFAULT;

	return 0;
}

static int add_new_disk(struct mddev *mddev, mdu_disk_info_t *info)
{
	char b[BDEVNAME_SIZE], b2[BDEVNAME_SIZE];
	struct md_rdev *rdev;
	dev_t dev = MKDEV(info->major,info->minor);

	if (info->major != MAJOR(dev) || info->minor != MINOR(dev))
		return -EOVERFLOW;

	if (!mddev->raid_disks) {
		int err;
		/* expecting a device which has a superblock */
		rdev = md_import_device(dev, mddev->major_version, mddev->minor_version);
		if (IS_ERR(rdev)) {
			printk(KERN_WARNING
				"md: md_import_device returned %ld\n",
				PTR_ERR(rdev));
			return PTR_ERR(rdev);
		}
		if (!list_empty(&mddev->disks)) {
			struct md_rdev *rdev0
				= list_entry(mddev->disks.next,
					     struct md_rdev, same_set);
			err = super_types[mddev->major_version]
				.load_super(rdev, rdev0, mddev->minor_version);
			if (err < 0) {
				printk(KERN_WARNING
					"md: %s has different UUID to %s\n",
					bdevname(rdev->bdev,b),
					bdevname(rdev0->bdev,b2));
				export_rdev(rdev);
				return -EINVAL;
			}
		}
		err = bind_rdev_to_array(rdev, mddev);
		if (err)
			export_rdev(rdev);
		return err;
	}

	/*
	 * add_new_disk can be used once the array is assembled
	 * to add "hot spares".  They must already have a superblock
	 * written
	 */
	if (mddev->pers) {
		int err;
		if (!mddev->pers->hot_add_disk) {
			printk(KERN_WARNING
				"%s: personality does not support diskops!\n",
			       mdname(mddev));
			return -EINVAL;
		}
		if (mddev->persistent)
			rdev = md_import_device(dev, mddev->major_version,
						mddev->minor_version);
		else
			rdev = md_import_device(dev, -1, -1);
		if (IS_ERR(rdev)) {
			printk(KERN_WARNING
				"md: md_import_device returned %ld\n",
				PTR_ERR(rdev));
			return PTR_ERR(rdev);
		}
		/* set saved_raid_disk if appropriate */
		if (!mddev->persistent) {
			if (info->state & (1<<MD_DISK_SYNC)  &&
			    info->raid_disk < mddev->raid_disks) {
				rdev->raid_disk = info->raid_disk;
				set_bit(In_sync, &rdev->flags);
				clear_bit(Bitmap_sync, &rdev->flags);
			} else
				rdev->raid_disk = -1;
			rdev->saved_raid_disk = rdev->raid_disk;
		} else
			super_types[mddev->major_version].
				validate_super(mddev, rdev);
		if ((info->state & (1<<MD_DISK_SYNC)) &&
		     rdev->raid_disk != info->raid_disk) {
			/* This was a hot-add request, but events doesn't
			 * match, so reject it.
			 */
			export_rdev(rdev);
			return -EINVAL;
		}

		clear_bit(In_sync, &rdev->flags); /* just to be sure */
		if (info->state & (1<<MD_DISK_WRITEMOSTLY))
			set_bit(WriteMostly, &rdev->flags);
		else
			clear_bit(WriteMostly, &rdev->flags);

		rdev->raid_disk = -1;
		err = bind_rdev_to_array(rdev, mddev);
		if (!err && !mddev->pers->hot_remove_disk) {
			/* If there is hot_add_disk but no hot_remove_disk
			 * then added disks for geometry changes,
			 * and should be added immediately.
			 */
			super_types[mddev->major_version].
				validate_super(mddev, rdev);
			err = mddev->pers->hot_add_disk(mddev, rdev);
			if (err)
				unbind_rdev_from_array(rdev);
		}
		if (err)
			export_rdev(rdev);
		else
			sysfs_notify_dirent_safe(rdev->sysfs_state);

		set_bit(MD_CHANGE_DEVS, &mddev->flags);
		if (mddev->degraded)
			set_bit(MD_RECOVERY_RECOVER, &mddev->recovery);
		set_bit(MD_RECOVERY_NEEDED, &mddev->recovery);
		if (!err)
			md_new_event(mddev);
		md_wakeup_thread(mddev->thread);
		return err;
	}

	/* otherwise, add_new_disk is only allowed
	 * for major_version==0 superblocks
	 */
	if (mddev->major_version != 0) {
		printk(KERN_WARNING "%s: ADD_NEW_DISK not supported\n",
		       mdname(mddev));
		return -EINVAL;
	}

	if (!(info->state & (1<<MD_DISK_FAULTY))) {
		int err;
		rdev = md_import_device(dev, -1, 0);
		if (IS_ERR(rdev)) {
			printk(KERN_WARNING
				"md: error, md_import_device() returned %ld\n",
				PTR_ERR(rdev));
			return PTR_ERR(rdev);
		}
		rdev->desc_nr = info->number;
		if (info->raid_disk < mddev->raid_disks)
			rdev->raid_disk = info->raid_disk;
		else
			rdev->raid_disk = -1;

		if (rdev->raid_disk < mddev->raid_disks)
			if (info->state & (1<<MD_DISK_SYNC))
				set_bit(In_sync, &rdev->flags);

		if (info->state & (1<<MD_DISK_WRITEMOSTLY))
			set_bit(WriteMostly, &rdev->flags);

		if (!mddev->persistent) {
			printk(KERN_INFO "md: nonpersistent superblock ...\n");
			rdev->sb_start = i_size_read(rdev->bdev->bd_inode) / 512;
		} else
			rdev->sb_start = calc_dev_sboffset(rdev);
		rdev->sectors = rdev->sb_start;

		err = bind_rdev_to_array(rdev, mddev);
		if (err) {
			export_rdev(rdev);
			return err;
		}
	}

	return 0;
}

static int hot_remove_disk(struct mddev *mddev, dev_t dev)
{
	char b[BDEVNAME_SIZE];
	struct md_rdev *rdev;

	rdev = find_rdev(mddev, dev);
	if (!rdev)
		return -ENXIO;

	clear_bit(Blocked, &rdev->flags);
	remove_and_add_spares(mddev, rdev);

	if (rdev->raid_disk >= 0)
		goto busy;

	kick_rdev_from_array(rdev);
	md_update_sb(mddev, 1);
	md_new_event(mddev);

	return 0;
busy:
	printk(KERN_WARNING "md: cannot remove active disk %s from %s ...\n",
		bdevname(rdev->bdev,b), mdname(mddev));
	return -EBUSY;
}

static int hot_add_disk(struct mddev *mddev, dev_t dev)
{
	char b[BDEVNAME_SIZE];
	int err;
	struct md_rdev *rdev;

	if (!mddev->pers)
		return -ENODEV;

	if (mddev->major_version != 0) {
		printk(KERN_WARNING "%s: HOT_ADD may only be used with"
			" version-0 superblocks.\n",
			mdname(mddev));
		return -EINVAL;
	}
	if (!mddev->pers->hot_add_disk) {
		printk(KERN_WARNING
			"%s: personality does not support diskops!\n",
			mdname(mddev));
		return -EINVAL;
	}

	rdev = md_import_device(dev, -1, 0);
	if (IS_ERR(rdev)) {
		printk(KERN_WARNING
			"md: error, md_import_device() returned %ld\n",
			PTR_ERR(rdev));
		return -EINVAL;
	}

	if (mddev->persistent)
		rdev->sb_start = calc_dev_sboffset(rdev);
	else
		rdev->sb_start = i_size_read(rdev->bdev->bd_inode) / 512;

	rdev->sectors = rdev->sb_start;

	if (test_bit(Faulty, &rdev->flags)) {
		printk(KERN_WARNING
			"md: can not hot-add faulty %s disk to %s!\n",
			bdevname(rdev->bdev,b), mdname(mddev));
		err = -EINVAL;
		goto abort_export;
	}
	clear_bit(In_sync, &rdev->flags);
	rdev->desc_nr = -1;
	rdev->saved_raid_disk = -1;
	err = bind_rdev_to_array(rdev, mddev);
	if (err)
		goto abort_export;

	/*
	 * The rest should better be atomic, we can have disk failures
	 * noticed in interrupt contexts ...
	 */

	rdev->raid_disk = -1;

	md_update_sb(mddev, 1);

	/*
	 * Kick recovery, maybe this spare has to be added to the
	 * array immediately.
	 */
	set_bit(MD_RECOVERY_NEEDED, &mddev->recovery);
	md_wakeup_thread(mddev->thread);
	md_new_event(mddev);
	return 0;

abort_export:
	export_rdev(rdev);
	return err;
}

static int set_bitmap_file(struct mddev *mddev, int fd)
{
	int err = 0;

	if (mddev->pers) {
		if (!mddev->pers->quiesce || !mddev->thread)
			return -EBUSY;
		if (mddev->recovery || mddev->sync_thread)
			return -EBUSY;
		/* we should be able to change the bitmap.. */
	}

	if (fd >= 0) {
		struct inode *inode;
		struct file *f;

		if (mddev->bitmap || mddev->bitmap_info.file)
			return -EEXIST; /* cannot add when bitmap is present */
		f = fget(fd);

		if (f == NULL) {
			printk(KERN_ERR "%s: error: failed to get bitmap file\n",
			       mdname(mddev));
			return -EBADF;
		}

		inode = f->f_mapping->host;
		if (!S_ISREG(inode->i_mode)) {
			printk(KERN_ERR "%s: error: bitmap file must be a regular file\n",
			       mdname(mddev));
			err = -EBADF;
		} else if (!(f->f_mode & FMODE_WRITE)) {
			printk(KERN_ERR "%s: error: bitmap file must open for write\n",
			       mdname(mddev));
			err = -EBADF;
		} else if (atomic_read(&inode->i_writecount) != 1) {
			printk(KERN_ERR "%s: error: bitmap file is already in use\n",
			       mdname(mddev));
			err = -EBUSY;
		}
		if (err) {
			fput(f);
			return err;
		}
		mddev->bitmap_info.file = f;
		mddev->bitmap_info.offset = 0; /* file overrides offset */
	} else if (mddev->bitmap == NULL)
		return -ENOENT; /* cannot remove what isn't there */
	err = 0;
	if (mddev->pers) {
		mddev->pers->quiesce(mddev, 1);
		if (fd >= 0) {
			err = bitmap_create(mddev);
			if (!err)
				err = bitmap_load(mddev);
		}
		if (fd < 0 || err) {
			bitmap_destroy(mddev);
			fd = -1; /* make sure to put the file */
		}
		mddev->pers->quiesce(mddev, 0);
	}
	if (fd < 0) {
		struct file *f = mddev->bitmap_info.file;
		if (f) {
			spin_lock(&mddev->lock);
			mddev->bitmap_info.file = NULL;
			spin_unlock(&mddev->lock);
			fput(f);
		}
	}

	return err;
}

/*
 * set_array_info is used two different ways
 * The original usage is when creating a new array.
 * In this usage, raid_disks is > 0 and it together with
 *  level, size, not_persistent,layout,chunksize determine the
 *  shape of the array.
 *  This will always create an array with a type-0.90.0 superblock.
 * The newer usage is when assembling an array.
 *  In this case raid_disks will be 0, and the major_version field is
 *  use to determine which style super-blocks are to be found on the devices.
 *  The minor and patch _version numbers are also kept incase the
 *  super_block handler wishes to interpret them.
 */
static int set_array_info(struct mddev *mddev, mdu_array_info_t *info)
{

	if (info->raid_disks == 0) {
		/* just setting version number for superblock loading */
		if (info->major_version < 0 ||
		    info->major_version >= ARRAY_SIZE(super_types) ||
		    super_types[info->major_version].name == NULL) {
			/* maybe try to auto-load a module? */
			printk(KERN_INFO
				"md: superblock version %d not known\n",
				info->major_version);
			return -EINVAL;
		}
		mddev->major_version = info->major_version;
		mddev->minor_version = info->minor_version;
		mddev->patch_version = info->patch_version;
		mddev->persistent = !info->not_persistent;
		/* ensure mddev_put doesn't delete this now that there
		 * is some minimal configuration.
		 */
		mddev->ctime         = get_seconds();
		return 0;
	}
	mddev->major_version = MD_MAJOR_VERSION;
	mddev->minor_version = MD_MINOR_VERSION;
	mddev->patch_version = MD_PATCHLEVEL_VERSION;
	mddev->ctime         = get_seconds();

	mddev->level         = info->level;
	mddev->clevel[0]     = 0;
	mddev->dev_sectors   = 2 * (sector_t)info->size;
	mddev->raid_disks    = info->raid_disks;
	/* don't set md_minor, it is determined by which /dev/md* was
	 * openned
	 */
	if (info->state & (1<<MD_SB_CLEAN))
		mddev->recovery_cp = MaxSector;
	else
		mddev->recovery_cp = 0;
	mddev->persistent    = ! info->not_persistent;
	mddev->external	     = 0;

	mddev->layout        = info->layout;
	mddev->chunk_sectors = info->chunk_size >> 9;

	mddev->max_disks     = MD_SB_DISKS;

	if (mddev->persistent)
		mddev->flags         = 0;
	set_bit(MD_CHANGE_DEVS, &mddev->flags);

	mddev->bitmap_info.default_offset = MD_SB_BYTES >> 9;
	mddev->bitmap_info.default_space = 64*2 - (MD_SB_BYTES >> 9);
	mddev->bitmap_info.offset = 0;

	mddev->reshape_position = MaxSector;

	/*
	 * Generate a 128 bit UUID
	 */
	get_random_bytes(mddev->uuid, 16);

	mddev->new_level = mddev->level;
	mddev->new_chunk_sectors = mddev->chunk_sectors;
	mddev->new_layout = mddev->layout;
	mddev->delta_disks = 0;
	mddev->reshape_backwards = 0;

	return 0;
}

void md_set_array_sectors(struct mddev *mddev, sector_t array_sectors)
{
	WARN(!mddev_is_locked(mddev), "%s: unlocked mddev!\n", __func__);

	if (mddev->external_size)
		return;

	mddev->array_sectors = array_sectors;
}
EXPORT_SYMBOL(md_set_array_sectors);

static int update_size(struct mddev *mddev, sector_t num_sectors)
{
	struct md_rdev *rdev;
	int rv;
	int fit = (num_sectors == 0);

	if (mddev->pers->resize == NULL)
		return -EINVAL;
	/* The "num_sectors" is the number of sectors of each device that
	 * is used.  This can only make sense for arrays with redundancy.
	 * linear and raid0 always use whatever space is available. We can only
	 * consider changing this number if no resync or reconstruction is
	 * happening, and if the new size is acceptable. It must fit before the
	 * sb_start or, if that is <data_offset, it must fit before the size
	 * of each device.  If num_sectors is zero, we find the largest size
	 * that fits.
	 */
	if (test_bit(MD_RECOVERY_RUNNING, &mddev->recovery) ||
	    mddev->sync_thread)
		return -EBUSY;
	if (mddev->ro)
		return -EROFS;

	rdev_for_each(rdev, mddev) {
		sector_t avail = rdev->sectors;

		if (fit && (num_sectors == 0 || num_sectors > avail))
			num_sectors = avail;
		if (avail < num_sectors)
			return -ENOSPC;
	}
	rv = mddev->pers->resize(mddev, num_sectors);
	if (!rv)
		revalidate_disk(mddev->gendisk);
	return rv;
}

static int update_raid_disks(struct mddev *mddev, int raid_disks)
{
	int rv;
	struct md_rdev *rdev;
	/* change the number of raid disks */
	if (mddev->pers->check_reshape == NULL)
		return -EINVAL;
	if (mddev->ro)
		return -EROFS;
	if (raid_disks <= 0 ||
	    (mddev->max_disks && raid_disks >= mddev->max_disks))
		return -EINVAL;
	if (mddev->sync_thread ||
	    test_bit(MD_RECOVERY_RUNNING, &mddev->recovery) ||
	    mddev->reshape_position != MaxSector)
		return -EBUSY;

	rdev_for_each(rdev, mddev) {
		if (mddev->raid_disks < raid_disks &&
		    rdev->data_offset < rdev->new_data_offset)
			return -EINVAL;
		if (mddev->raid_disks > raid_disks &&
		    rdev->data_offset > rdev->new_data_offset)
			return -EINVAL;
	}

	mddev->delta_disks = raid_disks - mddev->raid_disks;
	if (mddev->delta_disks < 0)
		mddev->reshape_backwards = 1;
	else if (mddev->delta_disks > 0)
		mddev->reshape_backwards = 0;

	rv = mddev->pers->check_reshape(mddev);
	if (rv < 0) {
		mddev->delta_disks = 0;
		mddev->reshape_backwards = 0;
	}
	return rv;
}

/*
 * update_array_info is used to change the configuration of an
 * on-line array.
 * The version, ctime,level,size,raid_disks,not_persistent, layout,chunk_size
 * fields in the info are checked against the array.
 * Any differences that cannot be handled will cause an error.
 * Normally, only one change can be managed at a time.
 */
static int update_array_info(struct mddev *mddev, mdu_array_info_t *info)
{
	int rv = 0;
	int cnt = 0;
	int state = 0;

	/* calculate expected state,ignoring low bits */
	if (mddev->bitmap && mddev->bitmap_info.offset)
		state |= (1 << MD_SB_BITMAP_PRESENT);

	if (mddev->major_version != info->major_version ||
	    mddev->minor_version != info->minor_version ||
/*	    mddev->patch_version != info->patch_version || */
	    mddev->ctime         != info->ctime         ||
	    mddev->level         != info->level         ||
/*	    mddev->layout        != info->layout        || */
	    !mddev->persistent	 != info->not_persistent||
	    mddev->chunk_sectors != info->chunk_size >> 9 ||
	    /* ignore bottom 8 bits of state, and allow SB_BITMAP_PRESENT to change */
	    ((state^info->state) & 0xfffffe00)
		)
		return -EINVAL;
	/* Check there is only one change */
	if (info->size >= 0 && mddev->dev_sectors / 2 != info->size)
		cnt++;
	if (mddev->raid_disks != info->raid_disks)
		cnt++;
	if (mddev->layout != info->layout)
		cnt++;
	if ((state ^ info->state) & (1<<MD_SB_BITMAP_PRESENT))
		cnt++;
	if (cnt == 0)
		return 0;
	if (cnt > 1)
		return -EINVAL;

	if (mddev->layout != info->layout) {
		/* Change layout
		 * we don't need to do anything at the md level, the
		 * personality will take care of it all.
		 */
		if (mddev->pers->check_reshape == NULL)
			return -EINVAL;
		else {
			mddev->new_layout = info->layout;
			rv = mddev->pers->check_reshape(mddev);
			if (rv)
				mddev->new_layout = mddev->layout;
			return rv;
		}
	}
	if (info->size >= 0 && mddev->dev_sectors / 2 != info->size)
		rv = update_size(mddev, (sector_t)info->size * 2);

	if (mddev->raid_disks    != info->raid_disks)
		rv = update_raid_disks(mddev, info->raid_disks);

	if ((state ^ info->state) & (1<<MD_SB_BITMAP_PRESENT)) {
		if (mddev->pers->quiesce == NULL || mddev->thread == NULL)
			return -EINVAL;
		if (mddev->recovery || mddev->sync_thread)
			return -EBUSY;
		if (info->state & (1<<MD_SB_BITMAP_PRESENT)) {
			/* add the bitmap */
			if (mddev->bitmap)
				return -EEXIST;
			if (mddev->bitmap_info.default_offset == 0)
				return -EINVAL;
			mddev->bitmap_info.offset =
				mddev->bitmap_info.default_offset;
			mddev->bitmap_info.space =
				mddev->bitmap_info.default_space;
			mddev->pers->quiesce(mddev, 1);
			rv = bitmap_create(mddev);
			if (!rv)
				rv = bitmap_load(mddev);
			if (rv)
				bitmap_destroy(mddev);
			mddev->pers->quiesce(mddev, 0);
		} else {
			/* remove the bitmap */
			if (!mddev->bitmap)
				return -ENOENT;
			if (mddev->bitmap->storage.file)
				return -EINVAL;
			mddev->pers->quiesce(mddev, 1);
			bitmap_destroy(mddev);
			mddev->pers->quiesce(mddev, 0);
			mddev->bitmap_info.offset = 0;
		}
	}
	md_update_sb(mddev, 1);
	return rv;
}

static int set_disk_faulty(struct mddev *mddev, dev_t dev)
{
	struct md_rdev *rdev;
	int err = 0;

	if (mddev->pers == NULL)
		return -ENODEV;

	rcu_read_lock();
	rdev = find_rdev_rcu(mddev, dev);
	if (!rdev)
		err =  -ENODEV;
	else {
		md_error(mddev, rdev);
		if (!test_bit(Faulty, &rdev->flags))
			err = -EBUSY;
	}
	rcu_read_unlock();
	return err;
}

/*
 * We have a problem here : there is no easy way to give a CHS
 * virtual geometry. We currently pretend that we have a 2 heads
 * 4 sectors (with a BIG number of cylinders...). This drives
 * dosfs just mad... ;-)
 */
static int md_getgeo(struct block_device *bdev, struct hd_geometry *geo)
{
	struct mddev *mddev = bdev->bd_disk->private_data;

	geo->heads = 2;
	geo->sectors = 4;
	geo->cylinders = mddev->array_sectors / 8;
	return 0;
}

static inline bool md_ioctl_valid(unsigned int cmd)
{
	switch (cmd) {
	case ADD_NEW_DISK:
	case BLKROSET:
	case GET_ARRAY_INFO:
	case GET_BITMAP_FILE:
	case GET_DISK_INFO:
	case HOT_ADD_DISK:
	case HOT_REMOVE_DISK:
	case RAID_AUTORUN:
	case RAID_VERSION:
	case RESTART_ARRAY_RW:
	case RUN_ARRAY:
	case SET_ARRAY_INFO:
	case SET_BITMAP_FILE:
	case SET_DISK_FAULTY:
	case STOP_ARRAY:
	case STOP_ARRAY_RO:
		return true;
	default:
		return false;
	}
}

static int md_ioctl(struct block_device *bdev, fmode_t mode,
			unsigned int cmd, unsigned long arg)
{
	int err = 0;
	void __user *argp = (void __user *)arg;
	struct mddev *mddev = NULL;
	int ro;

	if (!md_ioctl_valid(cmd))
		return -ENOTTY;

	switch (cmd) {
	case RAID_VERSION:
	case GET_ARRAY_INFO:
	case GET_DISK_INFO:
		break;
	default:
		if (!capable(CAP_SYS_ADMIN))
			return -EACCES;
	}

	/*
	 * Commands dealing with the RAID driver but not any
	 * particular array:
	 */
	switch (cmd) {
	case RAID_VERSION:
		err = get_version(argp);
		goto out;

#ifndef MODULE
	case RAID_AUTORUN:
		err = 0;
		autostart_arrays(arg);
		goto out;
#endif
	default:;
	}

	/*
	 * Commands creating/starting a new array:
	 */

	mddev = bdev->bd_disk->private_data;

	if (!mddev) {
		BUG();
		goto out;
	}

	/* Some actions do not requires the mutex */
	switch (cmd) {
	case GET_ARRAY_INFO:
		if (!mddev->raid_disks && !mddev->external)
			err = -ENODEV;
		else
			err = get_array_info(mddev, argp);
		goto out;

	case GET_DISK_INFO:
		if (!mddev->raid_disks && !mddev->external)
			err = -ENODEV;
		else
			err = get_disk_info(mddev, argp);
		goto out;

	case SET_DISK_FAULTY:
		err = set_disk_faulty(mddev, new_decode_dev(arg));
		goto out;

	case GET_BITMAP_FILE:
		err = get_bitmap_file(mddev, argp);
		goto out;

	}

	if (cmd == ADD_NEW_DISK)
		/* need to ensure md_delayed_delete() has completed */
		flush_workqueue(md_misc_wq);

	if (cmd == HOT_REMOVE_DISK)
		/* need to ensure recovery thread has run */
		wait_event_interruptible_timeout(mddev->sb_wait,
						 !test_bit(MD_RECOVERY_NEEDED,
							   &mddev->flags),
						 msecs_to_jiffies(5000));
	if (cmd == STOP_ARRAY || cmd == STOP_ARRAY_RO) {
		/* Need to flush page cache, and ensure no-one else opens
		 * and writes
		 */
		mutex_lock(&mddev->open_mutex);
		if (mddev->pers && atomic_read(&mddev->openers) > 1) {
			mutex_unlock(&mddev->open_mutex);
			err = -EBUSY;
			goto out;
		}
		set_bit(MD_STILL_CLOSED, &mddev->flags);
		mutex_unlock(&mddev->open_mutex);
		sync_blockdev(bdev);
	}
	err = mddev_lock(mddev);
	if (err) {
		printk(KERN_INFO
			"md: ioctl lock interrupted, reason %d, cmd %d\n",
			err, cmd);
		goto out;
	}

	if (cmd == SET_ARRAY_INFO) {
		mdu_array_info_t info;
		if (!arg)
			memset(&info, 0, sizeof(info));
		else if (copy_from_user(&info, argp, sizeof(info))) {
			err = -EFAULT;
			goto unlock;
		}
		if (mddev->pers) {
			err = update_array_info(mddev, &info);
			if (err) {
				printk(KERN_WARNING "md: couldn't update"
				       " array info. %d\n", err);
				goto unlock;
			}
			goto unlock;
		}
		if (!list_empty(&mddev->disks)) {
			printk(KERN_WARNING
			       "md: array %s already has disks!\n",
			       mdname(mddev));
			err = -EBUSY;
			goto unlock;
		}
		if (mddev->raid_disks) {
			printk(KERN_WARNING
			       "md: array %s already initialised!\n",
			       mdname(mddev));
			err = -EBUSY;
			goto unlock;
		}
		err = set_array_info(mddev, &info);
		if (err) {
			printk(KERN_WARNING "md: couldn't set"
			       " array info. %d\n", err);
			goto unlock;
		}
		goto unlock;
	}

	/*
	 * Commands querying/configuring an existing array:
	 */
	/* if we are not initialised yet, only ADD_NEW_DISK, STOP_ARRAY,
	 * RUN_ARRAY, and GET_ and SET_BITMAP_FILE are allowed */
	if ((!mddev->raid_disks && !mddev->external)
	    && cmd != ADD_NEW_DISK && cmd != STOP_ARRAY
	    && cmd != RUN_ARRAY && cmd != SET_BITMAP_FILE
	    && cmd != GET_BITMAP_FILE) {
		err = -ENODEV;
		goto unlock;
	}

	/*
	 * Commands even a read-only array can execute:
	 */
	switch (cmd) {
	case RESTART_ARRAY_RW:
		err = restart_array(mddev);
		goto unlock;

	case STOP_ARRAY:
		err = do_md_stop(mddev, 0, bdev);
		goto unlock;

	case STOP_ARRAY_RO:
		err = md_set_readonly(mddev, bdev);
		goto unlock;

	case HOT_REMOVE_DISK:
		err = hot_remove_disk(mddev, new_decode_dev(arg));
		goto unlock;

	case ADD_NEW_DISK:
		/* We can support ADD_NEW_DISK on read-only arrays
		 * on if we are re-adding a preexisting device.
		 * So require mddev->pers and MD_DISK_SYNC.
		 */
		if (mddev->pers) {
			mdu_disk_info_t info;
			if (copy_from_user(&info, argp, sizeof(info)))
				err = -EFAULT;
			else if (!(info.state & (1<<MD_DISK_SYNC)))
				/* Need to clear read-only for this */
				break;
			else
				err = add_new_disk(mddev, &info);
			goto unlock;
		}
		break;

	case BLKROSET:
		if (get_user(ro, (int __user *)(arg))) {
			err = -EFAULT;
			goto unlock;
		}
		err = -EINVAL;

		/* if the bdev is going readonly the value of mddev->ro
		 * does not matter, no writes are coming
		 */
		if (ro)
			goto unlock;

		/* are we are already prepared for writes? */
		if (mddev->ro != 1)
			goto unlock;

		/* transitioning to readauto need only happen for
		 * arrays that call md_write_start
		 */
		if (mddev->pers) {
			err = restart_array(mddev);
			if (err == 0) {
				mddev->ro = 2;
				set_disk_ro(mddev->gendisk, 0);
			}
		}
		goto unlock;
	}

	/*
	 * The remaining ioctls are changing the state of the
	 * superblock, so we do not allow them on read-only arrays.
	 */
	if (mddev->ro && mddev->pers) {
		if (mddev->ro == 2) {
			mddev->ro = 0;
			sysfs_notify_dirent_safe(mddev->sysfs_state);
			set_bit(MD_RECOVERY_NEEDED, &mddev->recovery);
			/* mddev_unlock will wake thread */
			/* If a device failed while we were read-only, we
			 * need to make sure the metadata is updated now.
			 */
			if (test_bit(MD_CHANGE_DEVS, &mddev->flags)) {
				mddev_unlock(mddev);
				wait_event(mddev->sb_wait,
					   !test_bit(MD_CHANGE_DEVS, &mddev->flags) &&
					   !test_bit(MD_CHANGE_PENDING, &mddev->flags));
				mddev_lock_nointr(mddev);
			}
		} else {
			err = -EROFS;
			goto unlock;
		}
	}

	switch (cmd) {
	case ADD_NEW_DISK:
	{
		mdu_disk_info_t info;
		if (copy_from_user(&info, argp, sizeof(info)))
			err = -EFAULT;
		else
			err = add_new_disk(mddev, &info);
		goto unlock;
	}

	case HOT_ADD_DISK:
		err = hot_add_disk(mddev, new_decode_dev(arg));
		goto unlock;

	case RUN_ARRAY:
		err = do_md_run(mddev);
		goto unlock;

	case SET_BITMAP_FILE:
		err = set_bitmap_file(mddev, (int)arg);
		goto unlock;

	default:
		err = -EINVAL;
		goto unlock;
	}

unlock:
	if (mddev->hold_active == UNTIL_IOCTL &&
	    err != -EINVAL)
		mddev->hold_active = 0;
	mddev_unlock(mddev);
out:
	return err;
}
#ifdef CONFIG_COMPAT
static int md_compat_ioctl(struct block_device *bdev, fmode_t mode,
		    unsigned int cmd, unsigned long arg)
{
	switch (cmd) {
	case HOT_REMOVE_DISK:
	case HOT_ADD_DISK:
	case SET_DISK_FAULTY:
	case SET_BITMAP_FILE:
		/* These take in integer arg, do not convert */
		break;
	default:
		arg = (unsigned long)compat_ptr(arg);
		break;
	}

	return md_ioctl(bdev, mode, cmd, arg);
}
#endif /* CONFIG_COMPAT */

static int md_open(struct block_device *bdev, fmode_t mode)
{
	/*
	 * Succeed if we can lock the mddev, which confirms that
	 * it isn't being stopped right now.
	 */
	struct mddev *mddev = mddev_find(bdev->bd_dev);
	int err;

	if (!mddev)
		return -ENODEV;

	if (mddev->gendisk != bdev->bd_disk) {
		/* we are racing with mddev_put which is discarding this
		 * bd_disk.
		 */
		mddev_put(mddev);
		/* Wait until bdev->bd_disk is definitely gone */
		flush_workqueue(md_misc_wq);
		/* Then retry the open from the top */
		return -ERESTARTSYS;
	}
	BUG_ON(mddev != bdev->bd_disk->private_data);

	if ((err = mutex_lock_interruptible(&mddev->open_mutex)))
		goto out;

	err = 0;
	atomic_inc(&mddev->openers);
	clear_bit(MD_STILL_CLOSED, &mddev->flags);
	mutex_unlock(&mddev->open_mutex);

	check_disk_change(bdev);
 out:
	return err;
}

static void md_release(struct gendisk *disk, fmode_t mode)
{
	struct mddev *mddev = disk->private_data;

	BUG_ON(!mddev);
	atomic_dec(&mddev->openers);
	mddev_put(mddev);
}

static int md_media_changed(struct gendisk *disk)
{
	struct mddev *mddev = disk->private_data;

	return mddev->changed;
}

static int md_revalidate(struct gendisk *disk)
{
	struct mddev *mddev = disk->private_data;

	mddev->changed = 0;
	return 0;
}
static const struct block_device_operations md_fops =
{
	.owner		= THIS_MODULE,
	.open		= md_open,
	.release	= md_release,
	.ioctl		= md_ioctl,
#ifdef CONFIG_COMPAT
	.compat_ioctl	= md_compat_ioctl,
#endif
	.getgeo		= md_getgeo,
	.media_changed  = md_media_changed,
	.revalidate_disk= md_revalidate,
};

static int md_thread(void *arg)
{
	struct md_thread *thread = arg;

	/*
	 * md_thread is a 'system-thread', it's priority should be very
	 * high. We avoid resource deadlocks individually in each
	 * raid personality. (RAID5 does preallocation) We also use RR and
	 * the very same RT priority as kswapd, thus we will never get
	 * into a priority inversion deadlock.
	 *
	 * we definitely have to have equal or higher priority than
	 * bdflush, otherwise bdflush will deadlock if there are too
	 * many dirty RAID5 blocks.
	 */

	allow_signal(SIGKILL);
	while (!kthread_should_stop()) {

		/* We need to wait INTERRUPTIBLE so that
		 * we don't add to the load-average.
		 * That means we need to be sure no signals are
		 * pending
		 */
		if (signal_pending(current))
			flush_signals(current);

		wait_event_interruptible_timeout
			(thread->wqueue,
			 test_bit(THREAD_WAKEUP, &thread->flags)
			 || kthread_should_stop(),
			 thread->timeout);

		clear_bit(THREAD_WAKEUP, &thread->flags);
		if (!kthread_should_stop())
			thread->run(thread);
	}

	return 0;
}

void md_wakeup_thread(struct md_thread *thread)
{
	if (thread) {
		pr_debug("md: waking up MD thread %s.\n", thread->tsk->comm);
		set_bit(THREAD_WAKEUP, &thread->flags);
		wake_up(&thread->wqueue);
	}
}
EXPORT_SYMBOL(md_wakeup_thread);

struct md_thread *md_register_thread(void (*run) (struct md_thread *),
		struct mddev *mddev, const char *name)
{
	struct md_thread *thread;

	thread = kzalloc(sizeof(struct md_thread), GFP_KERNEL);
	if (!thread)
		return NULL;

	init_waitqueue_head(&thread->wqueue);

	thread->run = run;
	thread->mddev = mddev;
	thread->timeout = MAX_SCHEDULE_TIMEOUT;
	thread->tsk = kthread_run(md_thread, thread,
				  "%s_%s",
				  mdname(thread->mddev),
				  name);
	if (IS_ERR(thread->tsk)) {
		kfree(thread);
		return NULL;
	}
	return thread;
}
EXPORT_SYMBOL(md_register_thread);

void md_unregister_thread(struct md_thread **threadp)
{
	struct md_thread *thread = *threadp;
	if (!thread)
		return;
	pr_debug("interrupting MD-thread pid %d\n", task_pid_nr(thread->tsk));
	/* Locking ensures that mddev_unlock does not wake_up a
	 * non-existent thread
	 */
	spin_lock(&pers_lock);
	*threadp = NULL;
	spin_unlock(&pers_lock);

	kthread_stop(thread->tsk);
	kfree(thread);
}
EXPORT_SYMBOL(md_unregister_thread);

void md_error(struct mddev *mddev, struct md_rdev *rdev)
{
	if (!rdev || test_bit(Faulty, &rdev->flags))
		return;

	if (!mddev->pers || !mddev->pers->error_handler)
		return;
	mddev->pers->error_handler(mddev,rdev);
	if (mddev->degraded)
		set_bit(MD_RECOVERY_RECOVER, &mddev->recovery);
	sysfs_notify_dirent_safe(rdev->sysfs_state);
	set_bit(MD_RECOVERY_INTR, &mddev->recovery);
	set_bit(MD_RECOVERY_NEEDED, &mddev->recovery);
	md_wakeup_thread(mddev->thread);
	if (mddev->event_work.func)
		queue_work(md_misc_wq, &mddev->event_work);
	md_new_event_inintr(mddev);
}
EXPORT_SYMBOL(md_error);

/* seq_file implementation /proc/mdstat */

static void status_unused(struct seq_file *seq)
{
	int i = 0;
	struct md_rdev *rdev;

	seq_printf(seq, "unused devices: ");

	list_for_each_entry(rdev, &pending_raid_disks, same_set) {
		char b[BDEVNAME_SIZE];
		i++;
		seq_printf(seq, "%s ",
			      bdevname(rdev->bdev,b));
	}
	if (!i)
		seq_printf(seq, "<none>");

	seq_printf(seq, "\n");
}

static void status_resync(struct seq_file *seq, struct mddev *mddev)
{
	sector_t max_sectors, resync, res;
	unsigned long dt, db;
	sector_t rt;
	int scale;
	unsigned int per_milli;

	if (mddev->curr_resync <= 3)
		resync = 0;
	else
		resync = mddev->curr_resync
			- atomic_read(&mddev->recovery_active);

	if (test_bit(MD_RECOVERY_SYNC, &mddev->recovery) ||
	    test_bit(MD_RECOVERY_RESHAPE, &mddev->recovery))
		max_sectors = mddev->resync_max_sectors;
	else
		max_sectors = mddev->dev_sectors;

	WARN_ON(max_sectors == 0);
	/* Pick 'scale' such that (resync>>scale)*1000 will fit
	 * in a sector_t, and (max_sectors>>scale) will fit in a
	 * u32, as those are the requirements for sector_div.
	 * Thus 'scale' must be at least 10
	 */
	scale = 10;
	if (sizeof(sector_t) > sizeof(unsigned long)) {
		while ( max_sectors/2 > (1ULL<<(scale+32)))
			scale++;
	}
	res = (resync>>scale)*1000;
	sector_div(res, (u32)((max_sectors>>scale)+1));

	per_milli = res;
	{
		int i, x = per_milli/50, y = 20-x;
		seq_printf(seq, "[");
		for (i = 0; i < x; i++)
			seq_printf(seq, "=");
		seq_printf(seq, ">");
		for (i = 0; i < y; i++)
			seq_printf(seq, ".");
		seq_printf(seq, "] ");
	}
	seq_printf(seq, " %s =%3u.%u%% (%llu/%llu)",
		   (test_bit(MD_RECOVERY_RESHAPE, &mddev->recovery)?
		    "reshape" :
		    (test_bit(MD_RECOVERY_CHECK, &mddev->recovery)?
		     "check" :
		     (test_bit(MD_RECOVERY_SYNC, &mddev->recovery) ?
		      "resync" : "recovery"))),
		   per_milli/10, per_milli % 10,
		   (unsigned long long) resync/2,
		   (unsigned long long) max_sectors/2);

	/*
	 * dt: time from mark until now
	 * db: blocks written from mark until now
	 * rt: remaining time
	 *
	 * rt is a sector_t, so could be 32bit or 64bit.
	 * So we divide before multiply in case it is 32bit and close
	 * to the limit.
	 * We scale the divisor (db) by 32 to avoid losing precision
	 * near the end of resync when the number of remaining sectors
	 * is close to 'db'.
	 * We then divide rt by 32 after multiplying by db to compensate.
	 * The '+1' avoids division by zero if db is very small.
	 */
	dt = ((jiffies - mddev->resync_mark) / HZ);
	if (!dt) dt++;
	db = (mddev->curr_mark_cnt - atomic_read(&mddev->recovery_active))
		- mddev->resync_mark_cnt;

	rt = max_sectors - resync;    /* number of remaining sectors */
	sector_div(rt, db/32+1);
	rt *= dt;
	rt >>= 5;

	seq_printf(seq, " finish=%lu.%lumin", (unsigned long)rt / 60,
		   ((unsigned long)rt % 60)/6);

	seq_printf(seq, " speed=%ldK/sec", db/2/dt);
}

static void *md_seq_start(struct seq_file *seq, loff_t *pos)
{
	struct list_head *tmp;
	loff_t l = *pos;
	struct mddev *mddev;

	if (l >= 0x10000)
		return NULL;
	if (!l--)
		/* header */
		return (void*)1;

	spin_lock(&all_mddevs_lock);
	list_for_each(tmp,&all_mddevs)
		if (!l--) {
			mddev = list_entry(tmp, struct mddev, all_mddevs);
			mddev_get(mddev);
			spin_unlock(&all_mddevs_lock);
			return mddev;
		}
	spin_unlock(&all_mddevs_lock);
	if (!l--)
		return (void*)2;/* tail */
	return NULL;
}

static void *md_seq_next(struct seq_file *seq, void *v, loff_t *pos)
{
	struct list_head *tmp;
	struct mddev *next_mddev, *mddev = v;

	++*pos;
	if (v == (void*)2)
		return NULL;

	spin_lock(&all_mddevs_lock);
	if (v == (void*)1)
		tmp = all_mddevs.next;
	else
		tmp = mddev->all_mddevs.next;
	if (tmp != &all_mddevs)
		next_mddev = mddev_get(list_entry(tmp,struct mddev,all_mddevs));
	else {
		next_mddev = (void*)2;
		*pos = 0x10000;
	}
	spin_unlock(&all_mddevs_lock);

	if (v != (void*)1)
		mddev_put(mddev);
	return next_mddev;

}

static void md_seq_stop(struct seq_file *seq, void *v)
{
	struct mddev *mddev = v;

	if (mddev && v != (void*)1 && v != (void*)2)
		mddev_put(mddev);
}

static int md_seq_show(struct seq_file *seq, void *v)
{
	struct mddev *mddev = v;
	sector_t sectors;
	struct md_rdev *rdev;

	if (v == (void*)1) {
		struct md_personality *pers;
		seq_printf(seq, "Personalities : ");
		spin_lock(&pers_lock);
		list_for_each_entry(pers, &pers_list, list)
			seq_printf(seq, "[%s] ", pers->name);

		spin_unlock(&pers_lock);
		seq_printf(seq, "\n");
		seq->poll_event = atomic_read(&md_event_count);
		return 0;
	}
	if (v == (void*)2) {
		status_unused(seq);
		return 0;
	}

	spin_lock(&mddev->lock);
	if (mddev->pers || mddev->raid_disks || !list_empty(&mddev->disks)) {
		seq_printf(seq, "%s : %sactive", mdname(mddev),
						mddev->pers ? "" : "in");
		if (mddev->pers) {
			if (mddev->ro==1)
				seq_printf(seq, " (read-only)");
			if (mddev->ro==2)
				seq_printf(seq, " (auto-read-only)");
			seq_printf(seq, " %s", mddev->pers->name);
		}

		sectors = 0;
		rcu_read_lock();
		rdev_for_each_rcu(rdev, mddev) {
			char b[BDEVNAME_SIZE];
			seq_printf(seq, " %s[%d]",
				bdevname(rdev->bdev,b), rdev->desc_nr);
			if (test_bit(WriteMostly, &rdev->flags))
				seq_printf(seq, "(W)");
			if (test_bit(Faulty, &rdev->flags)) {
				seq_printf(seq, "(F)");
				continue;
			}
			if (rdev->raid_disk < 0)
				seq_printf(seq, "(S)"); /* spare */
			if (test_bit(Replacement, &rdev->flags))
				seq_printf(seq, "(R)");
			sectors += rdev->sectors;
		}
		rcu_read_unlock();

		if (!list_empty(&mddev->disks)) {
			if (mddev->pers)
				seq_printf(seq, "\n      %llu blocks",
					   (unsigned long long)
					   mddev->array_sectors / 2);
			else
				seq_printf(seq, "\n      %llu blocks",
					   (unsigned long long)sectors / 2);
		}
		if (mddev->persistent) {
			if (mddev->major_version != 0 ||
			    mddev->minor_version != 90) {
				seq_printf(seq," super %d.%d",
					   mddev->major_version,
					   mddev->minor_version);
			}
		} else if (mddev->external)
			seq_printf(seq, " super external:%s",
				   mddev->metadata_type);
		else
			seq_printf(seq, " super non-persistent");

		if (mddev->pers) {
			mddev->pers->status(seq, mddev);
			seq_printf(seq, "\n      ");
			if (mddev->pers->sync_request) {
				if (mddev->curr_resync > 2) {
					status_resync(seq, mddev);
					seq_printf(seq, "\n      ");
				} else if (mddev->curr_resync >= 1)
					seq_printf(seq, "\tresync=DELAYED\n      ");
				else if (mddev->recovery_cp < MaxSector)
					seq_printf(seq, "\tresync=PENDING\n      ");
			}
		} else
			seq_printf(seq, "\n       ");

		bitmap_status(seq, mddev->bitmap);

		seq_printf(seq, "\n");
	}
	spin_unlock(&mddev->lock);

	return 0;
}

static const struct seq_operations md_seq_ops = {
	.start  = md_seq_start,
	.next   = md_seq_next,
	.stop   = md_seq_stop,
	.show   = md_seq_show,
};

static int md_seq_open(struct inode *inode, struct file *file)
{
	struct seq_file *seq;
	int error;

	error = seq_open(file, &md_seq_ops);
	if (error)
		return error;

	seq = file->private_data;
	seq->poll_event = atomic_read(&md_event_count);
	return error;
}

static int md_unloading;
static unsigned int mdstat_poll(struct file *filp, poll_table *wait)
{
	struct seq_file *seq = filp->private_data;
	int mask;

	if (md_unloading)
		return POLLIN|POLLRDNORM|POLLERR|POLLPRI;
	poll_wait(filp, &md_event_waiters, wait);

	/* always allow read */
	mask = POLLIN | POLLRDNORM;

	if (seq->poll_event != atomic_read(&md_event_count))
		mask |= POLLERR | POLLPRI;
	return mask;
}

static const struct file_operations md_seq_fops = {
	.owner		= THIS_MODULE,
	.open           = md_seq_open,
	.read           = seq_read,
	.llseek         = seq_lseek,
	.release	= seq_release_private,
	.poll		= mdstat_poll,
};

int register_md_personality(struct md_personality *p)
{
	printk(KERN_INFO "md: %s personality registered for level %d\n",
						p->name, p->level);
	spin_lock(&pers_lock);
	list_add_tail(&p->list, &pers_list);
	spin_unlock(&pers_lock);
	return 0;
}
EXPORT_SYMBOL(register_md_personality);

int unregister_md_personality(struct md_personality *p)
{
	printk(KERN_INFO "md: %s personality unregistered\n", p->name);
	spin_lock(&pers_lock);
	list_del_init(&p->list);
	spin_unlock(&pers_lock);
	return 0;
}
EXPORT_SYMBOL(unregister_md_personality);

static int is_mddev_idle(struct mddev *mddev, int init)
{
	struct md_rdev *rdev;
	int idle;
	int curr_events;

	idle = 1;
	rcu_read_lock();
	rdev_for_each_rcu(rdev, mddev) {
		struct gendisk *disk = rdev->bdev->bd_contains->bd_disk;
		curr_events = (int)part_stat_read(&disk->part0, sectors[0]) +
			      (int)part_stat_read(&disk->part0, sectors[1]) -
			      atomic_read(&disk->sync_io);
		/* sync IO will cause sync_io to increase before the disk_stats
		 * as sync_io is counted when a request starts, and
		 * disk_stats is counted when it completes.
		 * So resync activity will cause curr_events to be smaller than
		 * when there was no such activity.
		 * non-sync IO will cause disk_stat to increase without
		 * increasing sync_io so curr_events will (eventually)
		 * be larger than it was before.  Once it becomes
		 * substantially larger, the test below will cause
		 * the array to appear non-idle, and resync will slow
		 * down.
		 * If there is a lot of outstanding resync activity when
		 * we set last_event to curr_events, then all that activity
		 * completing might cause the array to appear non-idle
		 * and resync will be slowed down even though there might
		 * not have been non-resync activity.  This will only
		 * happen once though.  'last_events' will soon reflect
		 * the state where there is little or no outstanding
		 * resync requests, and further resync activity will
		 * always make curr_events less than last_events.
		 *
		 */
		if (init || curr_events - rdev->last_events > 64) {
			rdev->last_events = curr_events;
			idle = 0;
		}
	}
	rcu_read_unlock();
	return idle;
}

void md_done_sync(struct mddev *mddev, int blocks, int ok)
{
	/* another "blocks" (512byte) blocks have been synced */
	atomic_sub(blocks, &mddev->recovery_active);
	wake_up(&mddev->recovery_wait);
	if (!ok) {
		set_bit(MD_RECOVERY_INTR, &mddev->recovery);
		set_bit(MD_RECOVERY_ERROR, &mddev->recovery);
		md_wakeup_thread(mddev->thread);
		// stop recovery, signal do_sync ....
	}
}
EXPORT_SYMBOL(md_done_sync);

/* md_write_start(mddev, bi)
 * If we need to update some array metadata (e.g. 'active' flag
 * in superblock) before writing, schedule a superblock update
 * and wait for it to complete.
 */
void md_write_start(struct mddev *mddev, struct bio *bi)
{
	int did_change = 0;
	if (bio_data_dir(bi) != WRITE)
		return;

	BUG_ON(mddev->ro == 1);
	if (mddev->ro == 2) {
		/* need to switch to read/write */
		mddev->ro = 0;
		set_bit(MD_RECOVERY_NEEDED, &mddev->recovery);
		md_wakeup_thread(mddev->thread);
		md_wakeup_thread(mddev->sync_thread);
		did_change = 1;
	}
	atomic_inc(&mddev->writes_pending);
	if (mddev->safemode == 1)
		mddev->safemode = 0;
	if (mddev->in_sync) {
		spin_lock(&mddev->lock);
		if (mddev->in_sync) {
			mddev->in_sync = 0;
			set_bit(MD_CHANGE_CLEAN, &mddev->flags);
			set_bit(MD_CHANGE_PENDING, &mddev->flags);
			md_wakeup_thread(mddev->thread);
			did_change = 1;
		}
		spin_unlock(&mddev->lock);
	}
	if (did_change)
		sysfs_notify_dirent_safe(mddev->sysfs_state);
	wait_event(mddev->sb_wait,
		   !test_bit(MD_CHANGE_PENDING, &mddev->flags));
}
EXPORT_SYMBOL(md_write_start);

void md_write_end(struct mddev *mddev)
{
	if (atomic_dec_and_test(&mddev->writes_pending)) {
		if (mddev->safemode == 2)
			md_wakeup_thread(mddev->thread);
		else if (mddev->safemode_delay)
			mod_timer(&mddev->safemode_timer, jiffies + mddev->safemode_delay);
	}
}
EXPORT_SYMBOL(md_write_end);

/* md_allow_write(mddev)
 * Calling this ensures that the array is marked 'active' so that writes
 * may proceed without blocking.  It is important to call this before
 * attempting a GFP_KERNEL allocation while holding the mddev lock.
 * Must be called with mddev_lock held.
 *
 * In the ->external case MD_CHANGE_CLEAN can not be cleared until mddev->lock
 * is dropped, so return -EAGAIN after notifying userspace.
 */
int md_allow_write(struct mddev *mddev)
{
	if (!mddev->pers)
		return 0;
	if (mddev->ro)
		return 0;
	if (!mddev->pers->sync_request)
		return 0;

	spin_lock(&mddev->lock);
	if (mddev->in_sync) {
		mddev->in_sync = 0;
		set_bit(MD_CHANGE_CLEAN, &mddev->flags);
		set_bit(MD_CHANGE_PENDING, &mddev->flags);
		if (mddev->safemode_delay &&
		    mddev->safemode == 0)
			mddev->safemode = 1;
		spin_unlock(&mddev->lock);
		md_update_sb(mddev, 0);
		sysfs_notify_dirent_safe(mddev->sysfs_state);
	} else
		spin_unlock(&mddev->lock);

	if (test_bit(MD_CHANGE_PENDING, &mddev->flags))
		return -EAGAIN;
	else
		return 0;
}
EXPORT_SYMBOL_GPL(md_allow_write);

#define SYNC_MARKS	10
#define	SYNC_MARK_STEP	(3*HZ)
#define UPDATE_FREQUENCY (5*60*HZ)
void md_do_sync(struct md_thread *thread)
{
	struct mddev *mddev = thread->mddev;
	struct mddev *mddev2;
	unsigned int currspeed = 0,
		 window;
	sector_t max_sectors,j, io_sectors, recovery_done;
	unsigned long mark[SYNC_MARKS];
	unsigned long update_time;
	sector_t mark_cnt[SYNC_MARKS];
	int last_mark,m;
	struct list_head *tmp;
	sector_t last_check;
	int skipped = 0;
	struct md_rdev *rdev;
	char *desc, *action = NULL;
	struct blk_plug plug;

	/* just incase thread restarts... */
	if (test_bit(MD_RECOVERY_DONE, &mddev->recovery))
		return;
	if (mddev->ro) {/* never try to sync a read-only array */
		set_bit(MD_RECOVERY_INTR, &mddev->recovery);
		return;
	}

	if (test_bit(MD_RECOVERY_SYNC, &mddev->recovery)) {
		if (test_bit(MD_RECOVERY_CHECK, &mddev->recovery)) {
			desc = "data-check";
			action = "check";
		} else if (test_bit(MD_RECOVERY_REQUESTED, &mddev->recovery)) {
			desc = "requested-resync";
			action = "repair";
		} else
			desc = "resync";
	} else if (test_bit(MD_RECOVERY_RESHAPE, &mddev->recovery))
		desc = "reshape";
	else
		desc = "recovery";

	mddev->last_sync_action = action ?: desc;

	/* we overload curr_resync somewhat here.
	 * 0 == not engaged in resync at all
	 * 2 == checking that there is no conflict with another sync
	 * 1 == like 2, but have yielded to allow conflicting resync to
	 *		commense
	 * other == active in resync - this many blocks
	 *
	 * Before starting a resync we must have set curr_resync to
	 * 2, and then checked that every "conflicting" array has curr_resync
	 * less than ours.  When we find one that is the same or higher
	 * we wait on resync_wait.  To avoid deadlock, we reduce curr_resync
	 * to 1 if we choose to yield (based arbitrarily on address of mddev structure).
	 * This will mean we have to start checking from the beginning again.
	 *
	 */

	do {
		mddev->curr_resync = 2;

	try_again:
		if (test_bit(MD_RECOVERY_INTR, &mddev->recovery))
			goto skip;
		for_each_mddev(mddev2, tmp) {
			if (mddev2 == mddev)
				continue;
			if (!mddev->parallel_resync
			&&  mddev2->curr_resync
			&&  match_mddev_units(mddev, mddev2)) {
				DEFINE_WAIT(wq);
				if (mddev < mddev2 && mddev->curr_resync == 2) {
					/* arbitrarily yield */
					mddev->curr_resync = 1;
					wake_up(&resync_wait);
				}
				if (mddev > mddev2 && mddev->curr_resync == 1)
					/* no need to wait here, we can wait the next
					 * time 'round when curr_resync == 2
					 */
					continue;
				/* We need to wait 'interruptible' so as not to
				 * contribute to the load average, and not to
				 * be caught by 'softlockup'
				 */
				prepare_to_wait(&resync_wait, &wq, TASK_INTERRUPTIBLE);
				if (!test_bit(MD_RECOVERY_INTR, &mddev->recovery) &&
				    mddev2->curr_resync >= mddev->curr_resync) {
					printk(KERN_INFO "md: delaying %s of %s"
					       " until %s has finished (they"
					       " share one or more physical units)\n",
					       desc, mdname(mddev), mdname(mddev2));
					mddev_put(mddev2);
					if (signal_pending(current))
						flush_signals(current);
					schedule();
					finish_wait(&resync_wait, &wq);
					goto try_again;
				}
				finish_wait(&resync_wait, &wq);
			}
		}
	} while (mddev->curr_resync < 2);

	j = 0;
	if (test_bit(MD_RECOVERY_SYNC, &mddev->recovery)) {
		/* resync follows the size requested by the personality,
		 * which defaults to physical size, but can be virtual size
		 */
		max_sectors = mddev->resync_max_sectors;
		atomic64_set(&mddev->resync_mismatches, 0);
		/* we don't use the checkpoint if there's a bitmap */
		if (test_bit(MD_RECOVERY_REQUESTED, &mddev->recovery))
			j = mddev->resync_min;
		else if (!mddev->bitmap)
			j = mddev->recovery_cp;

	} else if (test_bit(MD_RECOVERY_RESHAPE, &mddev->recovery))
		max_sectors = mddev->resync_max_sectors;
	else {
		/* recovery follows the physical size of devices */
		max_sectors = mddev->dev_sectors;
		j = MaxSector;
		rcu_read_lock();
		rdev_for_each_rcu(rdev, mddev)
			if (rdev->raid_disk >= 0 &&
			    !test_bit(Faulty, &rdev->flags) &&
			    !test_bit(In_sync, &rdev->flags) &&
			    rdev->recovery_offset < j)
				j = rdev->recovery_offset;
		rcu_read_unlock();

		/* If there is a bitmap, we need to make sure all
		 * writes that started before we added a spare
		 * complete before we start doing a recovery.
		 * Otherwise the write might complete and (via
		 * bitmap_endwrite) set a bit in the bitmap after the
		 * recovery has checked that bit and skipped that
		 * region.
		 */
		if (mddev->bitmap) {
			mddev->pers->quiesce(mddev, 1);
			mddev->pers->quiesce(mddev, 0);
		}
	}

	printk(KERN_INFO "md: %s of RAID array %s\n", desc, mdname(mddev));
	printk(KERN_INFO "md: minimum _guaranteed_  speed:"
		" %d KB/sec/disk.\n", speed_min(mddev));
	printk(KERN_INFO "md: using maximum available idle IO bandwidth "
	       "(but not more than %d KB/sec) for %s.\n",
	       speed_max(mddev), desc);

	is_mddev_idle(mddev, 1); /* this initializes IO event counters */

	io_sectors = 0;
	for (m = 0; m < SYNC_MARKS; m++) {
		mark[m] = jiffies;
		mark_cnt[m] = io_sectors;
	}
	last_mark = 0;
	mddev->resync_mark = mark[last_mark];
	mddev->resync_mark_cnt = mark_cnt[last_mark];

	/*
	 * Tune reconstruction:
	 */
	window = 32*(PAGE_SIZE/512);
	printk(KERN_INFO "md: using %dk window, over a total of %lluk.\n",
		window/2, (unsigned long long)max_sectors/2);

	atomic_set(&mddev->recovery_active, 0);
	last_check = 0;

	if (j>2) {
		printk(KERN_INFO
		       "md: resuming %s of %s from checkpoint.\n",
		       desc, mdname(mddev));
		mddev->curr_resync = j;
	} else
		mddev->curr_resync = 3; /* no longer delayed */
	mddev->curr_resync_completed = j;
	sysfs_notify(&mddev->kobj, NULL, "sync_completed");
	md_new_event(mddev);
	update_time = jiffies;

	blk_start_plug(&plug);
	while (j < max_sectors) {
		sector_t sectors;

		skipped = 0;

		if (!test_bit(MD_RECOVERY_RESHAPE, &mddev->recovery) &&
		    ((mddev->curr_resync > mddev->curr_resync_completed &&
		      (mddev->curr_resync - mddev->curr_resync_completed)
		      > (max_sectors >> 4)) ||
		     time_after_eq(jiffies, update_time + UPDATE_FREQUENCY) ||
		     (j - mddev->curr_resync_completed)*2
		     >= mddev->resync_max - mddev->curr_resync_completed
			    )) {
			/* time to update curr_resync_completed */
			wait_event(mddev->recovery_wait,
				   atomic_read(&mddev->recovery_active) == 0);
			mddev->curr_resync_completed = j;
			if (test_bit(MD_RECOVERY_SYNC, &mddev->recovery) &&
			    j > mddev->recovery_cp)
				mddev->recovery_cp = j;
			update_time = jiffies;
			set_bit(MD_CHANGE_CLEAN, &mddev->flags);
			sysfs_notify(&mddev->kobj, NULL, "sync_completed");
		}

		while (j >= mddev->resync_max &&
		       !test_bit(MD_RECOVERY_INTR, &mddev->recovery)) {
			/* As this condition is controlled by user-space,
			 * we can block indefinitely, so use '_interruptible'
			 * to avoid triggering warnings.
			 */
			flush_signals(current); /* just in case */
			wait_event_interruptible(mddev->recovery_wait,
						 mddev->resync_max > j
						 || test_bit(MD_RECOVERY_INTR,
							     &mddev->recovery));
		}

		if (test_bit(MD_RECOVERY_INTR, &mddev->recovery))
			break;

		sectors = mddev->pers->sync_request(mddev, j, &skipped,
						  currspeed < speed_min(mddev));
		if (sectors == 0) {
			set_bit(MD_RECOVERY_INTR, &mddev->recovery);
			break;
		}

		if (!skipped) { /* actual IO requested */
			io_sectors += sectors;
			atomic_add(sectors, &mddev->recovery_active);
		}

		if (test_bit(MD_RECOVERY_INTR, &mddev->recovery))
			break;

		j += sectors;
		if (j > 2)
			mddev->curr_resync = j;
		mddev->curr_mark_cnt = io_sectors;
		if (last_check == 0)
			/* this is the earliest that rebuild will be
			 * visible in /proc/mdstat
			 */
			md_new_event(mddev);

		if (last_check + window > io_sectors || j == max_sectors)
			continue;

		last_check = io_sectors;
	repeat:
		if (time_after_eq(jiffies, mark[last_mark] + SYNC_MARK_STEP )) {
			/* step marks */
			int next = (last_mark+1) % SYNC_MARKS;

			mddev->resync_mark = mark[next];
			mddev->resync_mark_cnt = mark_cnt[next];
			mark[next] = jiffies;
			mark_cnt[next] = io_sectors - atomic_read(&mddev->recovery_active);
			last_mark = next;
		}

		if (test_bit(MD_RECOVERY_INTR, &mddev->recovery))
			break;

		/*
		 * this loop exits only if either when we are slower than
		 * the 'hard' speed limit, or the system was IO-idle for
		 * a jiffy.
		 * the system might be non-idle CPU-wise, but we only care
		 * about not overloading the IO subsystem. (things like an
		 * e2fsck being done on the RAID array should execute fast)
		 */
		cond_resched();

		recovery_done = io_sectors - atomic_read(&mddev->recovery_active);
		currspeed = ((unsigned long)(recovery_done - mddev->resync_mark_cnt))/2
			/((jiffies-mddev->resync_mark)/HZ +1) +1;

		if (currspeed > speed_min(mddev)) {
			if ((currspeed > speed_max(mddev)) ||
					!is_mddev_idle(mddev, 0)) {
				msleep(500);
				goto repeat;
			}
		}
	}
	printk(KERN_INFO "md: %s: %s %s.\n",mdname(mddev), desc,
	       test_bit(MD_RECOVERY_INTR, &mddev->recovery)
	       ? "interrupted" : "done");
	/*
	 * this also signals 'finished resyncing' to md_stop
	 */
	blk_finish_plug(&plug);
	wait_event(mddev->recovery_wait, !atomic_read(&mddev->recovery_active));

	/* tell personality that we are finished */
	mddev->pers->sync_request(mddev, max_sectors, &skipped, 1);

	if (!test_bit(MD_RECOVERY_CHECK, &mddev->recovery) &&
	    mddev->curr_resync > 2) {
		if (test_bit(MD_RECOVERY_SYNC, &mddev->recovery)) {
			if (test_bit(MD_RECOVERY_INTR, &mddev->recovery)) {
				if (mddev->curr_resync >= mddev->recovery_cp) {
					printk(KERN_INFO
					       "md: checkpointing %s of %s.\n",
					       desc, mdname(mddev));
					if (test_bit(MD_RECOVERY_ERROR,
						&mddev->recovery))
						mddev->recovery_cp =
							mddev->curr_resync_completed;
					else
						mddev->recovery_cp =
							mddev->curr_resync;
				}
			} else
				mddev->recovery_cp = MaxSector;
		} else {
			if (!test_bit(MD_RECOVERY_INTR, &mddev->recovery))
				mddev->curr_resync = MaxSector;
			rcu_read_lock();
			rdev_for_each_rcu(rdev, mddev)
				if (rdev->raid_disk >= 0 &&
				    mddev->delta_disks >= 0 &&
				    !test_bit(Faulty, &rdev->flags) &&
				    !test_bit(In_sync, &rdev->flags) &&
				    rdev->recovery_offset < mddev->curr_resync)
					rdev->recovery_offset = mddev->curr_resync;
			rcu_read_unlock();
		}
	}
 skip:
	set_bit(MD_CHANGE_DEVS, &mddev->flags);

	spin_lock(&mddev->lock);
	if (!test_bit(MD_RECOVERY_INTR, &mddev->recovery)) {
		/* We completed so min/max setting can be forgotten if used. */
		if (test_bit(MD_RECOVERY_REQUESTED, &mddev->recovery))
			mddev->resync_min = 0;
		mddev->resync_max = MaxSector;
	} else if (test_bit(MD_RECOVERY_REQUESTED, &mddev->recovery))
		mddev->resync_min = mddev->curr_resync_completed;
	mddev->curr_resync = 0;
	spin_unlock(&mddev->lock);

	wake_up(&resync_wait);
	set_bit(MD_RECOVERY_DONE, &mddev->recovery);
	md_wakeup_thread(mddev->thread);
	return;
}
EXPORT_SYMBOL_GPL(md_do_sync);

static int remove_and_add_spares(struct mddev *mddev,
				 struct md_rdev *this)
{
	struct md_rdev *rdev;
	int spares = 0;
	int removed = 0;

	rdev_for_each(rdev, mddev)
		if ((this == NULL || rdev == this) &&
		    rdev->raid_disk >= 0 &&
		    !test_bit(Blocked, &rdev->flags) &&
		    (test_bit(Faulty, &rdev->flags) ||
		     ! test_bit(In_sync, &rdev->flags)) &&
		    atomic_read(&rdev->nr_pending)==0) {
			if (mddev->pers->hot_remove_disk(
				    mddev, rdev) == 0) {
				sysfs_unlink_rdev(mddev, rdev);
				rdev->raid_disk = -1;
				removed++;
			}
		}
	if (removed && mddev->kobj.sd)
		sysfs_notify(&mddev->kobj, NULL, "degraded");

	if (this)
		goto no_add;

	rdev_for_each(rdev, mddev) {
		if (rdev->raid_disk >= 0 &&
		    !test_bit(In_sync, &rdev->flags) &&
		    !test_bit(Faulty, &rdev->flags))
			spares++;
		if (rdev->raid_disk >= 0)
			continue;
		if (test_bit(Faulty, &rdev->flags))
			continue;
		if (mddev->ro &&
		    ! (rdev->saved_raid_disk >= 0 &&
		       !test_bit(Bitmap_sync, &rdev->flags)))
			continue;

		if (rdev->saved_raid_disk < 0)
			rdev->recovery_offset = 0;
		if (mddev->pers->
		    hot_add_disk(mddev, rdev) == 0) {
			if (sysfs_link_rdev(mddev, rdev))
				/* failure here is OK */;
			spares++;
			md_new_event(mddev);
			set_bit(MD_CHANGE_DEVS, &mddev->flags);
		}
	}
no_add:
	if (removed)
		set_bit(MD_CHANGE_DEVS, &mddev->flags);
	return spares;
}

static void md_start_sync(struct work_struct *ws)
{
	struct mddev *mddev = container_of(ws, struct mddev, del_work);

	mddev->sync_thread = md_register_thread(md_do_sync,
						mddev,
						"resync");
	if (!mddev->sync_thread) {
		printk(KERN_ERR "%s: could not start resync"
		       " thread...\n",
		       mdname(mddev));
		/* leave the spares where they are, it shouldn't hurt */
		clear_bit(MD_RECOVERY_SYNC, &mddev->recovery);
		clear_bit(MD_RECOVERY_RESHAPE, &mddev->recovery);
		clear_bit(MD_RECOVERY_REQUESTED, &mddev->recovery);
		clear_bit(MD_RECOVERY_CHECK, &mddev->recovery);
		clear_bit(MD_RECOVERY_RUNNING, &mddev->recovery);
		wake_up(&resync_wait);
		if (test_and_clear_bit(MD_RECOVERY_RECOVER,
				       &mddev->recovery))
			if (mddev->sysfs_action)
				sysfs_notify_dirent_safe(mddev->sysfs_action);
	} else
		md_wakeup_thread(mddev->sync_thread);
	sysfs_notify_dirent_safe(mddev->sysfs_action);
	md_new_event(mddev);
}

/*
 * This routine is regularly called by all per-raid-array threads to
 * deal with generic issues like resync and super-block update.
 * Raid personalities that don't have a thread (linear/raid0) do not
 * need this as they never do any recovery or update the superblock.
 *
 * It does not do any resync itself, but rather "forks" off other threads
 * to do that as needed.
 * When it is determined that resync is needed, we set MD_RECOVERY_RUNNING in
 * "->recovery" and create a thread at ->sync_thread.
 * When the thread finishes it sets MD_RECOVERY_DONE
 * and wakeups up this thread which will reap the thread and finish up.
 * This thread also removes any faulty devices (with nr_pending == 0).
 *
 * The overall approach is:
 *  1/ if the superblock needs updating, update it.
 *  2/ If a recovery thread is running, don't do anything else.
 *  3/ If recovery has finished, clean up, possibly marking spares active.
 *  4/ If there are any faulty devices, remove them.
 *  5/ If array is degraded, try to add spares devices
 *  6/ If array has spares or is not in-sync, start a resync thread.
 */
void md_check_recovery(struct mddev *mddev)
{
	if (mddev->suspended)
		return;

	if (mddev->bitmap)
		bitmap_daemon_work(mddev);

	if (signal_pending(current)) {
		if (mddev->pers->sync_request && !mddev->external) {
			printk(KERN_INFO "md: %s in immediate safe mode\n",
			       mdname(mddev));
			mddev->safemode = 2;
		}
		flush_signals(current);
	}

	if (mddev->ro && !test_bit(MD_RECOVERY_NEEDED, &mddev->recovery))
		return;
	if ( ! (
		(mddev->flags & MD_UPDATE_SB_FLAGS & ~ (1<<MD_CHANGE_PENDING)) ||
		test_bit(MD_RECOVERY_NEEDED, &mddev->recovery) ||
		test_bit(MD_RECOVERY_DONE, &mddev->recovery) ||
		(mddev->external == 0 && mddev->safemode == 1) ||
		(mddev->safemode == 2 && ! atomic_read(&mddev->writes_pending)
		 && !mddev->in_sync && mddev->recovery_cp == MaxSector)
		))
		return;

	if (mddev_trylock(mddev)) {
		int spares = 0;

		if (mddev->ro) {
			/* On a read-only array we can:
			 * - remove failed devices
			 * - add already-in_sync devices if the array itself
			 *   is in-sync.
			 * As we only add devices that are already in-sync,
			 * we can activate the spares immediately.
			 */
			remove_and_add_spares(mddev, NULL);
			/* There is no thread, but we need to call
			 * ->spare_active and clear saved_raid_disk
			 */
			set_bit(MD_RECOVERY_INTR, &mddev->recovery);
			md_reap_sync_thread(mddev);
			clear_bit(MD_RECOVERY_NEEDED, &mddev->recovery);
			goto unlock;
		}

		if (!mddev->external) {
			int did_change = 0;
			spin_lock(&mddev->lock);
			if (mddev->safemode &&
			    !atomic_read(&mddev->writes_pending) &&
			    !mddev->in_sync &&
			    mddev->recovery_cp == MaxSector) {
				mddev->in_sync = 1;
				did_change = 1;
				set_bit(MD_CHANGE_CLEAN, &mddev->flags);
			}
			if (mddev->safemode == 1)
				mddev->safemode = 0;
			spin_unlock(&mddev->lock);
			if (did_change)
				sysfs_notify_dirent_safe(mddev->sysfs_state);
		}

		if (mddev->flags & MD_UPDATE_SB_FLAGS)
			md_update_sb(mddev, 0);

		if (test_bit(MD_RECOVERY_RUNNING, &mddev->recovery) &&
		    !test_bit(MD_RECOVERY_DONE, &mddev->recovery)) {
			/* resync/recovery still happening */
			clear_bit(MD_RECOVERY_NEEDED, &mddev->recovery);
			goto unlock;
		}
		if (mddev->sync_thread) {
			md_reap_sync_thread(mddev);
			goto unlock;
		}
		/* Set RUNNING before clearing NEEDED to avoid
		 * any transients in the value of "sync_action".
		 */
		mddev->curr_resync_completed = 0;
		spin_lock(&mddev->lock);
		set_bit(MD_RECOVERY_RUNNING, &mddev->recovery);
		spin_unlock(&mddev->lock);
		/* Clear some bits that don't mean anything, but
		 * might be left set
		 */
		clear_bit(MD_RECOVERY_INTR, &mddev->recovery);
		clear_bit(MD_RECOVERY_DONE, &mddev->recovery);

		if (!test_and_clear_bit(MD_RECOVERY_NEEDED, &mddev->recovery) ||
		    test_bit(MD_RECOVERY_FROZEN, &mddev->recovery))
			goto not_running;
		/* no recovery is running.
		 * remove any failed drives, then
		 * add spares if possible.
		 * Spares are also removed and re-added, to allow
		 * the personality to fail the re-add.
		 */

		if (mddev->reshape_position != MaxSector) {
			if (mddev->pers->check_reshape == NULL ||
			    mddev->pers->check_reshape(mddev) != 0)
				/* Cannot proceed */
				goto not_running;
			set_bit(MD_RECOVERY_RESHAPE, &mddev->recovery);
			clear_bit(MD_RECOVERY_RECOVER, &mddev->recovery);
		} else if ((spares = remove_and_add_spares(mddev, NULL))) {
			clear_bit(MD_RECOVERY_SYNC, &mddev->recovery);
			clear_bit(MD_RECOVERY_CHECK, &mddev->recovery);
			clear_bit(MD_RECOVERY_REQUESTED, &mddev->recovery);
			set_bit(MD_RECOVERY_RECOVER, &mddev->recovery);
		} else if (mddev->recovery_cp < MaxSector) {
			set_bit(MD_RECOVERY_SYNC, &mddev->recovery);
			clear_bit(MD_RECOVERY_RECOVER, &mddev->recovery);
		} else if (!test_bit(MD_RECOVERY_SYNC, &mddev->recovery))
			/* nothing to be done ... */
			goto not_running;

		if (mddev->pers->sync_request) {
			if (spares) {
				/* We are adding a device or devices to an array
				 * which has the bitmap stored on all devices.
				 * So make sure all bitmap pages get written
				 */
				bitmap_write_all(mddev->bitmap);
			}
			INIT_WORK(&mddev->del_work, md_start_sync);
			queue_work(md_misc_wq, &mddev->del_work);
			goto unlock;
		}
	not_running:
		if (!mddev->sync_thread) {
			clear_bit(MD_RECOVERY_RUNNING, &mddev->recovery);
			wake_up(&resync_wait);
			if (test_and_clear_bit(MD_RECOVERY_RECOVER,
					       &mddev->recovery))
				if (mddev->sysfs_action)
					sysfs_notify_dirent_safe(mddev->sysfs_action);
		}
	unlock:
		wake_up(&mddev->sb_wait);
		mddev_unlock(mddev);
	}
}
EXPORT_SYMBOL(md_check_recovery);

void md_reap_sync_thread(struct mddev *mddev)
{
	struct md_rdev *rdev;

	/* resync has finished, collect result */
	md_unregister_thread(&mddev->sync_thread);
	if (!test_bit(MD_RECOVERY_INTR, &mddev->recovery) &&
	    !test_bit(MD_RECOVERY_REQUESTED, &mddev->recovery)) {
		/* success...*/
		/* activate any spares */
		if (mddev->pers->spare_active(mddev)) {
			sysfs_notify(&mddev->kobj, NULL,
				     "degraded");
			set_bit(MD_CHANGE_DEVS, &mddev->flags);
		}
	}
	if (test_bit(MD_RECOVERY_RESHAPE, &mddev->recovery) &&
	    mddev->pers->finish_reshape)
		mddev->pers->finish_reshape(mddev);

	/* If array is no-longer degraded, then any saved_raid_disk
	 * information must be scrapped.
	 */
	if (!mddev->degraded)
		rdev_for_each(rdev, mddev)
			rdev->saved_raid_disk = -1;

	md_update_sb(mddev, 1);
	clear_bit(MD_RECOVERY_RUNNING, &mddev->recovery);
	clear_bit(MD_RECOVERY_SYNC, &mddev->recovery);
	clear_bit(MD_RECOVERY_RESHAPE, &mddev->recovery);
	clear_bit(MD_RECOVERY_REQUESTED, &mddev->recovery);
	clear_bit(MD_RECOVERY_CHECK, &mddev->recovery);
	wake_up(&resync_wait);
	/* flag recovery needed just to double check */
	set_bit(MD_RECOVERY_NEEDED, &mddev->recovery);
	sysfs_notify_dirent_safe(mddev->sysfs_action);
	md_new_event(mddev);
	if (mddev->event_work.func)
		queue_work(md_misc_wq, &mddev->event_work);
}
EXPORT_SYMBOL(md_reap_sync_thread);

void md_wait_for_blocked_rdev(struct md_rdev *rdev, struct mddev *mddev)
{
	sysfs_notify_dirent_safe(rdev->sysfs_state);
	wait_event_timeout(rdev->blocked_wait,
			   !test_bit(Blocked, &rdev->flags) &&
			   !test_bit(BlockedBadBlocks, &rdev->flags),
			   msecs_to_jiffies(5000));
	rdev_dec_pending(rdev, mddev);
}
EXPORT_SYMBOL(md_wait_for_blocked_rdev);

void md_finish_reshape(struct mddev *mddev)
{
	/* called be personality module when reshape completes. */
	struct md_rdev *rdev;

	rdev_for_each(rdev, mddev) {
		if (rdev->data_offset > rdev->new_data_offset)
			rdev->sectors += rdev->data_offset - rdev->new_data_offset;
		else
			rdev->sectors -= rdev->new_data_offset - rdev->data_offset;
		rdev->data_offset = rdev->new_data_offset;
	}
}
EXPORT_SYMBOL(md_finish_reshape);

/* Bad block management.
 * We can record which blocks on each device are 'bad' and so just
 * fail those blocks, or that stripe, rather than the whole device.
 * Entries in the bad-block table are 64bits wide.  This comprises:
 * Length of bad-range, in sectors: 0-511 for lengths 1-512
 * Start of bad-range, sector offset, 54 bits (allows 8 exbibytes)
 *  A 'shift' can be set so that larger blocks are tracked and
 *  consequently larger devices can be covered.
 * 'Acknowledged' flag - 1 bit. - the most significant bit.
 *
 * Locking of the bad-block table uses a seqlock so md_is_badblock
 * might need to retry if it is very unlucky.
 * We will sometimes want to check for bad blocks in a bi_end_io function,
 * so we use the write_seqlock_irq variant.
 *
 * When looking for a bad block we specify a range and want to
 * know if any block in the range is bad.  So we binary-search
 * to the last range that starts at-or-before the given endpoint,
 * (or "before the sector after the target range")
 * then see if it ends after the given start.
 * We return
 *  0 if there are no known bad blocks in the range
 *  1 if there are known bad block which are all acknowledged
 * -1 if there are bad blocks which have not yet been acknowledged in metadata.
 * plus the start/length of the first bad section we overlap.
 */
int md_is_badblock(struct badblocks *bb, sector_t s, int sectors,
		   sector_t *first_bad, int *bad_sectors)
{
	int hi;
	int lo;
	u64 *p = bb->page;
	int rv;
	sector_t target = s + sectors;
	unsigned seq;

	if (bb->shift > 0) {
		/* round the start down, and the end up */
		s >>= bb->shift;
		target += (1<<bb->shift) - 1;
		target >>= bb->shift;
		sectors = target - s;
	}
	/* 'target' is now the first block after the bad range */

retry:
	seq = read_seqbegin(&bb->lock);
	lo = 0;
	rv = 0;
	hi = bb->count;

	/* Binary search between lo and hi for 'target'
	 * i.e. for the last range that starts before 'target'
	 */
	/* INVARIANT: ranges before 'lo' and at-or-after 'hi'
	 * are known not to be the last range before target.
	 * VARIANT: hi-lo is the number of possible
	 * ranges, and decreases until it reaches 1
	 */
	while (hi - lo > 1) {
		int mid = (lo + hi) / 2;
		sector_t a = BB_OFFSET(p[mid]);
		if (a < target)
			/* This could still be the one, earlier ranges
			 * could not. */
			lo = mid;
		else
			/* This and later ranges are definitely out. */
			hi = mid;
	}
	/* 'lo' might be the last that started before target, but 'hi' isn't */
	if (hi > lo) {
		/* need to check all range that end after 's' to see if
		 * any are unacknowledged.
		 */
		while (lo >= 0 &&
		       BB_OFFSET(p[lo]) + BB_LEN(p[lo]) > s) {
			if (BB_OFFSET(p[lo]) < target) {
				/* starts before the end, and finishes after
				 * the start, so they must overlap
				 */
				if (rv != -1 && BB_ACK(p[lo]))
					rv = 1;
				else
					rv = -1;
				*first_bad = BB_OFFSET(p[lo]);
				*bad_sectors = BB_LEN(p[lo]);
			}
			lo--;
		}
	}

	if (read_seqretry(&bb->lock, seq))
		goto retry;

	return rv;
}
EXPORT_SYMBOL_GPL(md_is_badblock);

/*
 * Add a range of bad blocks to the table.
 * This might extend the table, or might contract it
 * if two adjacent ranges can be merged.
 * We binary-search to find the 'insertion' point, then
 * decide how best to handle it.
 */
static int md_set_badblocks(struct badblocks *bb, sector_t s, int sectors,
			    int acknowledged)
{
	u64 *p;
	int lo, hi;
	int rv = 1;
	unsigned long flags;

	if (bb->shift < 0)
		/* badblocks are disabled */
		return 0;

	if (bb->shift) {
		/* round the start down, and the end up */
		sector_t next = s + sectors;
		s >>= bb->shift;
		next += (1<<bb->shift) - 1;
		next >>= bb->shift;
		sectors = next - s;
	}

	write_seqlock_irqsave(&bb->lock, flags);

	p = bb->page;
	lo = 0;
	hi = bb->count;
	/* Find the last range that starts at-or-before 's' */
	while (hi - lo > 1) {
		int mid = (lo + hi) / 2;
		sector_t a = BB_OFFSET(p[mid]);
		if (a <= s)
			lo = mid;
		else
			hi = mid;
	}
	if (hi > lo && BB_OFFSET(p[lo]) > s)
		hi = lo;

	if (hi > lo) {
		/* we found a range that might merge with the start
		 * of our new range
		 */
		sector_t a = BB_OFFSET(p[lo]);
		sector_t e = a + BB_LEN(p[lo]);
		int ack = BB_ACK(p[lo]);
		if (e >= s) {
			/* Yes, we can merge with a previous range */
			if (s == a && s + sectors >= e)
				/* new range covers old */
				ack = acknowledged;
			else
				ack = ack && acknowledged;

			if (e < s + sectors)
				e = s + sectors;
			if (e - a <= BB_MAX_LEN) {
				p[lo] = BB_MAKE(a, e-a, ack);
				s = e;
			} else {
				/* does not all fit in one range,
				 * make p[lo] maximal
				 */
				if (BB_LEN(p[lo]) != BB_MAX_LEN)
					p[lo] = BB_MAKE(a, BB_MAX_LEN, ack);
				s = a + BB_MAX_LEN;
			}
			sectors = e - s;
		}
	}
	if (sectors && hi < bb->count) {
		/* 'hi' points to the first range that starts after 's'.
		 * Maybe we can merge with the start of that range */
		sector_t a = BB_OFFSET(p[hi]);
		sector_t e = a + BB_LEN(p[hi]);
		int ack = BB_ACK(p[hi]);
		if (a <= s + sectors) {
			/* merging is possible */
			if (e <= s + sectors) {
				/* full overlap */
				e = s + sectors;
				ack = acknowledged;
			} else
				ack = ack && acknowledged;

			a = s;
			if (e - a <= BB_MAX_LEN) {
				p[hi] = BB_MAKE(a, e-a, ack);
				s = e;
			} else {
				p[hi] = BB_MAKE(a, BB_MAX_LEN, ack);
				s = a + BB_MAX_LEN;
			}
			sectors = e - s;
			lo = hi;
			hi++;
		}
	}
	if (sectors == 0 && hi < bb->count) {
		/* we might be able to combine lo and hi */
		/* Note: 's' is at the end of 'lo' */
		sector_t a = BB_OFFSET(p[hi]);
		int lolen = BB_LEN(p[lo]);
		int hilen = BB_LEN(p[hi]);
		int newlen = lolen + hilen - (s - a);
		if (s >= a && newlen < BB_MAX_LEN) {
			/* yes, we can combine them */
			int ack = BB_ACK(p[lo]) && BB_ACK(p[hi]);
			p[lo] = BB_MAKE(BB_OFFSET(p[lo]), newlen, ack);
			memmove(p + hi, p + hi + 1,
				(bb->count - hi - 1) * 8);
			bb->count--;
		}
	}
	while (sectors) {
		/* didn't merge (it all).
		 * Need to add a range just before 'hi' */
		if (bb->count >= MD_MAX_BADBLOCKS) {
			/* No room for more */
			rv = 0;
			break;
		} else {
			int this_sectors = sectors;
			memmove(p + hi + 1, p + hi,
				(bb->count - hi) * 8);
			bb->count++;

			if (this_sectors > BB_MAX_LEN)
				this_sectors = BB_MAX_LEN;
			p[hi] = BB_MAKE(s, this_sectors, acknowledged);
			sectors -= this_sectors;
			s += this_sectors;
		}
	}

	bb->changed = 1;
	if (!acknowledged)
		bb->unacked_exist = 1;
	write_sequnlock_irqrestore(&bb->lock, flags);

	return rv;
}

int rdev_set_badblocks(struct md_rdev *rdev, sector_t s, int sectors,
		       int is_new)
{
	int rv;
	if (is_new)
		s += rdev->new_data_offset;
	else
		s += rdev->data_offset;
	rv = md_set_badblocks(&rdev->badblocks,
			      s, sectors, 0);
	if (rv) {
		/* Make sure they get written out promptly */
		sysfs_notify_dirent_safe(rdev->sysfs_state);
		set_bit(MD_CHANGE_CLEAN, &rdev->mddev->flags);
		md_wakeup_thread(rdev->mddev->thread);
	}
	return rv;
}
EXPORT_SYMBOL_GPL(rdev_set_badblocks);

/*
 * Remove a range of bad blocks from the table.
 * This may involve extending the table if we spilt a region,
 * but it must not fail.  So if the table becomes full, we just
 * drop the remove request.
 */
static int md_clear_badblocks(struct badblocks *bb, sector_t s, int sectors)
{
	u64 *p;
	int lo, hi;
	sector_t target = s + sectors;
	int rv = 0;

	if (bb->shift > 0) {
		/* When clearing we round the start up and the end down.
		 * This should not matter as the shift should align with
		 * the block size and no rounding should ever be needed.
		 * However it is better the think a block is bad when it
		 * isn't than to think a block is not bad when it is.
		 */
		s += (1<<bb->shift) - 1;
		s >>= bb->shift;
		target >>= bb->shift;
		sectors = target - s;
	}

	write_seqlock_irq(&bb->lock);

	p = bb->page;
	lo = 0;
	hi = bb->count;
	/* Find the last range that starts before 'target' */
	while (hi - lo > 1) {
		int mid = (lo + hi) / 2;
		sector_t a = BB_OFFSET(p[mid]);
		if (a < target)
			lo = mid;
		else
			hi = mid;
	}
	if (hi > lo) {
		/* p[lo] is the last range that could overlap the
		 * current range.  Earlier ranges could also overlap,
		 * but only this one can overlap the end of the range.
		 */
		if (BB_OFFSET(p[lo]) + BB_LEN(p[lo]) > target) {
			/* Partial overlap, leave the tail of this range */
			int ack = BB_ACK(p[lo]);
			sector_t a = BB_OFFSET(p[lo]);
			sector_t end = a + BB_LEN(p[lo]);

			if (a < s) {
				/* we need to split this range */
				if (bb->count >= MD_MAX_BADBLOCKS) {
					rv = -ENOSPC;
					goto out;
				}
				memmove(p+lo+1, p+lo, (bb->count - lo) * 8);
				bb->count++;
				p[lo] = BB_MAKE(a, s-a, ack);
				lo++;
			}
			p[lo] = BB_MAKE(target, end - target, ack);
			/* there is no longer an overlap */
			hi = lo;
			lo--;
		}
		while (lo >= 0 &&
		       BB_OFFSET(p[lo]) + BB_LEN(p[lo]) > s) {
			/* This range does overlap */
			if (BB_OFFSET(p[lo]) < s) {
				/* Keep the early parts of this range. */
				int ack = BB_ACK(p[lo]);
				sector_t start = BB_OFFSET(p[lo]);
				p[lo] = BB_MAKE(start, s - start, ack);
				/* now low doesn't overlap, so.. */
				break;
			}
			lo--;
		}
		/* 'lo' is strictly before, 'hi' is strictly after,
		 * anything between needs to be discarded
		 */
		if (hi - lo > 1) {
			memmove(p+lo+1, p+hi, (bb->count - hi) * 8);
			bb->count -= (hi - lo - 1);
		}
	}

	bb->changed = 1;
out:
	write_sequnlock_irq(&bb->lock);
	return rv;
}

int rdev_clear_badblocks(struct md_rdev *rdev, sector_t s, int sectors,
			 int is_new)
{
	if (is_new)
		s += rdev->new_data_offset;
	else
		s += rdev->data_offset;
	return md_clear_badblocks(&rdev->badblocks,
				  s, sectors);
}
EXPORT_SYMBOL_GPL(rdev_clear_badblocks);

/*
 * Acknowledge all bad blocks in a list.
 * This only succeeds if ->changed is clear.  It is used by
 * in-kernel metadata updates
 */
void md_ack_all_badblocks(struct badblocks *bb)
{
	if (bb->page == NULL || bb->changed)
		/* no point even trying */
		return;
	write_seqlock_irq(&bb->lock);

	if (bb->changed == 0 && bb->unacked_exist) {
		u64 *p = bb->page;
		int i;
		for (i = 0; i < bb->count ; i++) {
			if (!BB_ACK(p[i])) {
				sector_t start = BB_OFFSET(p[i]);
				int len = BB_LEN(p[i]);
				p[i] = BB_MAKE(start, len, 1);
			}
		}
		bb->unacked_exist = 0;
	}
	write_sequnlock_irq(&bb->lock);
}
EXPORT_SYMBOL_GPL(md_ack_all_badblocks);

/* sysfs access to bad-blocks list.
 * We present two files.
 * 'bad-blocks' lists sector numbers and lengths of ranges that
 *    are recorded as bad.  The list is truncated to fit within
 *    the one-page limit of sysfs.
 *    Writing "sector length" to this file adds an acknowledged
 *    bad block list.
 * 'unacknowledged-bad-blocks' lists bad blocks that have not yet
 *    been acknowledged.  Writing to this file adds bad blocks
 *    without acknowledging them.  This is largely for testing.
 */

static ssize_t
badblocks_show(struct badblocks *bb, char *page, int unack)
{
	size_t len;
	int i;
	u64 *p = bb->page;
	unsigned seq;

	if (bb->shift < 0)
		return 0;

retry:
	seq = read_seqbegin(&bb->lock);

	len = 0;
	i = 0;

	while (len < PAGE_SIZE && i < bb->count) {
		sector_t s = BB_OFFSET(p[i]);
		unsigned int length = BB_LEN(p[i]);
		int ack = BB_ACK(p[i]);
		i++;

		if (unack && ack)
			continue;

		len += snprintf(page+len, PAGE_SIZE-len, "%llu %u\n",
				(unsigned long long)s << bb->shift,
				length << bb->shift);
	}
	if (unack && len == 0)
		bb->unacked_exist = 0;

	if (read_seqretry(&bb->lock, seq))
		goto retry;

	return len;
}

#define DO_DEBUG 1

static ssize_t
badblocks_store(struct badblocks *bb, const char *page, size_t len, int unack)
{
	unsigned long long sector;
	int length;
	char newline;
#ifdef DO_DEBUG
	/* Allow clearing via sysfs *only* for testing/debugging.
	 * Normally only a successful write may clear a badblock
	 */
	int clear = 0;
	if (page[0] == '-') {
		clear = 1;
		page++;
	}
#endif /* DO_DEBUG */

	switch (sscanf(page, "%llu %d%c", &sector, &length, &newline)) {
	case 3:
		if (newline != '\n')
			return -EINVAL;
	case 2:
		if (length <= 0)
			return -EINVAL;
		break;
	default:
		return -EINVAL;
	}

#ifdef DO_DEBUG
	if (clear) {
		md_clear_badblocks(bb, sector, length);
		return len;
	}
#endif /* DO_DEBUG */
	if (md_set_badblocks(bb, sector, length, !unack))
		return len;
	else
		return -ENOSPC;
}

static int md_notify_reboot(struct notifier_block *this,
			    unsigned long code, void *x)
{
	struct list_head *tmp;
	struct mddev *mddev;
	int need_delay = 0;

	for_each_mddev(mddev, tmp) {
		if (mddev_trylock(mddev)) {
			if (mddev->pers)
				__md_stop_writes(mddev);
			if (mddev->persistent)
				mddev->safemode = 2;
			mddev_unlock(mddev);
		}
		need_delay = 1;
	}
	/*
	 * certain more exotic SCSI devices are known to be
	 * volatile wrt too early system reboots. While the
	 * right place to handle this issue is the given
	 * driver, we do want to have a safe RAID driver ...
	 */
	if (need_delay)
		mdelay(1000*1);

	return NOTIFY_DONE;
}

static struct notifier_block md_notifier = {
	.notifier_call	= md_notify_reboot,
	.next		= NULL,
	.priority	= INT_MAX, /* before any real devices */
};

static void md_geninit(void)
{
	pr_debug("md: sizeof(mdp_super_t) = %d\n", (int)sizeof(mdp_super_t));

	proc_create("mdstat", S_IRUGO, NULL, &md_seq_fops);
}

static int __init md_init(void)
{
	int ret = -ENOMEM;

	md_wq = alloc_workqueue("md", WQ_MEM_RECLAIM, 0);
	if (!md_wq)
		goto err_wq;

	md_misc_wq = alloc_workqueue("md_misc", 0, 0);
	if (!md_misc_wq)
		goto err_misc_wq;

	if ((ret = register_blkdev(MD_MAJOR, "md")) < 0)
		goto err_md;

	if ((ret = register_blkdev(0, "mdp")) < 0)
		goto err_mdp;
	mdp_major = ret;

	blk_register_region(MKDEV(MD_MAJOR, 0), 512, THIS_MODULE,
			    md_probe, NULL, NULL);
	blk_register_region(MKDEV(mdp_major, 0), 1UL<<MINORBITS, THIS_MODULE,
			    md_probe, NULL, NULL);

	register_reboot_notifier(&md_notifier);
	raid_table_header = register_sysctl_table(raid_root_table);

	md_geninit();
	return 0;

err_mdp:
	unregister_blkdev(MD_MAJOR, "md");
err_md:
	destroy_workqueue(md_misc_wq);
err_misc_wq:
	destroy_workqueue(md_wq);
err_wq:
	return ret;
}

#ifndef MODULE

/*
 * Searches all registered partitions for autorun RAID arrays
 * at boot time.
 */

static LIST_HEAD(all_detected_devices);
struct detected_devices_node {
	struct list_head list;
	dev_t dev;
};

void md_autodetect_dev(dev_t dev)
{
	struct detected_devices_node *node_detected_dev;

	node_detected_dev = kzalloc(sizeof(*node_detected_dev), GFP_KERNEL);
	if (node_detected_dev) {
		node_detected_dev->dev = dev;
		list_add_tail(&node_detected_dev->list, &all_detected_devices);
	} else {
		printk(KERN_CRIT "md: md_autodetect_dev: kzalloc failed"
			", skipping dev(%d,%d)\n", MAJOR(dev), MINOR(dev));
	}
}

static void autostart_arrays(int part)
{
	struct md_rdev *rdev;
	struct detected_devices_node *node_detected_dev;
	dev_t dev;
	int i_scanned, i_passed;

	i_scanned = 0;
	i_passed = 0;

	printk(KERN_INFO "md: Autodetecting RAID arrays.\n");

	while (!list_empty(&all_detected_devices) && i_scanned < INT_MAX) {
		i_scanned++;
		node_detected_dev = list_entry(all_detected_devices.next,
					struct detected_devices_node, list);
		list_del(&node_detected_dev->list);
		dev = node_detected_dev->dev;
		kfree(node_detected_dev);
		rdev = md_import_device(dev,0, 90);
		if (IS_ERR(rdev))
			continue;

		if (test_bit(Faulty, &rdev->flags))
			continue;

		set_bit(AutoDetected, &rdev->flags);
		list_add(&rdev->same_set, &pending_raid_disks);
		i_passed++;
	}

	printk(KERN_INFO "md: Scanned %d and added %d devices.\n",
						i_scanned, i_passed);

	autorun_devices(part);
}

#endif /* !MODULE */

static __exit void md_exit(void)
{
	struct mddev *mddev;
	struct list_head *tmp;
	int delay = 1;

	blk_unregister_region(MKDEV(MD_MAJOR,0), 512);
	blk_unregister_region(MKDEV(mdp_major,0), 1U << MINORBITS);

	unregister_blkdev(MD_MAJOR,"md");
	unregister_blkdev(mdp_major, "mdp");
	unregister_reboot_notifier(&md_notifier);
	unregister_sysctl_table(raid_table_header);

	/* We cannot unload the modules while some process is
	 * waiting for us in select() or poll() - wake them up
	 */
	md_unloading = 1;
	while (waitqueue_active(&md_event_waiters)) {
		/* not safe to leave yet */
		wake_up(&md_event_waiters);
		msleep(delay);
		delay += delay;
	}
	remove_proc_entry("mdstat", NULL);

	for_each_mddev(mddev, tmp) {
		export_array(mddev);
		mddev->hold_active = 0;
	}
	destroy_workqueue(md_misc_wq);
	destroy_workqueue(md_wq);
}

subsys_initcall(md_init);
module_exit(md_exit)

static int get_ro(char *buffer, struct kernel_param *kp)
{
	return sprintf(buffer, "%d", start_readonly);
}
static int set_ro(const char *val, struct kernel_param *kp)
{
	char *e;
	int num = simple_strtoul(val, &e, 10);
	if (*val && (*e == '\0' || *e == '\n')) {
		start_readonly = num;
		return 0;
	}
	return -EINVAL;
}

module_param_call(start_ro, set_ro, get_ro, NULL, S_IRUSR|S_IWUSR);
module_param(start_dirty_degraded, int, S_IRUGO|S_IWUSR);
module_param_call(new_array, add_named_array, NULL, NULL, S_IWUSR);

MODULE_LICENSE("GPL");
MODULE_DESCRIPTION("MD RAID framework");
MODULE_ALIAS("md");
MODULE_ALIAS_BLOCKDEV_MAJOR(MD_MAJOR);<|MERGE_RESOLUTION|>--- conflicted
+++ resolved
@@ -5080,12 +5080,8 @@
 	}
 	if (err) {
 		mddev_detach(mddev);
-<<<<<<< HEAD
-		pers->free(mddev, mddev->private);
-=======
 		if (mddev->private)
 			pers->free(mddev, mddev->private);
->>>>>>> d525211f
 		module_put(pers->owner);
 		bitmap_destroy(mddev);
 		return err;

/*
 *************************************************************************
 * Rockchip driver for CIF ISP 1.0
 * (Based on Intel driver for sofiaxxx)
 *
 * Copyright (C) 2015 Intel Mobile Communications GmbH
 * Copyright (C) 2016 Fuzhou Rockchip Electronics Co., Ltd.
 *
 *
 * This program is free software; you can redistribute it and/or modify
 * it under the terms of the GNU General Public License as published by
 * the Free Software Foundation; either version 2 of the License, or
 * (at your option) any later version.
 *************************************************************************
 */

#include <linux/kernel.h>
#include <linux/platform_data/rk_isp10_platform.h>
#include "cif_isp10.h"
#include "cif_isp10_img_src_ops.h"

struct cif_isp10_img_src {
	void *img_src;
	const struct cif_isp10_img_src_ops *ops;
};

struct cif_isp10_img_src *cif_isp10_img_src_to_img_src(
	CIF_ISP10_PLTFRM_DEVICE dev,
	struct pltfrm_soc_cfg *soc_cfg)
{
	int ret = 0;
	int i;
	const char *device_type;
	struct cif_isp10_img_src *img_src;

	img_src = devm_kzalloc(dev, sizeof(*img_src), GFP_KERNEL);
	if (!img_src) {
		ret = -ENOMEM;
		goto err;
	}

	device_type = cif_isp10_pltfrm_get_device_type(dev);

	img_src->ops = NULL;
	for (i = 0; i < ARRAY_SIZE(cif_isp10_img_src_ops); i++) {
		if (!strcmp(device_type, cif_isp10_img_src_ops->device_type)) {
			img_src->ops = &cif_isp10_img_src_ops[i].ops;
			break;
		}
	}
	if (!img_src->ops) {
		cif_isp10_pltfrm_pr_err(NULL,
			"unsupported device type %s\n",
			device_type);
		ret = -EINVAL;
		goto err;
	}

	WARN_ON(!img_src->ops->to_img_src);
	WARN_ON(!img_src->ops->s_streaming);
	WARN_ON(!img_src->ops->s_power);
	WARN_ON(!img_src->ops->enum_strm_fmts);
	WARN_ON(!img_src->ops->s_strm_fmt);
	WARN_ON(!img_src->ops->g_ctrl);
	WARN_ON(!img_src->ops->s_ctrl);

	img_src->img_src = img_src->ops->to_img_src(dev, soc_cfg);
	if (IS_ERR_OR_NULL(img_src->img_src)) {
		cif_isp10_pltfrm_pr_err(NULL,
			"to_img_src failed!\n");
		ret = -EFAULT;
		goto err;
	}

	return img_src;
err:
	cif_isp10_pltfrm_pr_err(NULL, "failed with error %d\n",
		ret);
	if (!IS_ERR_OR_NULL(img_src))
		devm_kfree(dev, img_src);

	return ERR_PTR(ret);
}

int cif_isp10_img_src_s_streaming(
	struct cif_isp10_img_src *img_src,
	bool enable)
{
	return img_src->ops->s_streaming(img_src->img_src, enable);
}

int cif_isp10_img_src_s_power(
	struct cif_isp10_img_src *img_src,
	bool on)
{
	return img_src->ops->s_power(img_src->img_src, on);
}

int cif_isp10_img_src_enum_strm_fmts(
	struct cif_isp10_img_src *img_src,
	u32 index,
	struct cif_isp10_strm_fmt_desc *strm_fmt_desc)
{
	return img_src->ops->enum_strm_fmts(img_src->img_src,
		index, strm_fmt_desc);
}

int cif_isp10_img_src_s_strm_fmt(
	struct cif_isp10_img_src *img_src,
	struct cif_isp10_strm_fmt *strm_fmt)
{
	if (!img_src) {
		cif_isp10_pltfrm_pr_err(NULL, "img_src is NULL\n");
		return -EINVAL;
	}
	return img_src->ops->s_strm_fmt(img_src->img_src, strm_fmt);
}

int cif_isp10_img_src_g_ctrl(
	struct cif_isp10_img_src *img_src,
	int id,
	int *val)
{
	if (!img_src) {
		cif_isp10_pltfrm_pr_err(NULL, "img_src is NULL\n");
		return -EINVAL;
	}
	return img_src->ops->g_ctrl(img_src->img_src, id, val);
}

int cif_isp10_img_src_s_ctrl(
	struct cif_isp10_img_src *img_src,
	int id,
	int val)
{
	if (!img_src) {
		cif_isp10_pltfrm_pr_err(NULL, "img_src is NULL\n");
		return -EINVAL;
	}
	return img_src->ops->s_ctrl(img_src->img_src, id, val);
}

int cif_isp10_img_src_s_ext_ctrls(
	struct cif_isp10_img_src *img_src,
	struct cif_isp10_img_src_ext_ctrl *ctrl)
{
	if (!img_src) {
		cif_isp10_pltfrm_pr_err(NULL, "img_src is NULL\n");
		return -EINVAL;
	}
	return img_src->ops->s_ext_ctrls(img_src->img_src, ctrl);
}

long cif_isp10_img_src_ioctl(
	struct cif_isp10_img_src *img_src,
	unsigned int cmd,
	void *arg)
{
	if (!img_src) {
		cif_isp10_pltfrm_pr_err(NULL, "img_src is NULL\n");
		return -EINVAL;
	}
	return img_src->ops->ioctl(img_src->img_src, cmd, arg);
}

const char *cif_isp10_img_src_g_name(
	struct cif_isp10_img_src *img_src)
{
	if (!img_src) {
		cif_isp10_pltfrm_pr_err(NULL, "img_src is NULL\n");
		return ERR_PTR(-EINVAL);
	}
	return img_src->ops->g_name(img_src->img_src);
}

void *cif_isp10_img_src_g_img_src(
	struct cif_isp10_img_src *img_src)
{
	if (img_src) {
		return img_src->img_src;
	}

	return NULL;
}

int cif_isp10_img_src_s_frame_interval(
       struct cif_isp10_img_src *img_src,
       struct cif_isp10_frm_intrvl *frm_intrvl)
{
	if (img_src)
		return img_src->ops->s_frame_interval(
			img_src->img_src,
			frm_intrvl);
	return -EINVAL;
}

int cif_isp10_img_src_g_frame_interval(
       struct cif_isp10_img_src *img_src,
       struct cif_isp10_frm_intrvl *frm_intrvl)
{
	if (img_src)
		return img_src->ops->g_frame_interval(
			img_src->img_src,
			frm_intrvl);
	return -EINVAL;
}

int cif_isp10_img_src_enum_frame_size(
<<<<<<< HEAD
		struct cif_isp10_img_src *img_src,
		void *fse)
=======
	struct cif_isp10_img_src *img_src,
	void *fse)
>>>>>>> 5fcaeef0
{
	if (img_src)
		return img_src->ops->enum_frame_size(
			img_src->img_src,
			fse);
	return -EINVAL;
}
<|MERGE_RESOLUTION|>--- conflicted
+++ resolved
@@ -206,13 +206,8 @@
 }
 
 int cif_isp10_img_src_enum_frame_size(
-<<<<<<< HEAD
-		struct cif_isp10_img_src *img_src,
-		void *fse)
-=======
 	struct cif_isp10_img_src *img_src,
 	void *fse)
->>>>>>> 5fcaeef0
 {
 	if (img_src)
 		return img_src->ops->enum_frame_size(

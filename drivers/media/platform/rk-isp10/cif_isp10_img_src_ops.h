--- conflicted
+++ resolved
@@ -60,13 +60,8 @@
 		void *img_src,
 		struct cif_isp10_frm_intrvl *frm_intrvl);
 	int (*enum_frame_size)(
-<<<<<<< HEAD
-	void *img_src,
-	void *fse);
-=======
 		void *img_src,
 		void *fse);
->>>>>>> 5fcaeef0
 };
 
 const struct {

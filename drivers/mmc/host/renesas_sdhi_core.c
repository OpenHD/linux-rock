// SPDX-License-Identifier: GPL-2.0
/*
 * Renesas SDHI
 *
 * Copyright (C) 2015-19 Renesas Electronics Corporation
 * Copyright (C) 2016-19 Sang Engineering, Wolfram Sang
 * Copyright (C) 2016-17 Horms Solutions, Simon Horman
 * Copyright (C) 2009 Magnus Damm
 *
 * Based on "Compaq ASIC3 support":
 *
 * Copyright 2001 Compaq Computer Corporation.
 * Copyright 2004-2005 Phil Blundell
 * Copyright 2007-2008 OpenedHand Ltd.
 *
 * Authors: Phil Blundell <pb@handhelds.org>,
 *	    Samuel Ortiz <sameo@openedhand.com>
 *
 */

#include <linux/kernel.h>
#include <linux/clk.h>
#include <linux/slab.h>
#include <linux/module.h>
#include <linux/of_device.h>
#include <linux/platform_device.h>
#include <linux/pm_domain.h>
#include <linux/mmc/host.h>
#include <linux/mmc/mmc.h>
#include <linux/mmc/slot-gpio.h>
#include <linux/mfd/tmio.h>
#include <linux/sh_dma.h>
#include <linux/delay.h>
#include <linux/pinctrl/consumer.h>
#include <linux/pinctrl/pinctrl-state.h>
#include <linux/regulator/consumer.h>
#include <linux/sys_soc.h>

#include "renesas_sdhi.h"
#include "tmio_mmc.h"

#define HOST_MODE		0xe4

#define SDHI_VER_GEN2_SDR50	0x490c
#define SDHI_VER_RZ_A1		0x820b
/* very old datasheets said 0x490c for SDR104, too. They are wrong! */
#define SDHI_VER_GEN2_SDR104	0xcb0d
#define SDHI_VER_GEN3_SD	0xcc10
#define SDHI_VER_GEN3_SDMMC	0xcd10

#define SDHI_GEN3_MMC0_ADDR	0xee140000

static void renesas_sdhi_sdbuf_width(struct tmio_mmc_host *host, int width)
{
	u32 val;

	/*
	 * see also
	 *	renesas_sdhi_of_data :: dma_buswidth
	 */
	switch (sd_ctrl_read16(host, CTL_VERSION)) {
	case SDHI_VER_GEN2_SDR50:
		val = (width == 32) ? 0x0001 : 0x0000;
		break;
	case SDHI_VER_GEN2_SDR104:
		val = (width == 32) ? 0x0000 : 0x0001;
		break;
	case SDHI_VER_GEN3_SD:
	case SDHI_VER_GEN3_SDMMC:
		if (width == 64)
			val = 0x0000;
		else if (width == 32)
			val = 0x0101;
		else
			val = 0x0001;
		break;
	default:
		/* nothing to do */
		return;
	}

	sd_ctrl_write16(host, HOST_MODE, val);
}

static int renesas_sdhi_clk_enable(struct tmio_mmc_host *host)
{
	struct mmc_host *mmc = host->mmc;
	struct renesas_sdhi *priv = host_to_priv(host);
	int ret;

	ret = clk_prepare_enable(priv->clk_cd);
	if (ret < 0)
		return ret;

	/*
	 * The clock driver may not know what maximum frequency
	 * actually works, so it should be set with the max-frequency
	 * property which will already have been read to f_max.  If it
	 * was missing, assume the current frequency is the maximum.
	 */
	if (!mmc->f_max)
		mmc->f_max = clk_get_rate(priv->clk);

	/*
	 * Minimum frequency is the minimum input clock frequency
	 * divided by our maximum divider.
	 */
	mmc->f_min = max(clk_round_rate(priv->clk, 1) / 512, 1L);

	/* enable 16bit data access on SDBUF as default */
	renesas_sdhi_sdbuf_width(host, 16);

	return 0;
}

static unsigned int renesas_sdhi_clk_update(struct tmio_mmc_host *host,
					    unsigned int new_clock)
{
	struct renesas_sdhi *priv = host_to_priv(host);
	unsigned int freq, diff, best_freq = 0, diff_min = ~0;
	int i;

	/*
	 * We simply return the current rate if a) we are not on a R-Car Gen2+
	 * SoC (may work for others, but untested) or b) if the SCC needs its
	 * clock during tuning, so we don't change the external clock setup.
	 */
	if (!(host->pdata->flags & TMIO_MMC_MIN_RCAR2) || mmc_doing_tune(host->mmc))
		return clk_get_rate(priv->clk);

	/*
	 * We want the bus clock to be as close as possible to, but no
	 * greater than, new_clock.  As we can divide by 1 << i for
	 * any i in [0, 9] we want the input clock to be as close as
	 * possible, but no greater than, new_clock << i.
	 */
	for (i = min(9, ilog2(UINT_MAX / new_clock)); i >= 0; i--) {
		freq = clk_round_rate(priv->clk, new_clock << i);
		if (freq > (new_clock << i)) {
			/* Too fast; look for a slightly slower option */
			freq = clk_round_rate(priv->clk,
					      (new_clock << i) / 4 * 3);
			if (freq > (new_clock << i))
				continue;
		}

		diff = new_clock - (freq >> i);
		if (diff <= diff_min) {
			best_freq = freq;
			diff_min = diff;
		}
	}

	clk_set_rate(priv->clk, best_freq);

	return clk_get_rate(priv->clk);
}

static void renesas_sdhi_set_clock(struct tmio_mmc_host *host,
				   unsigned int new_clock)
{
	u32 clk = 0, clock;

	sd_ctrl_write16(host, CTL_SD_CARD_CLK_CTL, ~CLK_CTL_SCLKEN &
		sd_ctrl_read16(host, CTL_SD_CARD_CLK_CTL));

	if (new_clock == 0) {
		host->mmc->actual_clock = 0;
		goto out;
	}

	host->mmc->actual_clock = renesas_sdhi_clk_update(host, new_clock);
	clock = host->mmc->actual_clock / 512;

	for (clk = 0x80000080; new_clock >= (clock << 1); clk >>= 1)
		clock <<= 1;

	/* 1/1 clock is option */
	if ((host->pdata->flags & TMIO_MMC_CLK_ACTUAL) && ((clk >> 22) & 0x1)) {
		if (!(host->mmc->ios.timing == MMC_TIMING_MMC_HS400))
			clk |= 0xff;
		else
			clk &= ~0xff;
	}

	sd_ctrl_write16(host, CTL_SD_CARD_CLK_CTL, clk & CLK_CTL_DIV_MASK);
	if (!(host->pdata->flags & TMIO_MMC_MIN_RCAR2))
		usleep_range(10000, 11000);

	sd_ctrl_write16(host, CTL_SD_CARD_CLK_CTL, CLK_CTL_SCLKEN |
		sd_ctrl_read16(host, CTL_SD_CARD_CLK_CTL));

out:
	/* HW engineers overrode docs: no sleep needed on R-Car2+ */
	if (!(host->pdata->flags & TMIO_MMC_MIN_RCAR2))
		usleep_range(10000, 11000);
}

static void renesas_sdhi_clk_disable(struct tmio_mmc_host *host)
{
	struct renesas_sdhi *priv = host_to_priv(host);

	clk_disable_unprepare(priv->clk_cd);
}

static int renesas_sdhi_card_busy(struct mmc_host *mmc)
{
	struct tmio_mmc_host *host = mmc_priv(mmc);

	return !(sd_ctrl_read16_and_16_as_32(host, CTL_STATUS) &
		 TMIO_STAT_DAT0);
}

static int renesas_sdhi_start_signal_voltage_switch(struct mmc_host *mmc,
						    struct mmc_ios *ios)
{
	struct tmio_mmc_host *host = mmc_priv(mmc);
	struct renesas_sdhi *priv = host_to_priv(host);
	struct pinctrl_state *pin_state;
	int ret;

	switch (ios->signal_voltage) {
	case MMC_SIGNAL_VOLTAGE_330:
		pin_state = priv->pins_default;
		break;
	case MMC_SIGNAL_VOLTAGE_180:
		pin_state = priv->pins_uhs;
		break;
	default:
		return -EINVAL;
	}

	/*
	 * If anything is missing, assume signal voltage is fixed at
	 * 3.3V and succeed/fail accordingly.
	 */
	if (IS_ERR(priv->pinctrl) || IS_ERR(pin_state))
		return ios->signal_voltage ==
			MMC_SIGNAL_VOLTAGE_330 ? 0 : -EINVAL;

	ret = mmc_regulator_set_vqmmc(host->mmc, ios);
	if (ret < 0)
		return ret;

	return pinctrl_select_state(priv->pinctrl, pin_state);
}

/* SCC registers */
#define SH_MOBILE_SDHI_SCC_DTCNTL	0x000
#define SH_MOBILE_SDHI_SCC_TAPSET	0x002
#define SH_MOBILE_SDHI_SCC_DT2FF	0x004
#define SH_MOBILE_SDHI_SCC_CKSEL	0x006
#define SH_MOBILE_SDHI_SCC_RVSCNTL	0x008
#define SH_MOBILE_SDHI_SCC_RVSREQ	0x00A
#define SH_MOBILE_SDHI_SCC_SMPCMP       0x00C
#define SH_MOBILE_SDHI_SCC_TMPPORT2	0x00E
#define SH_MOBILE_SDHI_SCC_TMPPORT3	0x014
#define SH_MOBILE_SDHI_SCC_TMPPORT4	0x016
#define SH_MOBILE_SDHI_SCC_TMPPORT5	0x018
#define SH_MOBILE_SDHI_SCC_TMPPORT6	0x01A
#define SH_MOBILE_SDHI_SCC_TMPPORT7	0x01C

#define SH_MOBILE_SDHI_SCC_DTCNTL_TAPEN		BIT(0)
#define SH_MOBILE_SDHI_SCC_DTCNTL_TAPNUM_SHIFT	16
#define SH_MOBILE_SDHI_SCC_DTCNTL_TAPNUM_MASK	0xff

#define SH_MOBILE_SDHI_SCC_CKSEL_DTSEL		BIT(0)

#define SH_MOBILE_SDHI_SCC_RVSCNTL_RVSEN	BIT(0)

#define SH_MOBILE_SDHI_SCC_RVSREQ_REQTAPDOWN	BIT(0)
#define SH_MOBILE_SDHI_SCC_RVSREQ_REQTAPUP	BIT(1)
#define SH_MOBILE_SDHI_SCC_RVSREQ_RVSERR	BIT(2)

#define SH_MOBILE_SDHI_SCC_SMPCMP_CMD_REQDOWN	BIT(8)
#define SH_MOBILE_SDHI_SCC_SMPCMP_CMD_REQUP	BIT(24)
#define SH_MOBILE_SDHI_SCC_SMPCMP_CMD_ERR	(BIT(8) | BIT(24))

#define SH_MOBILE_SDHI_SCC_TMPPORT2_HS400OSEL	BIT(4)
#define SH_MOBILE_SDHI_SCC_TMPPORT2_HS400EN	BIT(31)

/* Definitions for values the SH_MOBILE_SDHI_SCC_TMPPORT4 register */
#define SH_MOBILE_SDHI_SCC_TMPPORT4_DLL_ACC_START	BIT(0)

/* Definitions for values the SH_MOBILE_SDHI_SCC_TMPPORT5 register */
#define SH_MOBILE_SDHI_SCC_TMPPORT5_DLL_RW_SEL_R	BIT(8)
#define SH_MOBILE_SDHI_SCC_TMPPORT5_DLL_RW_SEL_W	(0 << 8)
#define SH_MOBILE_SDHI_SCC_TMPPORT5_DLL_ADR_MASK	0x3F

/* Definitions for values the SH_MOBILE_SDHI_SCC register */
#define SH_MOBILE_SDHI_SCC_TMPPORT_DISABLE_WP_CODE	0xa5000000
#define SH_MOBILE_SDHI_SCC_TMPPORT_CALIB_CODE_MASK	0x1f
#define SH_MOBILE_SDHI_SCC_TMPPORT_MANUAL_MODE		BIT(7)

static const u8 r8a7796_es13_calib_table[2][SDHI_CALIB_TABLE_MAX] = {
	{ 3,  3,  3,  3,  3,  3,  3,  4,  4,  5,  6,  7,  8,  9, 10, 15,
	 16, 16, 16, 16, 16, 16, 17, 18, 18, 19, 20, 21, 22, 23, 24, 25 },
	{ 5,  5,  5,  5,  5,  5,  5,  5,  5,  5,  5,  5,  6,  7,  8, 11,
	 12, 17, 18, 18, 18, 18, 18, 18, 18, 19, 20, 21, 22, 23, 25, 25 }
};

static const u8 r8a77965_calib_table[2][SDHI_CALIB_TABLE_MAX] = {
	{ 1,  2,  6,  6,  7,  8,  9, 10, 11, 12, 13, 14, 15, 15, 15, 16,
	 17, 18, 19, 20, 21, 22, 23, 24, 25, 25, 26, 27, 28, 29, 30, 31 },
	{ 2,  3,  4,  4,  5,  6,  7,  9, 10, 11, 12, 13, 14, 15, 16, 17,
	 17, 17, 20, 21, 22, 23, 24, 25, 27, 28, 29, 30, 31, 31, 31, 31 }
};

static const u8 r8a77990_calib_table[2][SDHI_CALIB_TABLE_MAX] = {
	{ 0,  0,  0,  0,  0,  0,  0,  0,  0,  0,  0,  0,  0,  0,  0,  0,
	  0,  0,  0,  0,  0,  0,  0,  0,  0,  0,  0,  0,  0,  0,  0,  0 },
	{ 0,  0,  0,  1,  2,  3,  3,  4,  4,  4,  5,  5,  6,  8,  9, 10,
	 11, 12, 13, 15, 16, 17, 17, 18, 18, 19, 20, 22, 24, 25, 26, 26 }
};

static inline u32 sd_scc_read32(struct tmio_mmc_host *host,
				struct renesas_sdhi *priv, int addr)
{
	return readl(priv->scc_ctl + (addr << host->bus_shift));
}

static inline void sd_scc_write32(struct tmio_mmc_host *host,
				  struct renesas_sdhi *priv,
				  int addr, u32 val)
{
	writel(val, priv->scc_ctl + (addr << host->bus_shift));
}

static unsigned int renesas_sdhi_init_tuning(struct tmio_mmc_host *host)
{
	struct renesas_sdhi *priv;

	priv = host_to_priv(host);

	/* Initialize SCC */
	sd_ctrl_write32_as_16_and_16(host, CTL_STATUS, 0x0);

	sd_ctrl_write16(host, CTL_SD_CARD_CLK_CTL, ~CLK_CTL_SCLKEN &
			sd_ctrl_read16(host, CTL_SD_CARD_CLK_CTL));

	/* set sampling clock selection range */
	sd_scc_write32(host, priv, SH_MOBILE_SDHI_SCC_DTCNTL,
		       SH_MOBILE_SDHI_SCC_DTCNTL_TAPEN |
		       0x8 << SH_MOBILE_SDHI_SCC_DTCNTL_TAPNUM_SHIFT);

	sd_scc_write32(host, priv, SH_MOBILE_SDHI_SCC_CKSEL,
		       SH_MOBILE_SDHI_SCC_CKSEL_DTSEL |
		       sd_scc_read32(host, priv, SH_MOBILE_SDHI_SCC_CKSEL));

	sd_scc_write32(host, priv, SH_MOBILE_SDHI_SCC_RVSCNTL,
		       ~SH_MOBILE_SDHI_SCC_RVSCNTL_RVSEN &
		       sd_scc_read32(host, priv, SH_MOBILE_SDHI_SCC_RVSCNTL));

	sd_scc_write32(host, priv, SH_MOBILE_SDHI_SCC_DT2FF, priv->scc_tappos);

	sd_ctrl_write16(host, CTL_SD_CARD_CLK_CTL, CLK_CTL_SCLKEN |
			sd_ctrl_read16(host, CTL_SD_CARD_CLK_CTL));

	/* Read TAPNUM */
	return (sd_scc_read32(host, priv, SH_MOBILE_SDHI_SCC_DTCNTL) >>
		SH_MOBILE_SDHI_SCC_DTCNTL_TAPNUM_SHIFT) &
		SH_MOBILE_SDHI_SCC_DTCNTL_TAPNUM_MASK;
}

static void renesas_sdhi_hs400_complete(struct mmc_host *mmc)
{
	struct tmio_mmc_host *host = mmc_priv(mmc);
	struct renesas_sdhi *priv = host_to_priv(host);
	u32 bad_taps = priv->quirks ? priv->quirks->hs400_bad_taps : 0;
	bool use_4tap = priv->quirks && priv->quirks->hs400_4taps;

	sd_ctrl_write16(host, CTL_SD_CARD_CLK_CTL, ~CLK_CTL_SCLKEN &
		sd_ctrl_read16(host, CTL_SD_CARD_CLK_CTL));

	/* Set HS400 mode */
	sd_ctrl_write16(host, CTL_SDIF_MODE, 0x0001 |
			sd_ctrl_read16(host, CTL_SDIF_MODE));

	sd_scc_write32(host, priv, SH_MOBILE_SDHI_SCC_DT2FF,
		       priv->scc_tappos_hs400);

	/* Gen3 can't do automatic tap correction with HS400, so disable it */
	if (sd_ctrl_read16(host, CTL_VERSION) == SDHI_VER_GEN3_SDMMC)
		sd_scc_write32(host, priv, SH_MOBILE_SDHI_SCC_RVSCNTL,
			       ~SH_MOBILE_SDHI_SCC_RVSCNTL_RVSEN &
			       sd_scc_read32(host, priv, SH_MOBILE_SDHI_SCC_RVSCNTL));

	sd_scc_write32(host, priv, SH_MOBILE_SDHI_SCC_TMPPORT2,
		       (SH_MOBILE_SDHI_SCC_TMPPORT2_HS400EN |
			SH_MOBILE_SDHI_SCC_TMPPORT2_HS400OSEL) |
			sd_scc_read32(host, priv, SH_MOBILE_SDHI_SCC_TMPPORT2));

	sd_scc_write32(host, priv, SH_MOBILE_SDHI_SCC_DTCNTL,
		       SH_MOBILE_SDHI_SCC_DTCNTL_TAPEN |
		       sd_scc_read32(host, priv,
				     SH_MOBILE_SDHI_SCC_DTCNTL));

	/* Avoid bad TAP */
	if (bad_taps & BIT(priv->tap_set)) {
		u32 new_tap = (priv->tap_set + 1) % priv->tap_num;

		if (bad_taps & BIT(new_tap))
			new_tap = (priv->tap_set - 1) % priv->tap_num;

		if (bad_taps & BIT(new_tap)) {
			new_tap = priv->tap_set;
			dev_dbg(&host->pdev->dev, "Can't handle three bad tap in a row\n");
		}

		priv->tap_set = new_tap;
	}

	sd_scc_write32(host, priv, SH_MOBILE_SDHI_SCC_TAPSET,
		       priv->tap_set / (use_4tap ? 2 : 1));

	sd_scc_write32(host, priv, SH_MOBILE_SDHI_SCC_CKSEL,
		       SH_MOBILE_SDHI_SCC_CKSEL_DTSEL |
		       sd_scc_read32(host, priv, SH_MOBILE_SDHI_SCC_CKSEL));

	sd_ctrl_write16(host, CTL_SD_CARD_CLK_CTL, CLK_CTL_SCLKEN |
			sd_ctrl_read16(host, CTL_SD_CARD_CLK_CTL));

	if (priv->adjust_hs400_calib_table)
		priv->needs_adjust_hs400 = true;
}

static void renesas_sdhi_reset_scc(struct tmio_mmc_host *host,
				   struct renesas_sdhi *priv)
{
	sd_ctrl_write16(host, CTL_SD_CARD_CLK_CTL, ~CLK_CTL_SCLKEN &
			sd_ctrl_read16(host, CTL_SD_CARD_CLK_CTL));

	sd_scc_write32(host, priv, SH_MOBILE_SDHI_SCC_CKSEL,
		       ~SH_MOBILE_SDHI_SCC_CKSEL_DTSEL &
		       sd_scc_read32(host, priv,
				     SH_MOBILE_SDHI_SCC_CKSEL));
}

static void renesas_sdhi_disable_scc(struct mmc_host *mmc)
{
	struct tmio_mmc_host *host = mmc_priv(mmc);
	struct renesas_sdhi *priv = host_to_priv(host);

	renesas_sdhi_reset_scc(host, priv);

	sd_scc_write32(host, priv, SH_MOBILE_SDHI_SCC_DTCNTL,
		       ~SH_MOBILE_SDHI_SCC_DTCNTL_TAPEN &
		       sd_scc_read32(host, priv,
				     SH_MOBILE_SDHI_SCC_DTCNTL));

	sd_ctrl_write16(host, CTL_SD_CARD_CLK_CTL, CLK_CTL_SCLKEN |
			sd_ctrl_read16(host, CTL_SD_CARD_CLK_CTL));
}

static u32 sd_scc_tmpport_read32(struct tmio_mmc_host *host,
				 struct renesas_sdhi *priv, u32 addr)
{
	/* read mode */
	sd_scc_write32(host, priv, SH_MOBILE_SDHI_SCC_TMPPORT5,
		       SH_MOBILE_SDHI_SCC_TMPPORT5_DLL_RW_SEL_R |
		       (SH_MOBILE_SDHI_SCC_TMPPORT5_DLL_ADR_MASK & addr));

	/* access start and stop */
	sd_scc_write32(host, priv, SH_MOBILE_SDHI_SCC_TMPPORT4,
		       SH_MOBILE_SDHI_SCC_TMPPORT4_DLL_ACC_START);
	sd_scc_write32(host, priv, SH_MOBILE_SDHI_SCC_TMPPORT4, 0);

	return sd_scc_read32(host, priv, SH_MOBILE_SDHI_SCC_TMPPORT7);
}

static void sd_scc_tmpport_write32(struct tmio_mmc_host *host,
				   struct renesas_sdhi *priv, u32 addr, u32 val)
{
	/* write mode */
	sd_scc_write32(host, priv, SH_MOBILE_SDHI_SCC_TMPPORT5,
		       SH_MOBILE_SDHI_SCC_TMPPORT5_DLL_RW_SEL_W |
		       (SH_MOBILE_SDHI_SCC_TMPPORT5_DLL_ADR_MASK & addr));

	sd_scc_write32(host, priv, SH_MOBILE_SDHI_SCC_TMPPORT6, val);

	/* access start and stop */
	sd_scc_write32(host, priv, SH_MOBILE_SDHI_SCC_TMPPORT4,
		       SH_MOBILE_SDHI_SCC_TMPPORT4_DLL_ACC_START);
	sd_scc_write32(host, priv, SH_MOBILE_SDHI_SCC_TMPPORT4, 0);
}

static void renesas_sdhi_adjust_hs400_mode_enable(struct tmio_mmc_host *host)
{
	struct renesas_sdhi *priv = host_to_priv(host);
	u32 calib_code;

	/* disable write protect */
	sd_scc_tmpport_write32(host, priv, 0x00,
			       SH_MOBILE_SDHI_SCC_TMPPORT_DISABLE_WP_CODE);
	/* read calibration code and adjust */
	calib_code = sd_scc_tmpport_read32(host, priv, 0x26);
	calib_code &= SH_MOBILE_SDHI_SCC_TMPPORT_CALIB_CODE_MASK;

	sd_scc_tmpport_write32(host, priv, 0x22,
			       SH_MOBILE_SDHI_SCC_TMPPORT_MANUAL_MODE |
			       priv->adjust_hs400_calib_table[calib_code]);

	/* set offset value to TMPPORT3, hardcoded to OFFSET0 (= 0x3) for now */
	sd_scc_write32(host, priv, SH_MOBILE_SDHI_SCC_TMPPORT3, 0x3);

	/* adjustment done, clear flag */
	priv->needs_adjust_hs400 = false;
}

static void renesas_sdhi_adjust_hs400_mode_disable(struct tmio_mmc_host *host)
{
	struct renesas_sdhi *priv = host_to_priv(host);

	/* disable write protect */
	sd_scc_tmpport_write32(host, priv, 0x00,
			       SH_MOBILE_SDHI_SCC_TMPPORT_DISABLE_WP_CODE);
	/* disable manual calibration */
	sd_scc_tmpport_write32(host, priv, 0x22, 0);
	/* clear offset value of TMPPORT3 */
	sd_scc_write32(host, priv, SH_MOBILE_SDHI_SCC_TMPPORT3, 0);
}

static void renesas_sdhi_reset_hs400_mode(struct tmio_mmc_host *host,
					  struct renesas_sdhi *priv)
{
	sd_ctrl_write16(host, CTL_SD_CARD_CLK_CTL, ~CLK_CTL_SCLKEN &
			sd_ctrl_read16(host, CTL_SD_CARD_CLK_CTL));

	/* Reset HS400 mode */
	sd_ctrl_write16(host, CTL_SDIF_MODE, ~0x0001 &
			sd_ctrl_read16(host, CTL_SDIF_MODE));

	sd_scc_write32(host, priv, SH_MOBILE_SDHI_SCC_DT2FF, priv->scc_tappos);

	sd_scc_write32(host, priv, SH_MOBILE_SDHI_SCC_TMPPORT2,
		       ~(SH_MOBILE_SDHI_SCC_TMPPORT2_HS400EN |
			 SH_MOBILE_SDHI_SCC_TMPPORT2_HS400OSEL) &
			sd_scc_read32(host, priv, SH_MOBILE_SDHI_SCC_TMPPORT2));

	if (priv->quirks && (priv->quirks->hs400_calib_table || priv->quirks->hs400_bad_taps))
		renesas_sdhi_adjust_hs400_mode_disable(host);

	sd_ctrl_write16(host, CTL_SD_CARD_CLK_CTL, CLK_CTL_SCLKEN |
			sd_ctrl_read16(host, CTL_SD_CARD_CLK_CTL));
}

static int renesas_sdhi_prepare_hs400_tuning(struct mmc_host *mmc, struct mmc_ios *ios)
{
	struct tmio_mmc_host *host = mmc_priv(mmc);

	renesas_sdhi_reset_hs400_mode(host, host_to_priv(host));
	return 0;
}

static void renesas_sdhi_reset(struct tmio_mmc_host *host)
{
	struct renesas_sdhi *priv = host_to_priv(host);

	if (priv->scc_ctl) {
		renesas_sdhi_reset_scc(host, priv);
		renesas_sdhi_reset_hs400_mode(host, priv);
		priv->needs_adjust_hs400 = false;

		sd_ctrl_write16(host, CTL_SD_CARD_CLK_CTL, CLK_CTL_SCLKEN |
				sd_ctrl_read16(host, CTL_SD_CARD_CLK_CTL));

		sd_scc_write32(host, priv, SH_MOBILE_SDHI_SCC_RVSCNTL,
			       ~SH_MOBILE_SDHI_SCC_RVSCNTL_RVSEN &
			       sd_scc_read32(host, priv, SH_MOBILE_SDHI_SCC_RVSCNTL));
	}

	if (host->pdata->flags & TMIO_MMC_MIN_RCAR2)
		sd_ctrl_write32_as_16_and_16(host, CTL_IRQ_MASK,
					     TMIO_MASK_ALL_RCAR2);
}

#define SH_MOBILE_SDHI_MIN_TAP_ROW 3

static int renesas_sdhi_select_tuning(struct tmio_mmc_host *host)
{
	struct renesas_sdhi *priv = host_to_priv(host);
	unsigned int tap_start = 0, tap_end = 0, tap_cnt = 0, rs, re, i;
	unsigned int taps_size = priv->tap_num * 2, min_tap_row;
	unsigned long *bitmap;

	sd_scc_write32(host, priv, SH_MOBILE_SDHI_SCC_RVSREQ, 0);

	/*
	 * When tuning CMD19 is issued twice for each tap, merge the
	 * result requiring the tap to be good in both runs before
	 * considering it for tuning selection.
	 */
	for (i = 0; i < taps_size; i++) {
		int offset = priv->tap_num * (i < priv->tap_num ? 1 : -1);

		if (!test_bit(i, priv->taps))
			clear_bit(i + offset, priv->taps);

		if (!test_bit(i, priv->smpcmp))
			clear_bit(i + offset, priv->smpcmp);
	}

	/*
	 * If all TAP are OK, the sampling clock position is selected by
	 * identifying the change point of data.
	 */
	if (bitmap_full(priv->taps, taps_size)) {
		bitmap = priv->smpcmp;
		min_tap_row = 1;
	} else {
		bitmap = priv->taps;
		min_tap_row = SH_MOBILE_SDHI_MIN_TAP_ROW;
	}

	/*
	 * Find the longest consecutive run of successful probes. If that
	 * is at least SH_MOBILE_SDHI_MIN_TAP_ROW probes long then use the
	 * center index as the tap, otherwise bail out.
	 */
	bitmap_for_each_set_region(bitmap, rs, re, 0, taps_size) {
		if (re - rs > tap_cnt) {
			tap_end = re;
			tap_start = rs;
			tap_cnt = tap_end - tap_start;
		}
	}

	if (tap_cnt >= min_tap_row)
		priv->tap_set = (tap_start + tap_end) / 2 % priv->tap_num;
	else
		return -EIO;

	/* Set SCC */
	sd_scc_write32(host, priv, SH_MOBILE_SDHI_SCC_TAPSET, priv->tap_set);

	/* Enable auto re-tuning */
	sd_scc_write32(host, priv, SH_MOBILE_SDHI_SCC_RVSCNTL,
		       SH_MOBILE_SDHI_SCC_RVSCNTL_RVSEN |
		       sd_scc_read32(host, priv, SH_MOBILE_SDHI_SCC_RVSCNTL));

	return 0;
}

static int renesas_sdhi_execute_tuning(struct mmc_host *mmc, u32 opcode)
{
	struct tmio_mmc_host *host = mmc_priv(mmc);
	struct renesas_sdhi *priv = host_to_priv(host);
	int i, ret;

	priv->tap_num = renesas_sdhi_init_tuning(host);
	if (!priv->tap_num)
		return 0; /* Tuning is not supported */

	if (priv->tap_num * 2 >= sizeof(priv->taps) * BITS_PER_BYTE) {
		dev_err(&host->pdev->dev,
			"Too many taps, please update 'taps' in tmio_mmc_host!\n");
		return -EINVAL;
	}

	bitmap_zero(priv->taps, priv->tap_num * 2);
	bitmap_zero(priv->smpcmp, priv->tap_num * 2);

	/* Issue CMD19 twice for each tap */
	for (i = 0; i < 2 * priv->tap_num; i++) {
		int cmd_error = 0;

		/* Set sampling clock position */
		sd_scc_write32(host, priv, SH_MOBILE_SDHI_SCC_TAPSET, i % priv->tap_num);

		if (mmc_send_tuning(mmc, opcode, &cmd_error) == 0)
			set_bit(i, priv->taps);

		if (sd_scc_read32(host, priv, SH_MOBILE_SDHI_SCC_SMPCMP) == 0)
			set_bit(i, priv->smpcmp);

		if (cmd_error)
			mmc_abort_tuning(mmc, opcode);
	}

	ret = renesas_sdhi_select_tuning(host);
	if (ret < 0)
		renesas_sdhi_reset(host);
	return ret;
}

static bool renesas_sdhi_manual_correction(struct tmio_mmc_host *host, bool use_4tap)
{
	struct renesas_sdhi *priv = host_to_priv(host);
	unsigned int new_tap = priv->tap_set, error_tap = priv->tap_set;
	u32 val;

	val = sd_scc_read32(host, priv, SH_MOBILE_SDHI_SCC_RVSREQ);
	if (!val)
		return false;

	sd_scc_write32(host, priv, SH_MOBILE_SDHI_SCC_RVSREQ, 0);

	/* Change TAP position according to correction status */
	if (sd_ctrl_read16(host, CTL_VERSION) == SDHI_VER_GEN3_SDMMC &&
	    host->mmc->ios.timing == MMC_TIMING_MMC_HS400) {
		u32 bad_taps = priv->quirks ? priv->quirks->hs400_bad_taps : 0;
		/*
		 * With HS400, the DAT signal is based on DS, not CLK.
		 * Therefore, use only CMD status.
		 */
		u32 smpcmp = sd_scc_read32(host, priv, SH_MOBILE_SDHI_SCC_SMPCMP) &
					   SH_MOBILE_SDHI_SCC_SMPCMP_CMD_ERR;
		if (!smpcmp) {
			return false;	/* no error in CMD signal */
		} else if (smpcmp == SH_MOBILE_SDHI_SCC_SMPCMP_CMD_REQUP) {
			new_tap++;
			error_tap--;
		} else if (smpcmp == SH_MOBILE_SDHI_SCC_SMPCMP_CMD_REQDOWN) {
			new_tap--;
			error_tap++;
		} else {
			return true;	/* need retune */
		}

		/*
		 * When new_tap is a bad tap, we cannot change. Then, we compare
		 * with the HS200 tuning result. When smpcmp[error_tap] is OK,
		 * we can at least retune.
		 */
		if (bad_taps & BIT(new_tap % priv->tap_num))
			return test_bit(error_tap % priv->tap_num, priv->smpcmp);
	} else {
		if (val & SH_MOBILE_SDHI_SCC_RVSREQ_RVSERR)
			return true;    /* need retune */
		else if (val & SH_MOBILE_SDHI_SCC_RVSREQ_REQTAPUP)
			new_tap++;
		else if (val & SH_MOBILE_SDHI_SCC_RVSREQ_REQTAPDOWN)
			new_tap--;
		else
			return false;
	}

	priv->tap_set = (new_tap % priv->tap_num);
	sd_scc_write32(host, priv, SH_MOBILE_SDHI_SCC_TAPSET,
		       priv->tap_set / (use_4tap ? 2 : 1));

	return false;
}

static bool renesas_sdhi_auto_correction(struct tmio_mmc_host *host)
{
	struct renesas_sdhi *priv = host_to_priv(host);

	/* Check SCC error */
	if (sd_scc_read32(host, priv, SH_MOBILE_SDHI_SCC_RVSREQ) &
	    SH_MOBILE_SDHI_SCC_RVSREQ_RVSERR) {
		sd_scc_write32(host, priv, SH_MOBILE_SDHI_SCC_RVSREQ, 0);
		return true;
	}

	return false;
}

static bool renesas_sdhi_check_scc_error(struct tmio_mmc_host *host)
{
	struct renesas_sdhi *priv = host_to_priv(host);
	bool use_4tap = priv->quirks && priv->quirks->hs400_4taps;

	/*
	 * Skip checking SCC errors when running on 4 taps in HS400 mode as
	 * any retuning would still result in the same 4 taps being used.
	 */
	if (!(host->mmc->ios.timing == MMC_TIMING_UHS_SDR104) &&
	    !(host->mmc->ios.timing == MMC_TIMING_MMC_HS200) &&
	    !(host->mmc->ios.timing == MMC_TIMING_MMC_HS400 && !use_4tap))
		return false;

	if (mmc_doing_tune(host->mmc))
		return false;

	if (sd_scc_read32(host, priv, SH_MOBILE_SDHI_SCC_RVSCNTL) &
	    SH_MOBILE_SDHI_SCC_RVSCNTL_RVSEN)
		return renesas_sdhi_auto_correction(host);

	return renesas_sdhi_manual_correction(host, use_4tap);
}

static int renesas_sdhi_wait_idle(struct tmio_mmc_host *host, u32 bit)
{
	int timeout = 1000;
	/* CBSY is set when busy, SCLKDIVEN is cleared when busy */
	u32 wait_state = (bit == TMIO_STAT_CMD_BUSY ? TMIO_STAT_CMD_BUSY : 0);

	while (--timeout && (sd_ctrl_read16_and_16_as_32(host, CTL_STATUS)
			      & bit) == wait_state)
		udelay(1);

	if (!timeout) {
		dev_warn(&host->pdev->dev, "timeout waiting for SD bus idle\n");
		return -EBUSY;
	}

	return 0;
}

static int renesas_sdhi_write16_hook(struct tmio_mmc_host *host, int addr)
{
	u32 bit = TMIO_STAT_SCLKDIVEN;

	switch (addr) {
	case CTL_SD_CMD:
	case CTL_STOP_INTERNAL_ACTION:
	case CTL_XFER_BLK_COUNT:
	case CTL_SD_XFER_LEN:
	case CTL_SD_MEM_CARD_OPT:
	case CTL_TRANSACTION_CTL:
	case CTL_DMA_ENABLE:
	case HOST_MODE:
		if (host->pdata->flags & TMIO_MMC_HAVE_CBSY)
			bit = TMIO_STAT_CMD_BUSY;
		fallthrough;
	case CTL_SD_CARD_CLK_CTL:
		return renesas_sdhi_wait_idle(host, bit);
	}

	return 0;
}

static int renesas_sdhi_multi_io_quirk(struct mmc_card *card,
				       unsigned int direction, int blk_size)
{
	/*
	 * In Renesas controllers, when performing a
	 * multiple block read of one or two blocks,
	 * depending on the timing with which the
	 * response register is read, the response
	 * value may not be read properly.
	 * Use single block read for this HW bug
	 */
	if ((direction == MMC_DATA_READ) &&
	    blk_size == 2)
		return 1;

	return blk_size;
}

static void renesas_sdhi_fixup_request(struct tmio_mmc_host *host, struct mmc_request *mrq)
{
	struct renesas_sdhi *priv = host_to_priv(host);

	if (priv->needs_adjust_hs400 && mrq->cmd->opcode == MMC_SEND_STATUS)
		renesas_sdhi_adjust_hs400_mode_enable(host);
}
static void renesas_sdhi_enable_dma(struct tmio_mmc_host *host, bool enable)
{
	/* Iff regs are 8 byte apart, sdbuf is 64 bit. Otherwise always 32. */
	int width = (host->bus_shift == 2) ? 64 : 32;

	sd_ctrl_write16(host, CTL_DMA_ENABLE, enable ? DMA_ENABLE_DMASDRW : 0);
	renesas_sdhi_sdbuf_width(host, enable ? width : 16);
}

static const struct renesas_sdhi_quirks sdhi_quirks_4tap_nohs400 = {
	.hs400_disabled = true,
	.hs400_4taps = true,
};

static const struct renesas_sdhi_quirks sdhi_quirks_4tap = {
	.hs400_4taps = true,
	.hs400_bad_taps = BIT(2) | BIT(3) | BIT(6) | BIT(7),
};

static const struct renesas_sdhi_quirks sdhi_quirks_nohs400 = {
	.hs400_disabled = true,
};

static const struct renesas_sdhi_quirks sdhi_quirks_bad_taps1357 = {
	.hs400_bad_taps = BIT(1) | BIT(3) | BIT(5) | BIT(7),
};

static const struct renesas_sdhi_quirks sdhi_quirks_bad_taps2367 = {
	.hs400_bad_taps = BIT(2) | BIT(3) | BIT(6) | BIT(7),
};

static const struct renesas_sdhi_quirks sdhi_quirks_r8a7796_es13 = {
	.hs400_4taps = true,
	.hs400_bad_taps = BIT(2) | BIT(3) | BIT(6) | BIT(7),
	.hs400_calib_table = r8a7796_es13_calib_table,
};

static const struct renesas_sdhi_quirks sdhi_quirks_r8a77965 = {
	.hs400_bad_taps = BIT(2) | BIT(3) | BIT(6) | BIT(7),
	.hs400_calib_table = r8a77965_calib_table,
};

static const struct renesas_sdhi_quirks sdhi_quirks_r8a77990 = {
	.hs400_calib_table = r8a77990_calib_table,
};

/*
 * Note for r8a7796 / r8a774a1: we can't distinguish ES1.1 and 1.2 as of now.
 * So, we want to treat them equally and only have a match for ES1.2 to enforce
 * this if there ever will be a way to distinguish ES1.2.
 */
static const struct soc_device_attribute sdhi_quirks_match[]  = {
	{ .soc_id = "r8a774a1", .revision = "ES1.[012]", .data = &sdhi_quirks_4tap_nohs400 },
	{ .soc_id = "r8a7795", .revision = "ES1.*", .data = &sdhi_quirks_4tap_nohs400 },
	{ .soc_id = "r8a7795", .revision = "ES2.0", .data = &sdhi_quirks_4tap },
	{ .soc_id = "r8a7795", .revision = "ES3.*", .data = &sdhi_quirks_bad_taps2367 },
	{ .soc_id = "r8a7796", .revision = "ES1.[012]", .data = &sdhi_quirks_4tap_nohs400 },
	{ .soc_id = "r8a7796", .revision = "ES1.*", .data = &sdhi_quirks_r8a7796_es13 },
	{ .soc_id = "r8a77961", .data = &sdhi_quirks_bad_taps1357 },
	{ .soc_id = "r8a77965", .data = &sdhi_quirks_r8a77965 },
	{ .soc_id = "r8a77980", .data = &sdhi_quirks_nohs400 },
	{ .soc_id = "r8a77990", .data = &sdhi_quirks_r8a77990 },
	{ /* Sentinel. */ },
};

int renesas_sdhi_probe(struct platform_device *pdev,
		       const struct tmio_mmc_dma_ops *dma_ops)
{
	struct tmio_mmc_data *mmd = pdev->dev.platform_data;
	const struct renesas_sdhi_quirks *quirks = NULL;
	const struct renesas_sdhi_of_data *of_data;
	const struct soc_device_attribute *attr;
	struct tmio_mmc_data *mmc_data;
	struct tmio_mmc_dma *dma_priv;
	struct tmio_mmc_host *host;
	struct renesas_sdhi *priv;
	int num_irqs, irq, ret, i;
	struct resource *res;
	u16 ver;

	of_data = of_device_get_match_data(&pdev->dev);

	attr = soc_device_match(sdhi_quirks_match);
	if (attr)
		quirks = attr->data;

	res = platform_get_resource(pdev, IORESOURCE_MEM, 0);
	if (!res)
		return -EINVAL;

	priv = devm_kzalloc(&pdev->dev, sizeof(struct renesas_sdhi),
			    GFP_KERNEL);
	if (!priv)
		return -ENOMEM;

	priv->quirks = quirks;
	mmc_data = &priv->mmc_data;
	dma_priv = &priv->dma_priv;

	priv->clk = devm_clk_get(&pdev->dev, NULL);
	if (IS_ERR(priv->clk)) {
		ret = PTR_ERR(priv->clk);
		dev_err(&pdev->dev, "cannot get clock: %d\n", ret);
		return ret;
	}

	/*
	 * Some controllers provide a 2nd clock just to run the internal card
	 * detection logic. Unfortunately, the existing driver architecture does
	 * not support a separation of clocks for runtime PM usage. When
	 * native hotplug is used, the tmio driver assumes that the core
	 * must continue to run for card detect to stay active, so we cannot
	 * disable it.
	 * Additionally, it is prohibited to supply a clock to the core but not
	 * to the card detect circuit. That leaves us with if separate clocks
	 * are presented, we must treat them both as virtually 1 clock.
	 */
	priv->clk_cd = devm_clk_get(&pdev->dev, "cd");
	if (IS_ERR(priv->clk_cd))
		priv->clk_cd = NULL;

	priv->pinctrl = devm_pinctrl_get(&pdev->dev);
	if (!IS_ERR(priv->pinctrl)) {
		priv->pins_default = pinctrl_lookup_state(priv->pinctrl,
						PINCTRL_STATE_DEFAULT);
		priv->pins_uhs = pinctrl_lookup_state(priv->pinctrl,
						"state_uhs");
	}

	host = tmio_mmc_host_alloc(pdev, mmc_data);
	if (IS_ERR(host))
		return PTR_ERR(host);

	if (of_data) {
		mmc_data->flags |= of_data->tmio_flags;
		mmc_data->ocr_mask = of_data->tmio_ocr_mask;
		mmc_data->capabilities |= of_data->capabilities;
		mmc_data->capabilities2 |= of_data->capabilities2;
		mmc_data->dma_rx_offset = of_data->dma_rx_offset;
		mmc_data->max_blk_count = of_data->max_blk_count;
		mmc_data->max_segs = of_data->max_segs;
		dma_priv->dma_buswidth = of_data->dma_buswidth;
		host->bus_shift = of_data->bus_shift;
	}

	host->write16_hook	= renesas_sdhi_write16_hook;
	host->clk_enable	= renesas_sdhi_clk_enable;
	host->clk_disable	= renesas_sdhi_clk_disable;
	host->set_clock		= renesas_sdhi_set_clock;
	host->multi_io_quirk	= renesas_sdhi_multi_io_quirk;
	host->dma_ops		= dma_ops;

	if (quirks && quirks->hs400_disabled)
		host->mmc->caps2 &= ~(MMC_CAP2_HS400 | MMC_CAP2_HS400_ES);

	/* For some SoC, we disable internal WP. GPIO may override this */
	if (mmc_can_gpio_ro(host->mmc))
		mmc_data->capabilities2 &= ~MMC_CAP2_NO_WRITE_PROTECT;

	/* SDR speeds are only available on Gen2+ */
	if (mmc_data->flags & TMIO_MMC_MIN_RCAR2) {
		/* card_busy caused issues on r8a73a4 (pre-Gen2) CD-less SDHI */
		host->ops.card_busy = renesas_sdhi_card_busy;
		host->ops.start_signal_voltage_switch =
			renesas_sdhi_start_signal_voltage_switch;
		host->sdcard_irq_setbit_mask = TMIO_STAT_ALWAYS_SET_27;
<<<<<<< HEAD
=======
		host->sdcard_irq_mask_all = TMIO_MASK_ALL_RCAR2;
>>>>>>> 068af29e
		host->reset = renesas_sdhi_reset;
	} else {
		host->sdcard_irq_mask_all = TMIO_MASK_ALL;
	}

	/* Orginally registers were 16 bit apart, could be 32 or 64 nowadays */
	if (!host->bus_shift && resource_size(res) > 0x100) /* old way to determine the shift */
		host->bus_shift = 1;

	if (mmd)
		*mmc_data = *mmd;

	dma_priv->filter = shdma_chan_filter;
	dma_priv->enable = renesas_sdhi_enable_dma;

	mmc_data->alignment_shift = 1; /* 2-byte alignment */
	mmc_data->capabilities |= MMC_CAP_MMC_HIGHSPEED;

	/*
	 * All SDHI blocks support 2-byte and larger block sizes in 4-bit
	 * bus width mode.
	 */
	mmc_data->flags |= TMIO_MMC_BLKSZ_2BYTES;

	/*
	 * All SDHI blocks support SDIO IRQ signalling.
	 */
	mmc_data->flags |= TMIO_MMC_SDIO_IRQ;

	/* All SDHI have CMD12 control bit */
	mmc_data->flags |= TMIO_MMC_HAVE_CMD12_CTRL;

	/* All SDHI have SDIO status bits which must be 1 */
	mmc_data->flags |= TMIO_MMC_SDIO_STATUS_SETBITS;

	dev_pm_domain_start(&pdev->dev);

	ret = renesas_sdhi_clk_enable(host);
	if (ret)
		goto efree;

	ver = sd_ctrl_read16(host, CTL_VERSION);
	/* GEN2_SDR104 is first known SDHI to use 32bit block count */
	if (ver < SDHI_VER_GEN2_SDR104 && mmc_data->max_blk_count > U16_MAX)
		mmc_data->max_blk_count = U16_MAX;

	/* One Gen2 SDHI incarnation does NOT have a CBSY bit */
	if (ver == SDHI_VER_GEN2_SDR50)
		mmc_data->flags &= ~TMIO_MMC_HAVE_CBSY;

	if (ver == SDHI_VER_GEN3_SDMMC && quirks && quirks->hs400_calib_table) {
		host->fixup_request = renesas_sdhi_fixup_request;
		priv->adjust_hs400_calib_table = *(
			res->start == SDHI_GEN3_MMC0_ADDR ?
			quirks->hs400_calib_table :
			quirks->hs400_calib_table + 1);
	}

	/* Enable tuning iff we have an SCC and a supported mode */
	if (of_data && of_data->scc_offset &&
	    (host->mmc->caps & MMC_CAP_UHS_SDR104 ||
	     host->mmc->caps2 & (MMC_CAP2_HS200_1_8V_SDR |
				 MMC_CAP2_HS400_1_8V))) {
		const struct renesas_sdhi_scc *taps = of_data->taps;
		bool use_4tap = priv->quirks && priv->quirks->hs400_4taps;
		bool hit = false;

		for (i = 0; i < of_data->taps_num; i++) {
			if (taps[i].clk_rate == 0 ||
			    taps[i].clk_rate == host->mmc->f_max) {
				priv->scc_tappos = taps->tap;
				priv->scc_tappos_hs400 = use_4tap ?
							 taps->tap_hs400_4tap :
							 taps->tap;
				hit = true;
				break;
			}
		}

		if (!hit)
			dev_warn(&host->pdev->dev, "Unknown clock rate for tuning\n");

		priv->scc_ctl = host->ctl + of_data->scc_offset;
		host->check_retune = renesas_sdhi_check_scc_error;
		host->ops.execute_tuning = renesas_sdhi_execute_tuning;
		host->ops.prepare_hs400_tuning = renesas_sdhi_prepare_hs400_tuning;
		host->ops.hs400_downgrade = renesas_sdhi_disable_scc;
		host->ops.hs400_complete = renesas_sdhi_hs400_complete;
	}

	sd_ctrl_write32_as_16_and_16(host, CTL_IRQ_MASK, host->sdcard_irq_mask_all);

	num_irqs = platform_irq_count(pdev);
	if (num_irqs < 0) {
		ret = num_irqs;
		goto eirq;
	}

	/* There must be at least one IRQ source */
	if (!num_irqs) {
		ret = -ENXIO;
		goto eirq;
	}

	for (i = 0; i < num_irqs; i++) {
		irq = platform_get_irq(pdev, i);
		if (irq < 0) {
			ret = irq;
			goto eirq;
		}

		ret = devm_request_irq(&pdev->dev, irq, tmio_mmc_irq, 0,
				       dev_name(&pdev->dev), host);
		if (ret)
			goto eirq;
	}

	ret = tmio_mmc_host_probe(host);
	if (ret < 0)
		goto edisclk;

	dev_info(&pdev->dev, "%s base at %pa, max clock rate %u MHz\n",
		 mmc_hostname(host->mmc), &res->start, host->mmc->f_max / 1000000);

	return ret;

eirq:
	tmio_mmc_host_remove(host);
edisclk:
	renesas_sdhi_clk_disable(host);
efree:
	tmio_mmc_host_free(host);

	return ret;
}
EXPORT_SYMBOL_GPL(renesas_sdhi_probe);

int renesas_sdhi_remove(struct platform_device *pdev)
{
	struct tmio_mmc_host *host = platform_get_drvdata(pdev);

	tmio_mmc_host_remove(host);
	renesas_sdhi_clk_disable(host);
	tmio_mmc_host_free(host);

	return 0;
}
EXPORT_SYMBOL_GPL(renesas_sdhi_remove);

MODULE_LICENSE("GPL v2");<|MERGE_RESOLUTION|>--- conflicted
+++ resolved
@@ -1012,10 +1012,7 @@
 		host->ops.start_signal_voltage_switch =
 			renesas_sdhi_start_signal_voltage_switch;
 		host->sdcard_irq_setbit_mask = TMIO_STAT_ALWAYS_SET_27;
-<<<<<<< HEAD
-=======
 		host->sdcard_irq_mask_all = TMIO_MASK_ALL_RCAR2;
->>>>>>> 068af29e
 		host->reset = renesas_sdhi_reset;
 	} else {
 		host->sdcard_irq_mask_all = TMIO_MASK_ALL;

// SPDX-License-Identifier: GPL-2.0-or-later
//
// core.c  --  Voltage/Current Regulator framework.
//
// Copyright 2007, 2008 Wolfson Microelectronics PLC.
// Copyright 2008 SlimLogic Ltd.
//
// Author: Liam Girdwood <lrg@slimlogic.co.uk>

#include <linux/kernel.h>
#include <linux/init.h>
#include <linux/debugfs.h>
#include <linux/device.h>
#include <linux/slab.h>
#include <linux/async.h>
#include <linux/err.h>
#include <linux/mutex.h>
#include <linux/suspend.h>
#include <linux/delay.h>
#include <linux/gpio/consumer.h>
#include <linux/of.h>
#include <linux/regmap.h>
#include <linux/regulator/of_regulator.h>
#include <linux/regulator/consumer.h>
#include <linux/regulator/coupler.h>
#include <linux/regulator/driver.h>
#include <linux/regulator/machine.h>
#include <linux/module.h>

#define CREATE_TRACE_POINTS
#include <trace/events/regulator.h>

#include "dummy.h"
#include "internal.h"

#define rdev_crit(rdev, fmt, ...)					\
	pr_crit("%s: " fmt, rdev_get_name(rdev), ##__VA_ARGS__)
#define rdev_err(rdev, fmt, ...)					\
	pr_err("%s: " fmt, rdev_get_name(rdev), ##__VA_ARGS__)
#define rdev_warn(rdev, fmt, ...)					\
	pr_warn("%s: " fmt, rdev_get_name(rdev), ##__VA_ARGS__)
#define rdev_info(rdev, fmt, ...)					\
	pr_info("%s: " fmt, rdev_get_name(rdev), ##__VA_ARGS__)
#define rdev_dbg(rdev, fmt, ...)					\
	pr_debug("%s: " fmt, rdev_get_name(rdev), ##__VA_ARGS__)

static DEFINE_WW_CLASS(regulator_ww_class);
static DEFINE_MUTEX(regulator_nesting_mutex);
static DEFINE_MUTEX(regulator_list_mutex);
static LIST_HEAD(regulator_map_list);
static LIST_HEAD(regulator_ena_gpio_list);
static LIST_HEAD(regulator_supply_alias_list);
static LIST_HEAD(regulator_coupler_list);
static LIST_HEAD(regulator_debug_list);
static bool has_full_constraints;

static struct dentry *debugfs_root;

/*
 * struct regulator_map
 *
 * Used to provide symbolic supply names to devices.
 */
struct regulator_map {
	struct list_head list;
	const char *dev_name;   /* The dev_name() for the consumer */
	const char *supply;
	struct regulator_dev *regulator;
};

/*
 * struct regulator_enable_gpio
 *
 * Management for shared enable GPIO pin
 */
struct regulator_enable_gpio {
	struct list_head list;
	struct gpio_desc *gpiod;
	u32 enable_count;	/* a number of enabled shared GPIO */
	u32 request_count;	/* a number of requested shared GPIO */
};

/*
 * struct regulator_supply_alias
 *
 * Used to map lookups for a supply onto an alternative device.
 */
struct regulator_supply_alias {
	struct list_head list;
	struct device *src_dev;
	const char *src_supply;
	struct device *alias_dev;
	const char *alias_supply;
};

struct regulator_limit_volt {
	struct list_head list;
	struct regulator *reg;
};

static int _regulator_is_enabled(struct regulator_dev *rdev);
static int _regulator_disable(struct regulator *regulator);
static int _regulator_get_current_limit(struct regulator_dev *rdev);
static unsigned int _regulator_get_mode(struct regulator_dev *rdev);
static int _notifier_call_chain(struct regulator_dev *rdev,
				  unsigned long event, void *data);
static int _regulator_do_set_voltage(struct regulator_dev *rdev,
				     int min_uV, int max_uV);
static int regulator_balance_voltage(struct regulator_dev *rdev,
				     suspend_state_t state);
static struct regulator *create_regulator(struct regulator_dev *rdev,
					  struct device *dev,
					  const char *supply_name);
static void destroy_regulator(struct regulator *regulator);
static void _regulator_put(struct regulator *regulator);

const char *rdev_get_name(struct regulator_dev *rdev)
{
	if (rdev->constraints && rdev->constraints->name)
		return rdev->constraints->name;
	else if (rdev->desc->name)
		return rdev->desc->name;
	else
		return "";
}

static bool have_full_constraints(void)
{
	return has_full_constraints || of_have_populated_dt();
}

static bool regulator_ops_is_valid(struct regulator_dev *rdev, int ops)
{
	if (!rdev->constraints) {
		rdev_err(rdev, "no constraints\n");
		return false;
	}

	if (rdev->constraints->valid_ops_mask & ops)
		return true;

	return false;
}

/**
 * regulator_lock_nested - lock a single regulator
 * @rdev:		regulator source
 * @ww_ctx:		w/w mutex acquire context
 *
 * This function can be called many times by one task on
 * a single regulator and its mutex will be locked only
 * once. If a task, which is calling this function is other
 * than the one, which initially locked the mutex, it will
 * wait on mutex.
 */
static inline int regulator_lock_nested(struct regulator_dev *rdev,
					struct ww_acquire_ctx *ww_ctx)
{
	bool lock = false;
	int ret = 0;

	mutex_lock(&regulator_nesting_mutex);

	if (ww_ctx || !ww_mutex_trylock(&rdev->mutex)) {
		if (rdev->mutex_owner == current)
			rdev->ref_cnt++;
		else
			lock = true;

		if (lock) {
			mutex_unlock(&regulator_nesting_mutex);
			ret = ww_mutex_lock(&rdev->mutex, ww_ctx);
			mutex_lock(&regulator_nesting_mutex);
		}
	} else {
		lock = true;
	}

	if (lock && ret != -EDEADLK) {
		rdev->ref_cnt++;
		rdev->mutex_owner = current;
	}

	mutex_unlock(&regulator_nesting_mutex);

	return ret;
}

/**
 * regulator_lock - lock a single regulator
 * @rdev:		regulator source
 *
 * This function can be called many times by one task on
 * a single regulator and its mutex will be locked only
 * once. If a task, which is calling this function is other
 * than the one, which initially locked the mutex, it will
 * wait on mutex.
 */
static void regulator_lock(struct regulator_dev *rdev)
{
	regulator_lock_nested(rdev, NULL);
}

/**
 * regulator_unlock - unlock a single regulator
 * @rdev:		regulator_source
 *
 * This function unlocks the mutex when the
 * reference counter reaches 0.
 */
static void regulator_unlock(struct regulator_dev *rdev)
{
	mutex_lock(&regulator_nesting_mutex);

	if (--rdev->ref_cnt == 0) {
		rdev->mutex_owner = NULL;
		ww_mutex_unlock(&rdev->mutex);
	}

	WARN_ON_ONCE(rdev->ref_cnt < 0);

	mutex_unlock(&regulator_nesting_mutex);
}

static bool regulator_supply_is_couple(struct regulator_dev *rdev)
{
	struct regulator_dev *c_rdev;
	int i;

	for (i = 1; i < rdev->coupling_desc.n_coupled; i++) {
		c_rdev = rdev->coupling_desc.coupled_rdevs[i];

		if (rdev->supply->rdev == c_rdev)
			return true;
	}

	return false;
}

static void regulator_unlock_recursive(struct regulator_dev *rdev,
				       unsigned int n_coupled)
{
	struct regulator_dev *c_rdev, *supply_rdev;
	int i, supply_n_coupled;

	for (i = n_coupled; i > 0; i--) {
		c_rdev = rdev->coupling_desc.coupled_rdevs[i - 1];

		if (!c_rdev)
			continue;

		if (c_rdev->supply && !regulator_supply_is_couple(c_rdev)) {
			supply_rdev = c_rdev->supply->rdev;
			supply_n_coupled = supply_rdev->coupling_desc.n_coupled;

			regulator_unlock_recursive(supply_rdev,
						   supply_n_coupled);
		}

		regulator_unlock(c_rdev);
	}
}

static int regulator_lock_recursive(struct regulator_dev *rdev,
				    struct regulator_dev **new_contended_rdev,
				    struct regulator_dev **old_contended_rdev,
				    struct ww_acquire_ctx *ww_ctx)
{
	struct regulator_dev *c_rdev;
	int i, err;

	for (i = 0; i < rdev->coupling_desc.n_coupled; i++) {
		c_rdev = rdev->coupling_desc.coupled_rdevs[i];

		if (!c_rdev)
			continue;

		if (c_rdev != *old_contended_rdev) {
			err = regulator_lock_nested(c_rdev, ww_ctx);
			if (err) {
				if (err == -EDEADLK) {
					*new_contended_rdev = c_rdev;
					goto err_unlock;
				}

				/* shouldn't happen */
				WARN_ON_ONCE(err != -EALREADY);
			}
		} else {
			*old_contended_rdev = NULL;
		}

		if (c_rdev->supply && !regulator_supply_is_couple(c_rdev)) {
			err = regulator_lock_recursive(c_rdev->supply->rdev,
						       new_contended_rdev,
						       old_contended_rdev,
						       ww_ctx);
			if (err) {
				regulator_unlock(c_rdev);
				goto err_unlock;
			}
		}
	}

	return 0;

err_unlock:
	regulator_unlock_recursive(rdev, i);

	return err;
}

/**
 * regulator_unlock_dependent - unlock regulator's suppliers and coupled
 *				regulators
 * @rdev:			regulator source
 * @ww_ctx:			w/w mutex acquire context
 *
 * Unlock all regulators related with rdev by coupling or supplying.
 */
static void regulator_unlock_dependent(struct regulator_dev *rdev,
				       struct ww_acquire_ctx *ww_ctx)
{
	regulator_unlock_recursive(rdev, rdev->coupling_desc.n_coupled);
	ww_acquire_fini(ww_ctx);
}

/**
 * regulator_lock_dependent - lock regulator's suppliers and coupled regulators
 * @rdev:			regulator source
 * @ww_ctx:			w/w mutex acquire context
 *
 * This function as a wrapper on regulator_lock_recursive(), which locks
 * all regulators related with rdev by coupling or supplying.
 */
static void regulator_lock_dependent(struct regulator_dev *rdev,
				     struct ww_acquire_ctx *ww_ctx)
{
	struct regulator_dev *new_contended_rdev = NULL;
	struct regulator_dev *old_contended_rdev = NULL;
	int err;

	mutex_lock(&regulator_list_mutex);

	ww_acquire_init(ww_ctx, &regulator_ww_class);

	do {
		if (new_contended_rdev) {
			ww_mutex_lock_slow(&new_contended_rdev->mutex, ww_ctx);
			old_contended_rdev = new_contended_rdev;
			old_contended_rdev->ref_cnt++;
		}

		err = regulator_lock_recursive(rdev,
					       &new_contended_rdev,
					       &old_contended_rdev,
					       ww_ctx);

		if (old_contended_rdev)
			regulator_unlock(old_contended_rdev);

	} while (err == -EDEADLK);

	ww_acquire_done(ww_ctx);

	mutex_unlock(&regulator_list_mutex);
}

/**
 * of_get_child_regulator - get a child regulator device node
 * based on supply name
 * @parent: Parent device node
 * @prop_name: Combination regulator supply name and "-supply"
 *
 * Traverse all child nodes.
 * Extract the child regulator device node corresponding to the supply name.
 * returns the device node corresponding to the regulator if found, else
 * returns NULL.
 */
static struct device_node *of_get_child_regulator(struct device_node *parent,
						  const char *prop_name)
{
	struct device_node *regnode = NULL;
	struct device_node *child = NULL;

	for_each_child_of_node(parent, child) {
		regnode = of_parse_phandle(child, prop_name, 0);

		if (!regnode) {
			regnode = of_get_child_regulator(child, prop_name);
			if (regnode)
				goto err_node_put;
		} else {
			goto err_node_put;
		}
	}
	return NULL;

err_node_put:
	of_node_put(child);
	return regnode;
}

/**
 * of_get_regulator - get a regulator device node based on supply name
 * @dev: Device pointer for the consumer (of regulator) device
 * @supply: regulator supply name
 *
 * Extract the regulator device node corresponding to the supply name.
 * returns the device node corresponding to the regulator if found, else
 * returns NULL.
 */
static struct device_node *of_get_regulator(struct device *dev, const char *supply)
{
	struct device_node *regnode = NULL;
	char prop_name[64]; /* 64 is max size of property name */

	dev_dbg(dev, "Looking up %s-supply from device tree\n", supply);

	snprintf(prop_name, 64, "%s-supply", supply);
	regnode = of_parse_phandle(dev->of_node, prop_name, 0);

	if (!regnode) {
		regnode = of_get_child_regulator(dev->of_node, prop_name);
		if (regnode)
			return regnode;

		dev_dbg(dev, "Looking up %s property in node %pOF failed\n",
				prop_name, dev->of_node);
		return NULL;
	}
	return regnode;
}

/* Platform voltage constraint check */
int regulator_check_voltage(struct regulator_dev *rdev,
			    int *min_uV, int *max_uV)
{
	BUG_ON(*min_uV > *max_uV);

	if (!regulator_ops_is_valid(rdev, REGULATOR_CHANGE_VOLTAGE)) {
		rdev_err(rdev, "voltage operation not allowed\n");
		return -EPERM;
	}

	if (*max_uV > rdev->constraints->max_uV)
		*max_uV = rdev->constraints->max_uV;
	if (*min_uV < rdev->constraints->min_uV)
		*min_uV = rdev->constraints->min_uV;

	if (*min_uV > *max_uV) {
		rdev_err(rdev, "unsupportable voltage range: %d-%duV\n",
			 *min_uV, *max_uV);
		return -EINVAL;
	}

	return 0;
}

/* return 0 if the state is valid */
static int regulator_check_states(suspend_state_t state)
{
	return (state > PM_SUSPEND_MAX || state == PM_SUSPEND_TO_IDLE);
}

/* Make sure we select a voltage that suits the needs of all
 * regulator consumers
 */
int regulator_check_consumers(struct regulator_dev *rdev,
			      int *min_uV, int *max_uV,
			      suspend_state_t state)
{
	struct regulator *regulator;
	struct regulator_voltage *voltage;

	list_for_each_entry(regulator, &rdev->consumer_list, list) {
		voltage = &regulator->voltage[state];
		/*
		 * Assume consumers that didn't say anything are OK
		 * with anything in the constraint range.
		 */
		if (!voltage->min_uV && !voltage->max_uV)
			continue;

		if (*max_uV > voltage->max_uV)
			*max_uV = voltage->max_uV;
		if (*min_uV < voltage->min_uV)
			*min_uV = voltage->min_uV;
	}

	if (*min_uV > *max_uV) {
		rdev_err(rdev, "Restricting voltage, %u-%uuV\n",
			*min_uV, *max_uV);
		return -EINVAL;
	}

	return 0;
}

/* current constraint check */
static int regulator_check_current_limit(struct regulator_dev *rdev,
					int *min_uA, int *max_uA)
{
	BUG_ON(*min_uA > *max_uA);

	if (!regulator_ops_is_valid(rdev, REGULATOR_CHANGE_CURRENT)) {
		rdev_err(rdev, "current operation not allowed\n");
		return -EPERM;
	}

	if (*max_uA > rdev->constraints->max_uA)
		*max_uA = rdev->constraints->max_uA;
	if (*min_uA < rdev->constraints->min_uA)
		*min_uA = rdev->constraints->min_uA;

	if (*min_uA > *max_uA) {
		rdev_err(rdev, "unsupportable current range: %d-%duA\n",
			 *min_uA, *max_uA);
		return -EINVAL;
	}

	return 0;
}

/* operating mode constraint check */
static int regulator_mode_constrain(struct regulator_dev *rdev,
				    unsigned int *mode)
{
	switch (*mode) {
	case REGULATOR_MODE_FAST:
	case REGULATOR_MODE_NORMAL:
	case REGULATOR_MODE_IDLE:
	case REGULATOR_MODE_STANDBY:
		break;
	default:
		rdev_err(rdev, "invalid mode %x specified\n", *mode);
		return -EINVAL;
	}

	if (!regulator_ops_is_valid(rdev, REGULATOR_CHANGE_MODE)) {
		rdev_err(rdev, "mode operation not allowed\n");
		return -EPERM;
	}

	/* The modes are bitmasks, the most power hungry modes having
	 * the lowest values. If the requested mode isn't supported
	 * try higher modes. */
	while (*mode) {
		if (rdev->constraints->valid_modes_mask & *mode)
			return 0;
		*mode /= 2;
	}

	return -EINVAL;
}

static inline struct regulator_state *
regulator_get_suspend_state(struct regulator_dev *rdev, suspend_state_t state)
{
	if (rdev->constraints == NULL)
		return NULL;

	switch (state) {
	case PM_SUSPEND_STANDBY:
		return &rdev->constraints->state_standby;
	case PM_SUSPEND_MEM:
		return &rdev->constraints->state_mem;
	case PM_SUSPEND_MAX:
		return &rdev->constraints->state_disk;
	default:
		return NULL;
	}
}

static const struct regulator_state *
regulator_get_suspend_state_check(struct regulator_dev *rdev, suspend_state_t state)
{
	const struct regulator_state *rstate;

	rstate = regulator_get_suspend_state(rdev, state);
	if (rstate == NULL)
		return NULL;

	/* If we have no suspend mode configuration don't set anything;
	 * only warn if the driver implements set_suspend_voltage or
	 * set_suspend_mode callback.
	 */
	if (rstate->enabled != ENABLE_IN_SUSPEND &&
	    rstate->enabled != DISABLE_IN_SUSPEND) {
		if (rdev->desc->ops->set_suspend_voltage ||
		    rdev->desc->ops->set_suspend_mode)
			rdev_warn(rdev, "No configuration\n");
		return NULL;
	}

	return rstate;
}

static ssize_t regulator_uV_show(struct device *dev,
				struct device_attribute *attr, char *buf)
{
	struct regulator_dev *rdev = dev_get_drvdata(dev);
	int uV;

	regulator_lock(rdev);
	uV = regulator_get_voltage_rdev(rdev);
	regulator_unlock(rdev);

	if (uV < 0)
		return uV;
	return sprintf(buf, "%d\n", uV);
}
static DEVICE_ATTR(microvolts, 0444, regulator_uV_show, NULL);

static ssize_t regulator_uA_show(struct device *dev,
				struct device_attribute *attr, char *buf)
{
	struct regulator_dev *rdev = dev_get_drvdata(dev);

	return sprintf(buf, "%d\n", _regulator_get_current_limit(rdev));
}
static DEVICE_ATTR(microamps, 0444, regulator_uA_show, NULL);

static ssize_t name_show(struct device *dev, struct device_attribute *attr,
			 char *buf)
{
	struct regulator_dev *rdev = dev_get_drvdata(dev);

	return sprintf(buf, "%s\n", rdev_get_name(rdev));
}
static DEVICE_ATTR_RO(name);

static const char *regulator_opmode_to_str(int mode)
{
	switch (mode) {
	case REGULATOR_MODE_FAST:
		return "fast";
	case REGULATOR_MODE_NORMAL:
		return "normal";
	case REGULATOR_MODE_IDLE:
		return "idle";
	case REGULATOR_MODE_STANDBY:
		return "standby";
	}
	return "unknown";
}

static ssize_t regulator_print_opmode(char *buf, int mode)
{
	return sprintf(buf, "%s\n", regulator_opmode_to_str(mode));
}

static ssize_t regulator_opmode_show(struct device *dev,
				    struct device_attribute *attr, char *buf)
{
	struct regulator_dev *rdev = dev_get_drvdata(dev);

	return regulator_print_opmode(buf, _regulator_get_mode(rdev));
}
static DEVICE_ATTR(opmode, 0444, regulator_opmode_show, NULL);

static ssize_t regulator_print_state(char *buf, int state)
{
	if (state > 0)
		return sprintf(buf, "enabled\n");
	else if (state == 0)
		return sprintf(buf, "disabled\n");
	else
		return sprintf(buf, "unknown\n");
}

static ssize_t regulator_state_show(struct device *dev,
				   struct device_attribute *attr, char *buf)
{
	struct regulator_dev *rdev = dev_get_drvdata(dev);
	ssize_t ret;

	regulator_lock(rdev);
	ret = regulator_print_state(buf, _regulator_is_enabled(rdev));
	regulator_unlock(rdev);

	return ret;
}
static DEVICE_ATTR(state, 0444, regulator_state_show, NULL);

static ssize_t regulator_status_show(struct device *dev,
				   struct device_attribute *attr, char *buf)
{
	struct regulator_dev *rdev = dev_get_drvdata(dev);
	int status;
	char *label;

	status = rdev->desc->ops->get_status(rdev);
	if (status < 0)
		return status;

	switch (status) {
	case REGULATOR_STATUS_OFF:
		label = "off";
		break;
	case REGULATOR_STATUS_ON:
		label = "on";
		break;
	case REGULATOR_STATUS_ERROR:
		label = "error";
		break;
	case REGULATOR_STATUS_FAST:
		label = "fast";
		break;
	case REGULATOR_STATUS_NORMAL:
		label = "normal";
		break;
	case REGULATOR_STATUS_IDLE:
		label = "idle";
		break;
	case REGULATOR_STATUS_STANDBY:
		label = "standby";
		break;
	case REGULATOR_STATUS_BYPASS:
		label = "bypass";
		break;
	case REGULATOR_STATUS_UNDEFINED:
		label = "undefined";
		break;
	default:
		return -ERANGE;
	}

	return sprintf(buf, "%s\n", label);
}
static DEVICE_ATTR(status, 0444, regulator_status_show, NULL);

static ssize_t regulator_min_uA_show(struct device *dev,
				    struct device_attribute *attr, char *buf)
{
	struct regulator_dev *rdev = dev_get_drvdata(dev);

	if (!rdev->constraints)
		return sprintf(buf, "constraint not defined\n");

	return sprintf(buf, "%d\n", rdev->constraints->min_uA);
}
static DEVICE_ATTR(min_microamps, 0444, regulator_min_uA_show, NULL);

static ssize_t regulator_max_uA_show(struct device *dev,
				    struct device_attribute *attr, char *buf)
{
	struct regulator_dev *rdev = dev_get_drvdata(dev);

	if (!rdev->constraints)
		return sprintf(buf, "constraint not defined\n");

	return sprintf(buf, "%d\n", rdev->constraints->max_uA);
}
static DEVICE_ATTR(max_microamps, 0444, regulator_max_uA_show, NULL);

static ssize_t regulator_min_uV_show(struct device *dev,
				    struct device_attribute *attr, char *buf)
{
	struct regulator_dev *rdev = dev_get_drvdata(dev);

	if (!rdev->constraints)
		return sprintf(buf, "constraint not defined\n");

	return sprintf(buf, "%d\n", rdev->constraints->min_uV);
}
static DEVICE_ATTR(min_microvolts, 0444, regulator_min_uV_show, NULL);

static ssize_t regulator_max_uV_show(struct device *dev,
				    struct device_attribute *attr, char *buf)
{
	struct regulator_dev *rdev = dev_get_drvdata(dev);

	if (!rdev->constraints)
		return sprintf(buf, "constraint not defined\n");

	return sprintf(buf, "%d\n", rdev->constraints->max_uV);
}
static DEVICE_ATTR(max_microvolts, 0444, regulator_max_uV_show, NULL);

static ssize_t regulator_total_uA_show(struct device *dev,
				      struct device_attribute *attr, char *buf)
{
	struct regulator_dev *rdev = dev_get_drvdata(dev);
	struct regulator *regulator;
	int uA = 0;

	regulator_lock(rdev);
	list_for_each_entry(regulator, &rdev->consumer_list, list) {
		if (regulator->enable_count)
			uA += regulator->uA_load;
	}
	regulator_unlock(rdev);
	return sprintf(buf, "%d\n", uA);
}
static DEVICE_ATTR(requested_microamps, 0444, regulator_total_uA_show, NULL);

static ssize_t num_users_show(struct device *dev, struct device_attribute *attr,
			      char *buf)
{
	struct regulator_dev *rdev = dev_get_drvdata(dev);
	return sprintf(buf, "%d\n", rdev->use_count);
}
static DEVICE_ATTR_RO(num_users);

static ssize_t type_show(struct device *dev, struct device_attribute *attr,
			 char *buf)
{
	struct regulator_dev *rdev = dev_get_drvdata(dev);

	switch (rdev->desc->type) {
	case REGULATOR_VOLTAGE:
		return sprintf(buf, "voltage\n");
	case REGULATOR_CURRENT:
		return sprintf(buf, "current\n");
	}
	return sprintf(buf, "unknown\n");
}
static DEVICE_ATTR_RO(type);

static ssize_t regulator_suspend_mem_uV_show(struct device *dev,
				struct device_attribute *attr, char *buf)
{
	struct regulator_dev *rdev = dev_get_drvdata(dev);

	return sprintf(buf, "%d\n", rdev->constraints->state_mem.uV);
}
static DEVICE_ATTR(suspend_mem_microvolts, 0444,
		regulator_suspend_mem_uV_show, NULL);

static ssize_t regulator_suspend_disk_uV_show(struct device *dev,
				struct device_attribute *attr, char *buf)
{
	struct regulator_dev *rdev = dev_get_drvdata(dev);

	return sprintf(buf, "%d\n", rdev->constraints->state_disk.uV);
}
static DEVICE_ATTR(suspend_disk_microvolts, 0444,
		regulator_suspend_disk_uV_show, NULL);

static ssize_t regulator_suspend_standby_uV_show(struct device *dev,
				struct device_attribute *attr, char *buf)
{
	struct regulator_dev *rdev = dev_get_drvdata(dev);

	return sprintf(buf, "%d\n", rdev->constraints->state_standby.uV);
}
static DEVICE_ATTR(suspend_standby_microvolts, 0444,
		regulator_suspend_standby_uV_show, NULL);

static ssize_t regulator_suspend_mem_mode_show(struct device *dev,
				struct device_attribute *attr, char *buf)
{
	struct regulator_dev *rdev = dev_get_drvdata(dev);

	return regulator_print_opmode(buf,
		rdev->constraints->state_mem.mode);
}
static DEVICE_ATTR(suspend_mem_mode, 0444,
		regulator_suspend_mem_mode_show, NULL);

static ssize_t regulator_suspend_disk_mode_show(struct device *dev,
				struct device_attribute *attr, char *buf)
{
	struct regulator_dev *rdev = dev_get_drvdata(dev);

	return regulator_print_opmode(buf,
		rdev->constraints->state_disk.mode);
}
static DEVICE_ATTR(suspend_disk_mode, 0444,
		regulator_suspend_disk_mode_show, NULL);

static ssize_t regulator_suspend_standby_mode_show(struct device *dev,
				struct device_attribute *attr, char *buf)
{
	struct regulator_dev *rdev = dev_get_drvdata(dev);

	return regulator_print_opmode(buf,
		rdev->constraints->state_standby.mode);
}
static DEVICE_ATTR(suspend_standby_mode, 0444,
		regulator_suspend_standby_mode_show, NULL);

static ssize_t regulator_suspend_mem_state_show(struct device *dev,
				   struct device_attribute *attr, char *buf)
{
	struct regulator_dev *rdev = dev_get_drvdata(dev);

	return regulator_print_state(buf,
			rdev->constraints->state_mem.enabled);
}
static DEVICE_ATTR(suspend_mem_state, 0444,
		regulator_suspend_mem_state_show, NULL);

static ssize_t regulator_suspend_disk_state_show(struct device *dev,
				   struct device_attribute *attr, char *buf)
{
	struct regulator_dev *rdev = dev_get_drvdata(dev);

	return regulator_print_state(buf,
			rdev->constraints->state_disk.enabled);
}
static DEVICE_ATTR(suspend_disk_state, 0444,
		regulator_suspend_disk_state_show, NULL);

static ssize_t regulator_suspend_standby_state_show(struct device *dev,
				   struct device_attribute *attr, char *buf)
{
	struct regulator_dev *rdev = dev_get_drvdata(dev);

	return regulator_print_state(buf,
			rdev->constraints->state_standby.enabled);
}
static DEVICE_ATTR(suspend_standby_state, 0444,
		regulator_suspend_standby_state_show, NULL);

static ssize_t regulator_bypass_show(struct device *dev,
				     struct device_attribute *attr, char *buf)
{
	struct regulator_dev *rdev = dev_get_drvdata(dev);
	const char *report;
	bool bypass;
	int ret;

	ret = rdev->desc->ops->get_bypass(rdev, &bypass);

	if (ret != 0)
		report = "unknown";
	else if (bypass)
		report = "enabled";
	else
		report = "disabled";

	return sprintf(buf, "%s\n", report);
}
static DEVICE_ATTR(bypass, 0444,
		   regulator_bypass_show, NULL);

/* Calculate the new optimum regulator operating mode based on the new total
 * consumer load. All locks held by caller */
static int drms_uA_update(struct regulator_dev *rdev)
{
	struct regulator *sibling;
	int current_uA = 0, output_uV, input_uV, err;
	unsigned int mode;

	/*
	 * first check to see if we can set modes at all, otherwise just
	 * tell the consumer everything is OK.
	 */
	if (!regulator_ops_is_valid(rdev, REGULATOR_CHANGE_DRMS)) {
		rdev_dbg(rdev, "DRMS operation not allowed\n");
		return 0;
	}

	if (!rdev->desc->ops->get_optimum_mode &&
	    !rdev->desc->ops->set_load)
		return 0;

	if (!rdev->desc->ops->set_mode &&
	    !rdev->desc->ops->set_load)
		return -EINVAL;

	/* calc total requested load */
	list_for_each_entry(sibling, &rdev->consumer_list, list) {
		if (sibling->enable_count)
			current_uA += sibling->uA_load;
	}

	current_uA += rdev->constraints->system_load;

	if (rdev->desc->ops->set_load) {
		/* set the optimum mode for our new total regulator load */
		err = rdev->desc->ops->set_load(rdev, current_uA);
		if (err < 0)
			rdev_err(rdev, "failed to set load %d: %pe\n",
				 current_uA, ERR_PTR(err));
	} else {
		/* get output voltage */
		output_uV = regulator_get_voltage_rdev(rdev);
		if (output_uV <= 0) {
			rdev_err(rdev, "invalid output voltage found\n");
			return -EINVAL;
		}

		/* get input voltage */
		input_uV = 0;
		if (rdev->supply)
			input_uV = regulator_get_voltage(rdev->supply);
		if (input_uV <= 0)
			input_uV = rdev->constraints->input_uV;
		if (input_uV <= 0) {
			rdev_err(rdev, "invalid input voltage found\n");
			return -EINVAL;
		}

		/* now get the optimum mode for our new total regulator load */
		mode = rdev->desc->ops->get_optimum_mode(rdev, input_uV,
							 output_uV, current_uA);

		/* check the new mode is allowed */
		err = regulator_mode_constrain(rdev, &mode);
		if (err < 0) {
			rdev_err(rdev, "failed to get optimum mode @ %d uA %d -> %d uV: %pe\n",
				 current_uA, input_uV, output_uV, ERR_PTR(err));
			return err;
		}

		err = rdev->desc->ops->set_mode(rdev, mode);
		if (err < 0)
			rdev_err(rdev, "failed to set optimum mode %x: %pe\n",
				 mode, ERR_PTR(err));
	}

	return err;
}

static int __suspend_set_state(struct regulator_dev *rdev,
			       const struct regulator_state *rstate)
{
	int ret = 0;

	if (rstate->enabled == ENABLE_IN_SUSPEND &&
		rdev->desc->ops->set_suspend_enable)
		ret = rdev->desc->ops->set_suspend_enable(rdev);
	else if (rstate->enabled == DISABLE_IN_SUSPEND &&
		rdev->desc->ops->set_suspend_disable)
		ret = rdev->desc->ops->set_suspend_disable(rdev);
	else /* OK if set_suspend_enable or set_suspend_disable is NULL */
		ret = 0;

	if (ret < 0) {
		rdev_err(rdev, "failed to enabled/disable: %pe\n", ERR_PTR(ret));
		return ret;
	}

	if (rdev->desc->ops->set_suspend_voltage && rstate->uV > 0) {
		ret = rdev->desc->ops->set_suspend_voltage(rdev, rstate->uV);
		if (ret < 0) {
			rdev_err(rdev, "failed to set voltage: %pe\n", ERR_PTR(ret));
			return ret;
		}
	}

	if (rdev->desc->ops->set_suspend_mode && rstate->mode > 0) {
		ret = rdev->desc->ops->set_suspend_mode(rdev, rstate->mode);
		if (ret < 0) {
			rdev_err(rdev, "failed to set mode: %pe\n", ERR_PTR(ret));
			return ret;
		}
	}

	return ret;
}

static int suspend_set_initial_state(struct regulator_dev *rdev)
{
	const struct regulator_state *rstate;

	rstate = regulator_get_suspend_state_check(rdev,
			rdev->constraints->initial_state);
	if (!rstate)
		return 0;

	return __suspend_set_state(rdev, rstate);
}

#if defined(DEBUG) || defined(CONFIG_DYNAMIC_DEBUG)
static void print_constraints_debug(struct regulator_dev *rdev)
{
	struct regulation_constraints *constraints = rdev->constraints;
	char buf[160] = "";
	size_t len = sizeof(buf) - 1;
	int count = 0;
	int ret;

	if (constraints->min_uV && constraints->max_uV) {
		if (constraints->min_uV == constraints->max_uV)
			count += scnprintf(buf + count, len - count, "%d mV ",
					   constraints->min_uV / 1000);
		else
			count += scnprintf(buf + count, len - count,
					   "%d <--> %d mV ",
					   constraints->min_uV / 1000,
					   constraints->max_uV / 1000);
	}

	if (!constraints->min_uV ||
	    constraints->min_uV != constraints->max_uV) {
		ret = regulator_get_voltage_rdev(rdev);
		if (ret > 0)
			count += scnprintf(buf + count, len - count,
					   "at %d mV ", ret / 1000);
	}

	if (constraints->uV_offset)
		count += scnprintf(buf + count, len - count, "%dmV offset ",
				   constraints->uV_offset / 1000);

	if (constraints->min_uA && constraints->max_uA) {
		if (constraints->min_uA == constraints->max_uA)
			count += scnprintf(buf + count, len - count, "%d mA ",
					   constraints->min_uA / 1000);
		else
			count += scnprintf(buf + count, len - count,
					   "%d <--> %d mA ",
					   constraints->min_uA / 1000,
					   constraints->max_uA / 1000);
	}

	if (!constraints->min_uA ||
	    constraints->min_uA != constraints->max_uA) {
		ret = _regulator_get_current_limit(rdev);
		if (ret > 0)
			count += scnprintf(buf + count, len - count,
					   "at %d mA ", ret / 1000);
	}

	if (constraints->valid_modes_mask & REGULATOR_MODE_FAST)
		count += scnprintf(buf + count, len - count, "fast ");
	if (constraints->valid_modes_mask & REGULATOR_MODE_NORMAL)
		count += scnprintf(buf + count, len - count, "normal ");
	if (constraints->valid_modes_mask & REGULATOR_MODE_IDLE)
		count += scnprintf(buf + count, len - count, "idle ");
	if (constraints->valid_modes_mask & REGULATOR_MODE_STANDBY)
		count += scnprintf(buf + count, len - count, "standby ");

	if (!count)
		count = scnprintf(buf, len, "no parameters");
	else
		--count;

	count += scnprintf(buf + count, len - count, ", %s",
		_regulator_is_enabled(rdev) ? "enabled" : "disabled");

	rdev_dbg(rdev, "%s\n", buf);
}
#else /* !DEBUG && !CONFIG_DYNAMIC_DEBUG */
static inline void print_constraints_debug(struct regulator_dev *rdev) {}
#endif /* !DEBUG && !CONFIG_DYNAMIC_DEBUG */

static void print_constraints(struct regulator_dev *rdev)
{
	struct regulation_constraints *constraints = rdev->constraints;

	print_constraints_debug(rdev);

	if ((constraints->min_uV != constraints->max_uV) &&
	    !regulator_ops_is_valid(rdev, REGULATOR_CHANGE_VOLTAGE))
		rdev_warn(rdev,
			  "Voltage range but no REGULATOR_CHANGE_VOLTAGE\n");
}

static int machine_constraints_voltage(struct regulator_dev *rdev,
	struct regulation_constraints *constraints)
{
	const struct regulator_ops *ops = rdev->desc->ops;
	int ret;

	/* do we need to apply the constraint voltage */
	if (rdev->constraints->apply_uV &&
	    rdev->constraints->min_uV && rdev->constraints->max_uV) {
		int target_min, target_max;
		int current_uV = regulator_get_voltage_rdev(rdev);

		if (current_uV == -ENOTRECOVERABLE) {
			/* This regulator can't be read and must be initialized */
			rdev_info(rdev, "Setting %d-%duV\n",
				  rdev->constraints->min_uV,
				  rdev->constraints->max_uV);
			_regulator_do_set_voltage(rdev,
						  rdev->constraints->min_uV,
						  rdev->constraints->max_uV);
			current_uV = regulator_get_voltage_rdev(rdev);
		}

		if (current_uV < 0) {
			rdev_err(rdev,
				 "failed to get the current voltage: %pe\n",
				 ERR_PTR(current_uV));
			return current_uV;
		}

		/*
		 * If we're below the minimum voltage move up to the
		 * minimum voltage, if we're above the maximum voltage
		 * then move down to the maximum.
		 */
		target_min = current_uV;
		target_max = current_uV;

		if (current_uV < rdev->constraints->min_uV) {
			target_min = rdev->constraints->min_uV;
			target_max = rdev->constraints->min_uV;
		}

		if (current_uV > rdev->constraints->max_uV) {
			target_min = rdev->constraints->max_uV;
			target_max = rdev->constraints->max_uV;
		}

		if (target_min != current_uV || target_max != current_uV) {
			rdev_info(rdev, "Bringing %duV into %d-%duV\n",
				  current_uV, target_min, target_max);
			ret = _regulator_do_set_voltage(
				rdev, target_min, target_max);
			if (ret < 0) {
				rdev_err(rdev,
					"failed to apply %d-%duV constraint: %pe\n",
					target_min, target_max, ERR_PTR(ret));
				return ret;
			}
		}
	}

	/* constrain machine-level voltage specs to fit
	 * the actual range supported by this regulator.
	 */
	if (ops->list_voltage && rdev->desc->n_voltages) {
		int	count = rdev->desc->n_voltages;
		int	i;
		int	min_uV = INT_MAX;
		int	max_uV = INT_MIN;
		int	cmin = constraints->min_uV;
		int	cmax = constraints->max_uV;

		/* it's safe to autoconfigure fixed-voltage supplies
		   and the constraints are used by list_voltage. */
		if (count == 1 && !cmin) {
			cmin = 1;
			cmax = INT_MAX;
			constraints->min_uV = cmin;
			constraints->max_uV = cmax;
		}

		/* voltage constraints are optional */
		if ((cmin == 0) && (cmax == 0))
			return 0;

		/* else require explicit machine-level constraints */
		if (cmin <= 0 || cmax <= 0 || cmax < cmin) {
			rdev_err(rdev, "invalid voltage constraints\n");
			return -EINVAL;
		}

		/* no need to loop voltages if range is continuous */
		if (rdev->desc->continuous_voltage_range)
			return 0;

		/* initial: [cmin..cmax] valid, [min_uV..max_uV] not */
		for (i = 0; i < count; i++) {
			int	value;

			value = ops->list_voltage(rdev, i);
			if (value <= 0)
				continue;

			/* maybe adjust [min_uV..max_uV] */
			if (value >= cmin && value < min_uV)
				min_uV = value;
			if (value <= cmax && value > max_uV)
				max_uV = value;
		}

		/* final: [min_uV..max_uV] valid iff constraints valid */
		if (max_uV < min_uV) {
			rdev_err(rdev,
				 "unsupportable voltage constraints %u-%uuV\n",
				 min_uV, max_uV);
			return -EINVAL;
		}

		/* use regulator's subset of machine constraints */
		if (constraints->min_uV < min_uV) {
			rdev_dbg(rdev, "override min_uV, %d -> %d\n",
				 constraints->min_uV, min_uV);
			constraints->min_uV = min_uV;
		}
		if (constraints->max_uV > max_uV) {
			rdev_dbg(rdev, "override max_uV, %d -> %d\n",
				 constraints->max_uV, max_uV);
			constraints->max_uV = max_uV;
		}
	}

	return 0;
}

static int machine_constraints_current(struct regulator_dev *rdev,
	struct regulation_constraints *constraints)
{
	const struct regulator_ops *ops = rdev->desc->ops;
	int ret;

	if (!constraints->min_uA && !constraints->max_uA)
		return 0;

	if (constraints->min_uA > constraints->max_uA) {
		rdev_err(rdev, "Invalid current constraints\n");
		return -EINVAL;
	}

	if (!ops->set_current_limit || !ops->get_current_limit) {
		rdev_warn(rdev, "Operation of current configuration missing\n");
		return 0;
	}

	/* Set regulator current in constraints range */
	ret = ops->set_current_limit(rdev, constraints->min_uA,
			constraints->max_uA);
	if (ret < 0) {
		rdev_err(rdev, "Failed to set current constraint, %d\n", ret);
		return ret;
	}

	return 0;
}

static int _regulator_do_enable(struct regulator_dev *rdev);

/**
 * set_machine_constraints - sets regulator constraints
 * @rdev: regulator source
 *
 * Allows platform initialisation code to define and constrain
 * regulator circuits e.g. valid voltage/current ranges, etc.  NOTE:
 * Constraints *must* be set by platform code in order for some
 * regulator operations to proceed i.e. set_voltage, set_current_limit,
 * set_mode.
 */
static int set_machine_constraints(struct regulator_dev *rdev)
{
	int ret = 0;
	const struct regulator_ops *ops = rdev->desc->ops;

	ret = machine_constraints_voltage(rdev, rdev->constraints);
	if (ret != 0)
		return ret;

	ret = machine_constraints_current(rdev, rdev->constraints);
	if (ret != 0)
		return ret;

	if (rdev->constraints->ilim_uA && ops->set_input_current_limit) {
		ret = ops->set_input_current_limit(rdev,
						   rdev->constraints->ilim_uA);
		if (ret < 0) {
			rdev_err(rdev, "failed to set input limit: %pe\n", ERR_PTR(ret));
			return ret;
		}
	}

	/* do we need to setup our suspend state */
	if (rdev->constraints->initial_state) {
		ret = suspend_set_initial_state(rdev);
		if (ret < 0) {
			rdev_err(rdev, "failed to set suspend state: %pe\n", ERR_PTR(ret));
			return ret;
		}
	}

	if (rdev->constraints->initial_mode) {
		if (!ops->set_mode) {
			rdev_err(rdev, "no set_mode operation\n");
			return -EINVAL;
		}

		ret = ops->set_mode(rdev, rdev->constraints->initial_mode);
		if (ret < 0) {
			rdev_err(rdev, "failed to set initial mode: %pe\n", ERR_PTR(ret));
			return ret;
		}
	} else if (rdev->constraints->system_load) {
		/*
		 * We'll only apply the initial system load if an
		 * initial mode wasn't specified.
		 */
		drms_uA_update(rdev);
	}

	if ((rdev->constraints->ramp_delay || rdev->constraints->ramp_disable)
		&& ops->set_ramp_delay) {
		ret = ops->set_ramp_delay(rdev, rdev->constraints->ramp_delay);
		if (ret < 0) {
			rdev_err(rdev, "failed to set ramp_delay: %pe\n", ERR_PTR(ret));
			return ret;
		}
	}

	if (rdev->constraints->pull_down && ops->set_pull_down) {
		ret = ops->set_pull_down(rdev);
		if (ret < 0) {
			rdev_err(rdev, "failed to set pull down: %pe\n", ERR_PTR(ret));
			return ret;
		}
	}

	if (rdev->constraints->soft_start && ops->set_soft_start) {
		ret = ops->set_soft_start(rdev);
		if (ret < 0) {
			rdev_err(rdev, "failed to set soft start: %pe\n", ERR_PTR(ret));
			return ret;
		}
	}

	if (rdev->constraints->over_current_protection
		&& ops->set_over_current_protection) {
		ret = ops->set_over_current_protection(rdev);
		if (ret < 0) {
			rdev_err(rdev, "failed to set over current protection: %pe\n",
				 ERR_PTR(ret));
			return ret;
		}
	}

	if (rdev->constraints->active_discharge && ops->set_active_discharge) {
		bool ad_state = (rdev->constraints->active_discharge ==
			      REGULATOR_ACTIVE_DISCHARGE_ENABLE) ? true : false;

		ret = ops->set_active_discharge(rdev, ad_state);
		if (ret < 0) {
			rdev_err(rdev, "failed to set active discharge: %pe\n", ERR_PTR(ret));
			return ret;
		}
	}

	/* If the constraints say the regulator should be on at this point
	 * and we have control then make sure it is enabled.
	 */
	if (rdev->constraints->always_on || rdev->constraints->boot_on) {
		/* If we want to enable this regulator, make sure that we know
		 * the supplying regulator.
		 */
		if (rdev->supply_name && !rdev->supply)
			return -EPROBE_DEFER;

		if (rdev->supply) {
			ret = regulator_enable(rdev->supply);
			if (ret < 0) {
				_regulator_put(rdev->supply);
				rdev->supply = NULL;
				return ret;
			}
		}

		ret = _regulator_do_enable(rdev);
		if (ret < 0 && ret != -EINVAL) {
			rdev_err(rdev, "failed to enable: %pe\n", ERR_PTR(ret));
			return ret;
		}

		if (rdev->constraints->always_on)
			rdev->use_count++;
	}

	print_constraints(rdev);
	return 0;
}

/**
 * set_supply - set regulator supply regulator
 * @rdev: regulator name
 * @supply_rdev: supply regulator name
 *
 * Called by platform initialisation code to set the supply regulator for this
 * regulator. This ensures that a regulators supply will also be enabled by the
 * core if it's child is enabled.
 */
static int set_supply(struct regulator_dev *rdev,
		      struct regulator_dev *supply_rdev)
{
	int err;

	rdev_info(rdev, "supplied by %s\n", rdev_get_name(supply_rdev));

	if (!try_module_get(supply_rdev->owner))
		return -ENODEV;

	rdev->supply = create_regulator(supply_rdev, &rdev->dev, "SUPPLY");
	if (rdev->supply == NULL) {
		err = -ENOMEM;
		return err;
	}
	supply_rdev->open_count++;

	return 0;
}

/**
 * set_consumer_device_supply - Bind a regulator to a symbolic supply
 * @rdev:         regulator source
 * @consumer_dev_name: dev_name() string for device supply applies to
 * @supply:       symbolic name for supply
 *
 * Allows platform initialisation code to map physical regulator
 * sources to symbolic names for supplies for use by devices.  Devices
 * should use these symbolic names to request regulators, avoiding the
 * need to provide board-specific regulator names as platform data.
 */
static int set_consumer_device_supply(struct regulator_dev *rdev,
				      const char *consumer_dev_name,
				      const char *supply)
{
	struct regulator_map *node, *new_node;
	int has_dev;

	if (supply == NULL)
		return -EINVAL;

	if (consumer_dev_name != NULL)
		has_dev = 1;
	else
		has_dev = 0;

	new_node = kzalloc(sizeof(struct regulator_map), GFP_KERNEL);
	if (new_node == NULL)
		return -ENOMEM;

	new_node->regulator = rdev;
	new_node->supply = supply;

	if (has_dev) {
		new_node->dev_name = kstrdup(consumer_dev_name, GFP_KERNEL);
		if (new_node->dev_name == NULL) {
			kfree(new_node);
			return -ENOMEM;
		}
	}

	mutex_lock(&regulator_list_mutex);
	list_for_each_entry(node, &regulator_map_list, list) {
		if (node->dev_name && consumer_dev_name) {
			if (strcmp(node->dev_name, consumer_dev_name) != 0)
				continue;
		} else if (node->dev_name || consumer_dev_name) {
			continue;
		}

		if (strcmp(node->supply, supply) != 0)
			continue;

		pr_debug("%s: %s/%s is '%s' supply; fail %s/%s\n",
			 consumer_dev_name,
			 dev_name(&node->regulator->dev),
			 node->regulator->desc->name,
			 supply,
			 dev_name(&rdev->dev), rdev_get_name(rdev));
		goto fail;
	}

	list_add(&new_node->list, &regulator_map_list);
	mutex_unlock(&regulator_list_mutex);

	return 0;

fail:
	mutex_unlock(&regulator_list_mutex);
	kfree(new_node->dev_name);
	kfree(new_node);
	return -EBUSY;
}

static void unset_regulator_supplies(struct regulator_dev *rdev)
{
	struct regulator_map *node, *n;

	list_for_each_entry_safe(node, n, &regulator_map_list, list) {
		if (rdev == node->regulator) {
			list_del(&node->list);
			kfree(node->dev_name);
			kfree(node);
		}
	}
}

#ifdef CONFIG_DEBUG_FS
static ssize_t constraint_flags_read_file(struct file *file,
					  char __user *user_buf,
					  size_t count, loff_t *ppos)
{
	const struct regulator *regulator = file->private_data;
	const struct regulation_constraints *c = regulator->rdev->constraints;
	char *buf;
	ssize_t ret;

	if (!c)
		return 0;

	buf = kmalloc(PAGE_SIZE, GFP_KERNEL);
	if (!buf)
		return -ENOMEM;

	ret = snprintf(buf, PAGE_SIZE,
			"always_on: %u\n"
			"boot_on: %u\n"
			"apply_uV: %u\n"
			"ramp_disable: %u\n"
			"soft_start: %u\n"
			"pull_down: %u\n"
			"over_current_protection: %u\n",
			c->always_on,
			c->boot_on,
			c->apply_uV,
			c->ramp_disable,
			c->soft_start,
			c->pull_down,
			c->over_current_protection);

	ret = simple_read_from_buffer(user_buf, count, ppos, buf, ret);
	kfree(buf);

	return ret;
}

#endif

static const struct file_operations constraint_flags_fops = {
#ifdef CONFIG_DEBUG_FS
	.open = simple_open,
	.read = constraint_flags_read_file,
	.llseek = default_llseek,
#endif
};

#define REG_STR_SIZE	64

static struct regulator *create_regulator(struct regulator_dev *rdev,
					  struct device *dev,
					  const char *supply_name)
{
	struct regulator *regulator;
	int err = 0;

	if (dev) {
		char buf[REG_STR_SIZE];
		int size;

		size = snprintf(buf, REG_STR_SIZE, "%s-%s",
				dev->kobj.name, supply_name);
		if (size >= REG_STR_SIZE)
			return NULL;

		supply_name = kstrdup(buf, GFP_KERNEL);
		if (supply_name == NULL)
			return NULL;
	} else {
		supply_name = kstrdup_const(supply_name, GFP_KERNEL);
		if (supply_name == NULL)
			return NULL;
	}

	regulator = kzalloc(sizeof(*regulator), GFP_KERNEL);
	if (regulator == NULL) {
		kfree(supply_name);
		return NULL;
	}

	regulator->rdev = rdev;
	regulator->supply_name = supply_name;

	regulator_lock(rdev);
	list_add(&regulator->list, &rdev->consumer_list);
	regulator_unlock(rdev);

	if (dev) {
		regulator->dev = dev;

		/* Add a link to the device sysfs entry */
		err = sysfs_create_link_nowarn(&rdev->dev.kobj, &dev->kobj,
					       supply_name);
		if (err) {
			rdev_dbg(rdev, "could not add device link %s: %pe\n",
				  dev->kobj.name, ERR_PTR(err));
			/* non-fatal */
		}
	}

	if (err != -EEXIST)
		regulator->debugfs = debugfs_create_dir(supply_name, rdev->debugfs);
	if (!regulator->debugfs) {
		rdev_dbg(rdev, "Failed to create debugfs directory\n");
	} else {
		debugfs_create_u32("uA_load", 0444, regulator->debugfs,
				   &regulator->uA_load);
		debugfs_create_u32("min_uV", 0444, regulator->debugfs,
				   &regulator->voltage[PM_SUSPEND_ON].min_uV);
		debugfs_create_u32("max_uV", 0444, regulator->debugfs,
				   &regulator->voltage[PM_SUSPEND_ON].max_uV);
		debugfs_create_file("constraint_flags", 0444,
				    regulator->debugfs, regulator,
				    &constraint_flags_fops);
	}

	/*
	 * Check now if the regulator is an always on regulator - if
	 * it is then we don't need to do nearly so much work for
	 * enable/disable calls.
	 */
	if (!regulator_ops_is_valid(rdev, REGULATOR_CHANGE_STATUS) &&
	    _regulator_is_enabled(rdev))
		regulator->always_on = true;

	return regulator;
}

static int _regulator_get_enable_time(struct regulator_dev *rdev)
{
	if (rdev->constraints && rdev->constraints->enable_time)
		return rdev->constraints->enable_time;
	if (rdev->desc->ops->enable_time)
		return rdev->desc->ops->enable_time(rdev);
	return rdev->desc->enable_time;
}

static struct regulator_supply_alias *regulator_find_supply_alias(
		struct device *dev, const char *supply)
{
	struct regulator_supply_alias *map;

	list_for_each_entry(map, &regulator_supply_alias_list, list)
		if (map->src_dev == dev && strcmp(map->src_supply, supply) == 0)
			return map;

	return NULL;
}

static void regulator_supply_alias(struct device **dev, const char **supply)
{
	struct regulator_supply_alias *map;

	map = regulator_find_supply_alias(*dev, *supply);
	if (map) {
		dev_dbg(*dev, "Mapping supply %s to %s,%s\n",
				*supply, map->alias_supply,
				dev_name(map->alias_dev));
		*dev = map->alias_dev;
		*supply = map->alias_supply;
	}
}

static int regulator_match(struct device *dev, const void *data)
{
	struct regulator_dev *r = dev_to_rdev(dev);

	return strcmp(rdev_get_name(r), data) == 0;
}

static struct regulator_dev *regulator_lookup_by_name(const char *name)
{
	struct device *dev;

	dev = class_find_device(&regulator_class, NULL, name, regulator_match);

	return dev ? dev_to_rdev(dev) : NULL;
}

/**
 * regulator_dev_lookup - lookup a regulator device.
 * @dev: device for regulator "consumer".
 * @supply: Supply name or regulator ID.
 *
 * If successful, returns a struct regulator_dev that corresponds to the name
 * @supply and with the embedded struct device refcount incremented by one.
 * The refcount must be dropped by calling put_device().
 * On failure one of the following ERR-PTR-encoded values is returned:
 * -ENODEV if lookup fails permanently, -EPROBE_DEFER if lookup could succeed
 * in the future.
 */
static struct regulator_dev *regulator_dev_lookup(struct device *dev,
						  const char *supply)
{
	struct regulator_dev *r = NULL;
	struct device_node *node;
	struct regulator_map *map;
	const char *devname = NULL;

	regulator_supply_alias(&dev, &supply);

	/* first do a dt based lookup */
	if (dev && dev->of_node) {
		node = of_get_regulator(dev, supply);
		if (node) {
			r = of_find_regulator_by_node(node);
			if (r)
				return r;

			/*
			 * We have a node, but there is no device.
			 * assume it has not registered yet.
			 */
			return ERR_PTR(-EPROBE_DEFER);
		}
	}

	/* if not found, try doing it non-dt way */
	if (dev)
		devname = dev_name(dev);

	mutex_lock(&regulator_list_mutex);
	list_for_each_entry(map, &regulator_map_list, list) {
		/* If the mapping has a device set up it must match */
		if (map->dev_name &&
		    (!devname || strcmp(map->dev_name, devname)))
			continue;

		if (strcmp(map->supply, supply) == 0 &&
		    get_device(&map->regulator->dev)) {
			r = map->regulator;
			break;
		}
	}
	mutex_unlock(&regulator_list_mutex);

	if (r)
		return r;

	r = regulator_lookup_by_name(supply);
	if (r)
		return r;

	return ERR_PTR(-ENODEV);
}

static int regulator_resolve_supply(struct regulator_dev *rdev)
{
	struct regulator_dev *r;
	struct device *dev = rdev->dev.parent;
	int ret = 0;

	/* No supply to resolve? */
	if (!rdev->supply_name)
		return 0;

	/* Supply already resolved? (fast-path without locking contention) */
	if (rdev->supply)
		return 0;

	r = regulator_dev_lookup(dev, rdev->supply_name);
	if (IS_ERR(r)) {
		ret = PTR_ERR(r);

		/* Did the lookup explicitly defer for us? */
		if (ret == -EPROBE_DEFER)
			goto out;

		if (have_full_constraints()) {
			r = dummy_regulator_rdev;
			get_device(&r->dev);
		} else {
			dev_err(dev, "Failed to resolve %s-supply for %s\n",
				rdev->supply_name, rdev->desc->name);
			ret = -EPROBE_DEFER;
			goto out;
		}
	}

	if (r == rdev) {
		dev_err(dev, "Supply for %s (%s) resolved to itself\n",
			rdev->desc->name, rdev->supply_name);
		if (!have_full_constraints()) {
			ret = -EINVAL;
			goto out;
		}
		r = dummy_regulator_rdev;
		get_device(&r->dev);
	}

	/*
	 * If the supply's parent device is not the same as the
	 * regulator's parent device, then ensure the parent device
	 * is bound before we resolve the supply, in case the parent
	 * device get probe deferred and unregisters the supply.
	 */
	if (r->dev.parent && r->dev.parent != rdev->dev.parent) {
		if (!device_is_bound(r->dev.parent)) {
			put_device(&r->dev);
			ret = -EPROBE_DEFER;
			goto out;
		}
	}

	/* Recursively resolve the supply of the supply */
	ret = regulator_resolve_supply(r);
	if (ret < 0) {
		put_device(&r->dev);
		goto out;
	}

	/*
	 * Recheck rdev->supply with rdev->mutex lock held to avoid a race
	 * between rdev->supply null check and setting rdev->supply in
	 * set_supply() from concurrent tasks.
	 */
	regulator_lock(rdev);

	/* Supply just resolved by a concurrent task? */
	if (rdev->supply) {
		regulator_unlock(rdev);
		put_device(&r->dev);
		goto out;
	}

	ret = set_supply(rdev, r);
	if (ret < 0) {
		regulator_unlock(rdev);
		put_device(&r->dev);
		goto out;
	}

	regulator_unlock(rdev);

	/*
	 * In set_machine_constraints() we may have turned this regulator on
	 * but we couldn't propagate to the supply if it hadn't been resolved
	 * yet.  Do it now.
	 */
	if (rdev->use_count) {
		ret = regulator_enable(rdev->supply);
		if (ret < 0) {
			_regulator_put(rdev->supply);
			rdev->supply = NULL;
			goto out;
		}
	}

out:
	return ret;
}

/* Internal regulator request function */
struct regulator *_regulator_get(struct device *dev, const char *id,
				 enum regulator_get_type get_type)
{
	struct regulator_dev *rdev;
	struct regulator *regulator;
	struct device_link *link;
	int ret;

	if (get_type >= MAX_GET_TYPE) {
		dev_err(dev, "invalid type %d in %s\n", get_type, __func__);
		return ERR_PTR(-EINVAL);
	}

	if (id == NULL) {
		pr_err("get() with no identifier\n");
		return ERR_PTR(-EINVAL);
	}

	rdev = regulator_dev_lookup(dev, id);
	if (IS_ERR(rdev)) {
		ret = PTR_ERR(rdev);

		/*
		 * If regulator_dev_lookup() fails with error other
		 * than -ENODEV our job here is done, we simply return it.
		 */
		if (ret != -ENODEV)
			return ERR_PTR(ret);

		if (!have_full_constraints()) {
			dev_warn(dev,
				 "incomplete constraints, dummy supplies not allowed\n");
			return ERR_PTR(-ENODEV);
		}

		switch (get_type) {
		case NORMAL_GET:
			/*
			 * Assume that a regulator is physically present and
			 * enabled, even if it isn't hooked up, and just
			 * provide a dummy.
			 */
			dev_warn(dev, "supply %s not found, using dummy regulator\n", id);
			rdev = dummy_regulator_rdev;
			get_device(&rdev->dev);
			break;

		case EXCLUSIVE_GET:
			dev_warn(dev,
				 "dummy supplies not allowed for exclusive requests\n");
			fallthrough;

		default:
			return ERR_PTR(-ENODEV);
		}
	}

	if (rdev->exclusive) {
		regulator = ERR_PTR(-EPERM);
		put_device(&rdev->dev);
		return regulator;
	}

	if (get_type == EXCLUSIVE_GET && rdev->open_count) {
		regulator = ERR_PTR(-EBUSY);
		put_device(&rdev->dev);
		return regulator;
	}

	mutex_lock(&regulator_list_mutex);
	ret = (rdev->coupling_desc.n_resolved != rdev->coupling_desc.n_coupled);
	mutex_unlock(&regulator_list_mutex);

	if (ret != 0) {
		regulator = ERR_PTR(-EPROBE_DEFER);
		put_device(&rdev->dev);
		return regulator;
	}

	ret = regulator_resolve_supply(rdev);
	if (ret < 0) {
		regulator = ERR_PTR(ret);
		put_device(&rdev->dev);
		return regulator;
	}

	if (!try_module_get(rdev->owner)) {
		regulator = ERR_PTR(-EPROBE_DEFER);
		put_device(&rdev->dev);
		return regulator;
	}

	regulator = create_regulator(rdev, dev, id);
	if (regulator == NULL) {
		regulator = ERR_PTR(-ENOMEM);
		module_put(rdev->owner);
		put_device(&rdev->dev);
		return regulator;
	}

	rdev->open_count++;
	if (get_type == EXCLUSIVE_GET) {
		rdev->exclusive = 1;

		ret = _regulator_is_enabled(rdev);
		if (ret > 0) {
			rdev->use_count = 1;
			regulator->enable_count = 1;
		} else {
			rdev->use_count = 0;
			regulator->enable_count = 0;
		}
	}

	link = device_link_add(dev, &rdev->dev, DL_FLAG_STATELESS);
	if (!IS_ERR_OR_NULL(link))
		regulator->device_link = true;

	return regulator;
}

/**
 * regulator_get - lookup and obtain a reference to a regulator.
 * @dev: device for regulator "consumer"
 * @id: Supply name or regulator ID.
 *
 * Returns a struct regulator corresponding to the regulator producer,
 * or IS_ERR() condition containing errno.
 *
 * Use of supply names configured via regulator_set_device_supply() is
 * strongly encouraged.  It is recommended that the supply name used
 * should match the name used for the supply and/or the relevant
 * device pins in the datasheet.
 */
struct regulator *regulator_get(struct device *dev, const char *id)
{
	return _regulator_get(dev, id, NORMAL_GET);
}
EXPORT_SYMBOL_GPL(regulator_get);

/**
 * regulator_get_exclusive - obtain exclusive access to a regulator.
 * @dev: device for regulator "consumer"
 * @id: Supply name or regulator ID.
 *
 * Returns a struct regulator corresponding to the regulator producer,
 * or IS_ERR() condition containing errno.  Other consumers will be
 * unable to obtain this regulator while this reference is held and the
 * use count for the regulator will be initialised to reflect the current
 * state of the regulator.
 *
 * This is intended for use by consumers which cannot tolerate shared
 * use of the regulator such as those which need to force the
 * regulator off for correct operation of the hardware they are
 * controlling.
 *
 * Use of supply names configured via regulator_set_device_supply() is
 * strongly encouraged.  It is recommended that the supply name used
 * should match the name used for the supply and/or the relevant
 * device pins in the datasheet.
 */
struct regulator *regulator_get_exclusive(struct device *dev, const char *id)
{
	return _regulator_get(dev, id, EXCLUSIVE_GET);
}
EXPORT_SYMBOL_GPL(regulator_get_exclusive);

/**
 * regulator_get_optional - obtain optional access to a regulator.
 * @dev: device for regulator "consumer"
 * @id: Supply name or regulator ID.
 *
 * Returns a struct regulator corresponding to the regulator producer,
 * or IS_ERR() condition containing errno.
 *
 * This is intended for use by consumers for devices which can have
 * some supplies unconnected in normal use, such as some MMC devices.
 * It can allow the regulator core to provide stub supplies for other
 * supplies requested using normal regulator_get() calls without
 * disrupting the operation of drivers that can handle absent
 * supplies.
 *
 * Use of supply names configured via regulator_set_device_supply() is
 * strongly encouraged.  It is recommended that the supply name used
 * should match the name used for the supply and/or the relevant
 * device pins in the datasheet.
 */
struct regulator *regulator_get_optional(struct device *dev, const char *id)
{
	return _regulator_get(dev, id, OPTIONAL_GET);
}
EXPORT_SYMBOL_GPL(regulator_get_optional);

static void destroy_regulator(struct regulator *regulator)
{
	struct regulator_dev *rdev = regulator->rdev;

	debugfs_remove_recursive(regulator->debugfs);

	if (regulator->dev) {
		if (regulator->device_link)
			device_link_remove(regulator->dev, &rdev->dev);

		/* remove any sysfs entries */
		sysfs_remove_link(&rdev->dev.kobj, regulator->supply_name);
	}

	regulator_lock(rdev);
	list_del(&regulator->list);

	rdev->open_count--;
	rdev->exclusive = 0;
	regulator_unlock(rdev);

	kfree_const(regulator->supply_name);
	kfree(regulator);
}

/* regulator_list_mutex lock held by regulator_put() */
static void _regulator_put(struct regulator *regulator)
{
	struct regulator_dev *rdev;

	if (IS_ERR_OR_NULL(regulator))
		return;

	lockdep_assert_held_once(&regulator_list_mutex);

	/* Docs say you must disable before calling regulator_put() */
	WARN_ON(regulator->enable_count);

	rdev = regulator->rdev;

	destroy_regulator(regulator);

	module_put(rdev->owner);
	put_device(&rdev->dev);
}

/**
 * regulator_put - "free" the regulator source
 * @regulator: regulator source
 *
 * Note: drivers must ensure that all regulator_enable calls made on this
 * regulator source are balanced by regulator_disable calls prior to calling
 * this function.
 */
void regulator_put(struct regulator *regulator)
{
	mutex_lock(&regulator_list_mutex);
	_regulator_put(regulator);
	mutex_unlock(&regulator_list_mutex);
}
EXPORT_SYMBOL_GPL(regulator_put);

/**
 * regulator_register_supply_alias - Provide device alias for supply lookup
 *
 * @dev: device that will be given as the regulator "consumer"
 * @id: Supply name or regulator ID
 * @alias_dev: device that should be used to lookup the supply
 * @alias_id: Supply name or regulator ID that should be used to lookup the
 * supply
 *
 * All lookups for id on dev will instead be conducted for alias_id on
 * alias_dev.
 */
int regulator_register_supply_alias(struct device *dev, const char *id,
				    struct device *alias_dev,
				    const char *alias_id)
{
	struct regulator_supply_alias *map;

	map = regulator_find_supply_alias(dev, id);
	if (map)
		return -EEXIST;

	map = kzalloc(sizeof(struct regulator_supply_alias), GFP_KERNEL);
	if (!map)
		return -ENOMEM;

	map->src_dev = dev;
	map->src_supply = id;
	map->alias_dev = alias_dev;
	map->alias_supply = alias_id;

	list_add(&map->list, &regulator_supply_alias_list);

	pr_info("Adding alias for supply %s,%s -> %s,%s\n",
		id, dev_name(dev), alias_id, dev_name(alias_dev));

	return 0;
}
EXPORT_SYMBOL_GPL(regulator_register_supply_alias);

/**
 * regulator_unregister_supply_alias - Remove device alias
 *
 * @dev: device that will be given as the regulator "consumer"
 * @id: Supply name or regulator ID
 *
 * Remove a lookup alias if one exists for id on dev.
 */
void regulator_unregister_supply_alias(struct device *dev, const char *id)
{
	struct regulator_supply_alias *map;

	map = regulator_find_supply_alias(dev, id);
	if (map) {
		list_del(&map->list);
		kfree(map);
	}
}
EXPORT_SYMBOL_GPL(regulator_unregister_supply_alias);

/**
 * regulator_bulk_register_supply_alias - register multiple aliases
 *
 * @dev: device that will be given as the regulator "consumer"
 * @id: List of supply names or regulator IDs
 * @alias_dev: device that should be used to lookup the supply
 * @alias_id: List of supply names or regulator IDs that should be used to
 * lookup the supply
 * @num_id: Number of aliases to register
 *
 * @return 0 on success, an errno on failure.
 *
 * This helper function allows drivers to register several supply
 * aliases in one operation.  If any of the aliases cannot be
 * registered any aliases that were registered will be removed
 * before returning to the caller.
 */
int regulator_bulk_register_supply_alias(struct device *dev,
					 const char *const *id,
					 struct device *alias_dev,
					 const char *const *alias_id,
					 int num_id)
{
	int i;
	int ret;

	for (i = 0; i < num_id; ++i) {
		ret = regulator_register_supply_alias(dev, id[i], alias_dev,
						      alias_id[i]);
		if (ret < 0)
			goto err;
	}

	return 0;

err:
	dev_err(dev,
		"Failed to create supply alias %s,%s -> %s,%s\n",
		id[i], dev_name(dev), alias_id[i], dev_name(alias_dev));

	while (--i >= 0)
		regulator_unregister_supply_alias(dev, id[i]);

	return ret;
}
EXPORT_SYMBOL_GPL(regulator_bulk_register_supply_alias);

/**
 * regulator_bulk_unregister_supply_alias - unregister multiple aliases
 *
 * @dev: device that will be given as the regulator "consumer"
 * @id: List of supply names or regulator IDs
 * @num_id: Number of aliases to unregister
 *
 * This helper function allows drivers to unregister several supply
 * aliases in one operation.
 */
void regulator_bulk_unregister_supply_alias(struct device *dev,
					    const char *const *id,
					    int num_id)
{
	int i;

	for (i = 0; i < num_id; ++i)
		regulator_unregister_supply_alias(dev, id[i]);
}
EXPORT_SYMBOL_GPL(regulator_bulk_unregister_supply_alias);


/* Manage enable GPIO list. Same GPIO pin can be shared among regulators */
static int regulator_ena_gpio_request(struct regulator_dev *rdev,
				const struct regulator_config *config)
{
	struct regulator_enable_gpio *pin, *new_pin;
	struct gpio_desc *gpiod;

	gpiod = config->ena_gpiod;
	new_pin = kzalloc(sizeof(*new_pin), GFP_KERNEL);

	mutex_lock(&regulator_list_mutex);

	list_for_each_entry(pin, &regulator_ena_gpio_list, list) {
		if (pin->gpiod == gpiod) {
			rdev_dbg(rdev, "GPIO is already used\n");
			goto update_ena_gpio_to_rdev;
		}
	}

	if (new_pin == NULL) {
		mutex_unlock(&regulator_list_mutex);
		return -ENOMEM;
	}

	pin = new_pin;
	new_pin = NULL;

	pin->gpiod = gpiod;
	list_add(&pin->list, &regulator_ena_gpio_list);

update_ena_gpio_to_rdev:
	pin->request_count++;
	rdev->ena_pin = pin;

	mutex_unlock(&regulator_list_mutex);
	kfree(new_pin);

	return 0;
}

static void regulator_ena_gpio_free(struct regulator_dev *rdev)
{
	struct regulator_enable_gpio *pin, *n;

	if (!rdev->ena_pin)
		return;

	/* Free the GPIO only in case of no use */
	list_for_each_entry_safe(pin, n, &regulator_ena_gpio_list, list) {
		if (pin != rdev->ena_pin)
			continue;

		if (--pin->request_count)
			break;

		gpiod_put(pin->gpiod);
		list_del(&pin->list);
		kfree(pin);
		break;
	}

	rdev->ena_pin = NULL;
}

/**
 * regulator_ena_gpio_ctrl - balance enable_count of each GPIO and actual GPIO pin control
 * @rdev: regulator_dev structure
 * @enable: enable GPIO at initial use?
 *
 * GPIO is enabled in case of initial use. (enable_count is 0)
 * GPIO is disabled when it is not shared any more. (enable_count <= 1)
 */
static int regulator_ena_gpio_ctrl(struct regulator_dev *rdev, bool enable)
{
	struct regulator_enable_gpio *pin = rdev->ena_pin;

	if (!pin)
		return -EINVAL;

	if (enable) {
		/* Enable GPIO at initial use */
		if (pin->enable_count == 0)
			gpiod_set_value_cansleep(pin->gpiod, 1);

		pin->enable_count++;
	} else {
		if (pin->enable_count > 1) {
			pin->enable_count--;
			return 0;
		}

		/* Disable GPIO if not used */
		if (pin->enable_count <= 1) {
			gpiod_set_value_cansleep(pin->gpiod, 0);
			pin->enable_count = 0;
		}
	}

	return 0;
}

/**
 * _regulator_enable_delay - a delay helper function
 * @delay: time to delay in microseconds
 *
 * Delay for the requested amount of time as per the guidelines in:
 *
 *     Documentation/timers/timers-howto.rst
 *
 * The assumption here is that regulators will never be enabled in
 * atomic context and therefore sleeping functions can be used.
 */
static void _regulator_enable_delay(unsigned int delay)
{
	unsigned int ms = delay / 1000;
	unsigned int us = delay % 1000;

	if (ms > 0) {
		/*
		 * For small enough values, handle super-millisecond
		 * delays in the usleep_range() call below.
		 */
		if (ms < 20)
			us += ms * 1000;
		else
			msleep(ms);
	}

	/*
	 * Give the scheduler some room to coalesce with any other
	 * wakeup sources. For delays shorter than 10 us, don't even
	 * bother setting up high-resolution timers and just busy-
	 * loop.
	 */
	if (us >= 10)
		usleep_range(us, us + 100);
	else
		udelay(us);
}

/**
 * _regulator_check_status_enabled
 *
 * A helper function to check if the regulator status can be interpreted
 * as 'regulator is enabled'.
 * @rdev: the regulator device to check
 *
 * Return:
 * * 1			- if status shows regulator is in enabled state
 * * 0			- if not enabled state
 * * Error Value	- as received from ops->get_status()
 */
static inline int _regulator_check_status_enabled(struct regulator_dev *rdev)
{
	int ret = rdev->desc->ops->get_status(rdev);

	if (ret < 0) {
		rdev_info(rdev, "get_status returned error: %d\n", ret);
		return ret;
	}

	switch (ret) {
	case REGULATOR_STATUS_OFF:
	case REGULATOR_STATUS_ERROR:
	case REGULATOR_STATUS_UNDEFINED:
		return 0;
	default:
		return 1;
	}
}

static int _regulator_do_enable(struct regulator_dev *rdev)
{
	int ret, delay;

	/* Query before enabling in case configuration dependent.  */
	ret = _regulator_get_enable_time(rdev);
	if (ret >= 0) {
		delay = ret;
	} else {
		rdev_warn(rdev, "enable_time() failed: %pe\n", ERR_PTR(ret));
		delay = 0;
	}

	trace_regulator_enable(rdev_get_name(rdev));

	if (rdev->desc->off_on_delay) {
		/* if needed, keep a distance of off_on_delay from last time
		 * this regulator was disabled.
		 */
		unsigned long start_jiffy = jiffies;
		unsigned long intended, max_delay, remaining;

		max_delay = usecs_to_jiffies(rdev->desc->off_on_delay);
		intended = rdev->last_off_jiffy + max_delay;

		if (time_before(start_jiffy, intended)) {
			/* calc remaining jiffies to deal with one-time
			 * timer wrapping.
			 * in case of multiple timer wrapping, either it can be
			 * detected by out-of-range remaining, or it cannot be
			 * detected and we get a penalty of
			 * _regulator_enable_delay().
			 */
			remaining = intended - start_jiffy;
			if (remaining <= max_delay)
				_regulator_enable_delay(
						jiffies_to_usecs(remaining));
		}
	}

	if (rdev->ena_pin) {
		if (!rdev->ena_gpio_state) {
			ret = regulator_ena_gpio_ctrl(rdev, true);
			if (ret < 0)
				return ret;
			rdev->ena_gpio_state = 1;
		}
	} else if (rdev->desc->ops->enable) {
		ret = rdev->desc->ops->enable(rdev);
		if (ret < 0)
			return ret;
	} else {
		return -EINVAL;
	}

	/* Allow the regulator to ramp; it would be useful to extend
	 * this for bulk operations so that the regulators can ramp
	 * together.  */
	trace_regulator_enable_delay(rdev_get_name(rdev));

	/* If poll_enabled_time is set, poll upto the delay calculated
	 * above, delaying poll_enabled_time uS to check if the regulator
	 * actually got enabled.
	 * If the regulator isn't enabled after enable_delay has
	 * expired, return -ETIMEDOUT.
	 */
	if (rdev->desc->poll_enabled_time) {
		int time_remaining = delay;

		while (time_remaining > 0) {
			_regulator_enable_delay(rdev->desc->poll_enabled_time);

			if (rdev->desc->ops->get_status) {
				ret = _regulator_check_status_enabled(rdev);
				if (ret < 0)
					return ret;
				else if (ret)
					break;
			} else if (rdev->desc->ops->is_enabled(rdev))
				break;

			time_remaining -= rdev->desc->poll_enabled_time;
		}

		if (time_remaining <= 0) {
			rdev_err(rdev, "Enabled check timed out\n");
			return -ETIMEDOUT;
		}
	} else {
		_regulator_enable_delay(delay);
	}

	trace_regulator_enable_complete(rdev_get_name(rdev));

	return 0;
}

/**
 * _regulator_handle_consumer_enable - handle that a consumer enabled
 * @regulator: regulator source
 *
 * Some things on a regulator consumer (like the contribution towards total
 * load on the regulator) only have an effect when the consumer wants the
 * regulator enabled.  Explained in example with two consumers of the same
 * regulator:
 *   consumer A: set_load(100);       => total load = 0
 *   consumer A: regulator_enable();  => total load = 100
 *   consumer B: set_load(1000);      => total load = 100
 *   consumer B: regulator_enable();  => total load = 1100
 *   consumer A: regulator_disable(); => total_load = 1000
 *
 * This function (together with _regulator_handle_consumer_disable) is
 * responsible for keeping track of the refcount for a given regulator consumer
 * and applying / unapplying these things.
 *
 * Returns 0 upon no error; -error upon error.
 */
static int _regulator_handle_consumer_enable(struct regulator *regulator)
{
	int ret;
	struct regulator_dev *rdev = regulator->rdev;

	lockdep_assert_held_once(&rdev->mutex.base);

	regulator->enable_count++;
	if (regulator->uA_load && regulator->enable_count == 1) {
		ret = drms_uA_update(rdev);
		if (ret)
			regulator->enable_count--;
		return ret;
	}

	return 0;
}

/**
 * _regulator_handle_consumer_disable - handle that a consumer disabled
 * @regulator: regulator source
 *
 * The opposite of _regulator_handle_consumer_enable().
 *
 * Returns 0 upon no error; -error upon error.
 */
static int _regulator_handle_consumer_disable(struct regulator *regulator)
{
	struct regulator_dev *rdev = regulator->rdev;

	lockdep_assert_held_once(&rdev->mutex.base);

	if (!regulator->enable_count) {
		rdev_err(rdev, "Underflow of regulator enable count\n");
		return -EINVAL;
	}

	regulator->enable_count--;
	if (regulator->uA_load && regulator->enable_count == 0)
		return drms_uA_update(rdev);

	return 0;
}

/* locks held by regulator_enable() */
static int _regulator_enable(struct regulator *regulator)
{
	struct regulator_dev *rdev = regulator->rdev;
	int ret;

	lockdep_assert_held_once(&rdev->mutex.base);

	if (rdev->use_count == 0 && rdev->supply) {
		ret = _regulator_enable(rdev->supply);
		if (ret < 0)
			return ret;
	}

	/* balance only if there are regulators coupled */
	if (rdev->coupling_desc.n_coupled > 1) {
		ret = regulator_balance_voltage(rdev, PM_SUSPEND_ON);
		if (ret < 0)
			goto err_disable_supply;
	}

	ret = _regulator_handle_consumer_enable(regulator);
	if (ret < 0)
		goto err_disable_supply;

	if (rdev->use_count == 0) {
		/* The regulator may on if it's not switchable or left on */
		ret = _regulator_is_enabled(rdev);
		if (ret == -EINVAL || ret == 0) {
			if (!regulator_ops_is_valid(rdev,
					REGULATOR_CHANGE_STATUS)) {
				ret = -EPERM;
				goto err_consumer_disable;
			}

			ret = _regulator_do_enable(rdev);
			if (ret < 0)
				goto err_consumer_disable;

			_notifier_call_chain(rdev, REGULATOR_EVENT_ENABLE,
					     NULL);
		} else if (ret < 0) {
			rdev_err(rdev, "is_enabled() failed: %pe\n", ERR_PTR(ret));
			goto err_consumer_disable;
		}
		/* Fallthrough on positive return values - already enabled */
	}

	rdev->use_count++;

	return 0;

err_consumer_disable:
	_regulator_handle_consumer_disable(regulator);

err_disable_supply:
	if (rdev->use_count == 0 && rdev->supply)
		_regulator_disable(rdev->supply);

	return ret;
}

/**
 * regulator_enable - enable regulator output
 * @regulator: regulator source
 *
 * Request that the regulator be enabled with the regulator output at
 * the predefined voltage or current value.  Calls to regulator_enable()
 * must be balanced with calls to regulator_disable().
 *
 * NOTE: the output value can be set by other drivers, boot loader or may be
 * hardwired in the regulator.
 */
int regulator_enable(struct regulator *regulator)
{
	struct regulator_dev *rdev = regulator->rdev;
	struct ww_acquire_ctx ww_ctx;
	int ret;

	regulator_lock_dependent(rdev, &ww_ctx);
	ret = _regulator_enable(regulator);
	regulator_unlock_dependent(rdev, &ww_ctx);

	return ret;
}
EXPORT_SYMBOL_GPL(regulator_enable);

static int _regulator_do_disable(struct regulator_dev *rdev)
{
	int ret;

	trace_regulator_disable(rdev_get_name(rdev));

	if (rdev->ena_pin) {
		if (rdev->ena_gpio_state) {
			ret = regulator_ena_gpio_ctrl(rdev, false);
			if (ret < 0)
				return ret;
			rdev->ena_gpio_state = 0;
		}

	} else if (rdev->desc->ops->disable) {
		ret = rdev->desc->ops->disable(rdev);
		if (ret != 0)
			return ret;
	}

	/* cares about last_off_jiffy only if off_on_delay is required by
	 * device.
	 */
	if (rdev->desc->off_on_delay)
		rdev->last_off_jiffy = jiffies;

	trace_regulator_disable_complete(rdev_get_name(rdev));

	return 0;
}

/* locks held by regulator_disable() */
static int _regulator_disable(struct regulator *regulator)
{
	struct regulator_dev *rdev = regulator->rdev;
	int ret = 0;

	lockdep_assert_held_once(&rdev->mutex.base);

	if (WARN(rdev->use_count <= 0,
		 "unbalanced disables for %s\n", rdev_get_name(rdev)))
		return -EIO;

	/* are we the last user and permitted to disable ? */
	if (rdev->use_count == 1 &&
	    (rdev->constraints && !rdev->constraints->always_on)) {

		/* we are last user */
		if (regulator_ops_is_valid(rdev, REGULATOR_CHANGE_STATUS)) {
			ret = _notifier_call_chain(rdev,
						   REGULATOR_EVENT_PRE_DISABLE,
						   NULL);
			if (ret & NOTIFY_STOP_MASK)
				return -EINVAL;

			ret = _regulator_do_disable(rdev);
			if (ret < 0) {
				rdev_err(rdev, "failed to disable: %pe\n", ERR_PTR(ret));
				_notifier_call_chain(rdev,
						REGULATOR_EVENT_ABORT_DISABLE,
						NULL);
				return ret;
			}
			_notifier_call_chain(rdev, REGULATOR_EVENT_DISABLE,
					NULL);
		}

		rdev->use_count = 0;
	} else if (rdev->use_count > 1) {
		rdev->use_count--;
	}

	if (ret == 0)
		ret = _regulator_handle_consumer_disable(regulator);

	if (ret == 0 && rdev->coupling_desc.n_coupled > 1)
		ret = regulator_balance_voltage(rdev, PM_SUSPEND_ON);

	if (ret == 0 && rdev->use_count == 0 && rdev->supply)
		ret = _regulator_disable(rdev->supply);

	return ret;
}

/**
 * regulator_disable - disable regulator output
 * @regulator: regulator source
 *
 * Disable the regulator output voltage or current.  Calls to
 * regulator_enable() must be balanced with calls to
 * regulator_disable().
 *
 * NOTE: this will only disable the regulator output if no other consumer
 * devices have it enabled, the regulator device supports disabling and
 * machine constraints permit this operation.
 */
int regulator_disable(struct regulator *regulator)
{
	struct regulator_dev *rdev = regulator->rdev;
	struct ww_acquire_ctx ww_ctx;
	int ret;

	regulator_lock_dependent(rdev, &ww_ctx);
	ret = _regulator_disable(regulator);
	regulator_unlock_dependent(rdev, &ww_ctx);

	return ret;
}
EXPORT_SYMBOL_GPL(regulator_disable);

/* locks held by regulator_force_disable() */
static int _regulator_force_disable(struct regulator_dev *rdev)
{
	int ret = 0;

	lockdep_assert_held_once(&rdev->mutex.base);

	ret = _notifier_call_chain(rdev, REGULATOR_EVENT_FORCE_DISABLE |
			REGULATOR_EVENT_PRE_DISABLE, NULL);
	if (ret & NOTIFY_STOP_MASK)
		return -EINVAL;

	ret = _regulator_do_disable(rdev);
	if (ret < 0) {
		rdev_err(rdev, "failed to force disable: %pe\n", ERR_PTR(ret));
		_notifier_call_chain(rdev, REGULATOR_EVENT_FORCE_DISABLE |
				REGULATOR_EVENT_ABORT_DISABLE, NULL);
		return ret;
	}

	_notifier_call_chain(rdev, REGULATOR_EVENT_FORCE_DISABLE |
			REGULATOR_EVENT_DISABLE, NULL);

	return 0;
}

/**
 * regulator_force_disable - force disable regulator output
 * @regulator: regulator source
 *
 * Forcibly disable the regulator output voltage or current.
 * NOTE: this *will* disable the regulator output even if other consumer
 * devices have it enabled. This should be used for situations when device
 * damage will likely occur if the regulator is not disabled (e.g. over temp).
 */
int regulator_force_disable(struct regulator *regulator)
{
	struct regulator_dev *rdev = regulator->rdev;
	struct ww_acquire_ctx ww_ctx;
	int ret;

	regulator_lock_dependent(rdev, &ww_ctx);

	ret = _regulator_force_disable(regulator->rdev);

	if (rdev->coupling_desc.n_coupled > 1)
		regulator_balance_voltage(rdev, PM_SUSPEND_ON);

	if (regulator->uA_load) {
		regulator->uA_load = 0;
		ret = drms_uA_update(rdev);
	}

	if (rdev->use_count != 0 && rdev->supply)
		_regulator_disable(rdev->supply);

	regulator_unlock_dependent(rdev, &ww_ctx);

	return ret;
}
EXPORT_SYMBOL_GPL(regulator_force_disable);

static void regulator_disable_work(struct work_struct *work)
{
	struct regulator_dev *rdev = container_of(work, struct regulator_dev,
						  disable_work.work);
	struct ww_acquire_ctx ww_ctx;
	int count, i, ret;
	struct regulator *regulator;
	int total_count = 0;

	regulator_lock_dependent(rdev, &ww_ctx);

	/*
	 * Workqueue functions queue the new work instance while the previous
	 * work instance is being processed. Cancel the queued work instance
	 * as the work instance under processing does the job of the queued
	 * work instance.
	 */
	cancel_delayed_work(&rdev->disable_work);

	list_for_each_entry(regulator, &rdev->consumer_list, list) {
		count = regulator->deferred_disables;

		if (!count)
			continue;

		total_count += count;
		regulator->deferred_disables = 0;

		for (i = 0; i < count; i++) {
			ret = _regulator_disable(regulator);
			if (ret != 0)
				rdev_err(rdev, "Deferred disable failed: %pe\n",
					 ERR_PTR(ret));
		}
	}
	WARN_ON(!total_count);

	if (rdev->coupling_desc.n_coupled > 1)
		regulator_balance_voltage(rdev, PM_SUSPEND_ON);

	regulator_unlock_dependent(rdev, &ww_ctx);
}

/**
 * regulator_disable_deferred - disable regulator output with delay
 * @regulator: regulator source
 * @ms: milliseconds until the regulator is disabled
 *
 * Execute regulator_disable() on the regulator after a delay.  This
 * is intended for use with devices that require some time to quiesce.
 *
 * NOTE: this will only disable the regulator output if no other consumer
 * devices have it enabled, the regulator device supports disabling and
 * machine constraints permit this operation.
 */
int regulator_disable_deferred(struct regulator *regulator, int ms)
{
	struct regulator_dev *rdev = regulator->rdev;

	if (!ms)
		return regulator_disable(regulator);

	regulator_lock(rdev);
	regulator->deferred_disables++;
	mod_delayed_work(system_power_efficient_wq, &rdev->disable_work,
			 msecs_to_jiffies(ms));
	regulator_unlock(rdev);

	return 0;
}
EXPORT_SYMBOL_GPL(regulator_disable_deferred);

static int _regulator_is_enabled(struct regulator_dev *rdev)
{
	/* A GPIO control always takes precedence */
	if (rdev->ena_pin)
		return rdev->ena_gpio_state;

	/* If we don't know then assume that the regulator is always on */
	if (!rdev->desc->ops->is_enabled)
		return 1;

	return rdev->desc->ops->is_enabled(rdev);
}

static int _regulator_list_voltage(struct regulator_dev *rdev,
				   unsigned selector, int lock)
{
	const struct regulator_ops *ops = rdev->desc->ops;
	int ret;

	if (rdev->desc->fixed_uV && rdev->desc->n_voltages == 1 && !selector)
		return rdev->desc->fixed_uV;

	if (ops->list_voltage) {
		if (selector >= rdev->desc->n_voltages)
			return -EINVAL;
		if (lock)
			regulator_lock(rdev);
		ret = ops->list_voltage(rdev, selector);
		if (lock)
			regulator_unlock(rdev);
	} else if (rdev->is_switch && rdev->supply) {
		ret = _regulator_list_voltage(rdev->supply->rdev,
					      selector, lock);
	} else {
		return -EINVAL;
	}

	if (ret > 0) {
		if (ret < rdev->constraints->min_uV)
			ret = 0;
		else if (ret > rdev->constraints->max_uV)
			ret = 0;
	}

	return ret;
}

/**
 * regulator_is_enabled - is the regulator output enabled
 * @regulator: regulator source
 *
 * Returns positive if the regulator driver backing the source/client
 * has requested that the device be enabled, zero if it hasn't, else a
 * negative errno code.
 *
 * Note that the device backing this regulator handle can have multiple
 * users, so it might be enabled even if regulator_enable() was never
 * called for this particular source.
 */
int regulator_is_enabled(struct regulator *regulator)
{
	int ret;

	if (regulator->always_on)
		return 1;

	regulator_lock(regulator->rdev);
	ret = _regulator_is_enabled(regulator->rdev);
	regulator_unlock(regulator->rdev);

	return ret;
}
EXPORT_SYMBOL_GPL(regulator_is_enabled);

/**
 * regulator_count_voltages - count regulator_list_voltage() selectors
 * @regulator: regulator source
 *
 * Returns number of selectors, or negative errno.  Selectors are
 * numbered starting at zero, and typically correspond to bitfields
 * in hardware registers.
 */
int regulator_count_voltages(struct regulator *regulator)
{
	struct regulator_dev	*rdev = regulator->rdev;

	if (rdev->desc->n_voltages)
		return rdev->desc->n_voltages;

	if (!rdev->is_switch || !rdev->supply)
		return -EINVAL;

	return regulator_count_voltages(rdev->supply);
}
EXPORT_SYMBOL_GPL(regulator_count_voltages);

/**
 * regulator_list_voltage - enumerate supported voltages
 * @regulator: regulator source
 * @selector: identify voltage to list
 * Context: can sleep
 *
 * Returns a voltage that can be passed to @regulator_set_voltage(),
 * zero if this selector code can't be used on this system, or a
 * negative errno.
 */
int regulator_list_voltage(struct regulator *regulator, unsigned selector)
{
	return _regulator_list_voltage(regulator->rdev, selector, 1);
}
EXPORT_SYMBOL_GPL(regulator_list_voltage);

/**
 * regulator_get_regmap - get the regulator's register map
 * @regulator: regulator source
 *
 * Returns the register map for the given regulator, or an ERR_PTR value
 * if the regulator doesn't use regmap.
 */
struct regmap *regulator_get_regmap(struct regulator *regulator)
{
	struct regmap *map = regulator->rdev->regmap;

	return map ? map : ERR_PTR(-EOPNOTSUPP);
}

/**
 * regulator_get_hardware_vsel_register - get the HW voltage selector register
 * @regulator: regulator source
 * @vsel_reg: voltage selector register, output parameter
 * @vsel_mask: mask for voltage selector bitfield, output parameter
 *
 * Returns the hardware register offset and bitmask used for setting the
 * regulator voltage. This might be useful when configuring voltage-scaling
 * hardware or firmware that can make I2C requests behind the kernel's back,
 * for example.
 *
 * On success, the output parameters @vsel_reg and @vsel_mask are filled in
 * and 0 is returned, otherwise a negative errno is returned.
 */
int regulator_get_hardware_vsel_register(struct regulator *regulator,
					 unsigned *vsel_reg,
					 unsigned *vsel_mask)
{
	struct regulator_dev *rdev = regulator->rdev;
	const struct regulator_ops *ops = rdev->desc->ops;

	if (ops->set_voltage_sel != regulator_set_voltage_sel_regmap)
		return -EOPNOTSUPP;

	*vsel_reg = rdev->desc->vsel_reg;
	*vsel_mask = rdev->desc->vsel_mask;

	return 0;
}
EXPORT_SYMBOL_GPL(regulator_get_hardware_vsel_register);

/**
 * regulator_list_hardware_vsel - get the HW-specific register value for a selector
 * @regulator: regulator source
 * @selector: identify voltage to list
 *
 * Converts the selector to a hardware-specific voltage selector that can be
 * directly written to the regulator registers. The address of the voltage
 * register can be determined by calling @regulator_get_hardware_vsel_register.
 *
 * On error a negative errno is returned.
 */
int regulator_list_hardware_vsel(struct regulator *regulator,
				 unsigned selector)
{
	struct regulator_dev *rdev = regulator->rdev;
	const struct regulator_ops *ops = rdev->desc->ops;

	if (selector >= rdev->desc->n_voltages)
		return -EINVAL;
	if (ops->set_voltage_sel != regulator_set_voltage_sel_regmap)
		return -EOPNOTSUPP;

	return selector;
}
EXPORT_SYMBOL_GPL(regulator_list_hardware_vsel);

/**
 * regulator_get_linear_step - return the voltage step size between VSEL values
 * @regulator: regulator source
 *
 * Returns the voltage step size between VSEL values for linear
 * regulators, or return 0 if the regulator isn't a linear regulator.
 */
unsigned int regulator_get_linear_step(struct regulator *regulator)
{
	struct regulator_dev *rdev = regulator->rdev;

	return rdev->desc->uV_step;
}
EXPORT_SYMBOL_GPL(regulator_get_linear_step);

/**
 * regulator_is_supported_voltage - check if a voltage range can be supported
 *
 * @regulator: Regulator to check.
 * @min_uV: Minimum required voltage in uV.
 * @max_uV: Maximum required voltage in uV.
 *
 * Returns a boolean.
 */
int regulator_is_supported_voltage(struct regulator *regulator,
				   int min_uV, int max_uV)
{
	struct regulator_dev *rdev = regulator->rdev;
	int i, voltages, ret;

	/* If we can't change voltage check the current voltage */
	if (!regulator_ops_is_valid(rdev, REGULATOR_CHANGE_VOLTAGE)) {
		ret = regulator_get_voltage(regulator);
		if (ret >= 0)
			return min_uV <= ret && ret <= max_uV;
		else
			return ret;
	}

	/* Any voltage within constrains range is fine? */
	if (rdev->desc->continuous_voltage_range)
		return min_uV >= rdev->constraints->min_uV &&
				max_uV <= rdev->constraints->max_uV;

	ret = regulator_count_voltages(regulator);
	if (ret < 0)
		return 0;
	voltages = ret;

	for (i = 0; i < voltages; i++) {
		ret = regulator_list_voltage(regulator, i);

		if (ret >= min_uV && ret <= max_uV)
			return 1;
	}

	return 0;
}
EXPORT_SYMBOL_GPL(regulator_is_supported_voltage);

static int regulator_map_voltage(struct regulator_dev *rdev, int min_uV,
				 int max_uV)
{
	const struct regulator_desc *desc = rdev->desc;

	if (desc->ops->map_voltage)
		return desc->ops->map_voltage(rdev, min_uV, max_uV);

	if (desc->ops->list_voltage == regulator_list_voltage_linear)
		return regulator_map_voltage_linear(rdev, min_uV, max_uV);

	if (desc->ops->list_voltage == regulator_list_voltage_linear_range)
		return regulator_map_voltage_linear_range(rdev, min_uV, max_uV);

	if (desc->ops->list_voltage ==
		regulator_list_voltage_pickable_linear_range)
		return regulator_map_voltage_pickable_linear_range(rdev,
							min_uV, max_uV);

	return regulator_map_voltage_iterate(rdev, min_uV, max_uV);
}

static int _regulator_call_set_voltage(struct regulator_dev *rdev,
				       int min_uV, int max_uV,
				       unsigned *selector)
{
	struct pre_voltage_change_data data;
	int ret;

	data.old_uV = regulator_get_voltage_rdev(rdev);
	data.min_uV = min_uV;
	data.max_uV = max_uV;
	ret = _notifier_call_chain(rdev, REGULATOR_EVENT_PRE_VOLTAGE_CHANGE,
				   &data);
	if (ret & NOTIFY_STOP_MASK)
		return -EINVAL;

	ret = rdev->desc->ops->set_voltage(rdev, min_uV, max_uV, selector);
	if (ret >= 0)
		return ret;

	_notifier_call_chain(rdev, REGULATOR_EVENT_ABORT_VOLTAGE_CHANGE,
			     (void *)data.old_uV);

	return ret;
}

static int _regulator_call_set_voltage_sel(struct regulator_dev *rdev,
					   int uV, unsigned selector)
{
	struct pre_voltage_change_data data;
	int ret;

	data.old_uV = regulator_get_voltage_rdev(rdev);
	data.min_uV = uV;
	data.max_uV = uV;
	ret = _notifier_call_chain(rdev, REGULATOR_EVENT_PRE_VOLTAGE_CHANGE,
				   &data);
	if (ret & NOTIFY_STOP_MASK)
		return -EINVAL;

	ret = rdev->desc->ops->set_voltage_sel(rdev, selector);
	if (ret >= 0)
		return ret;

	_notifier_call_chain(rdev, REGULATOR_EVENT_ABORT_VOLTAGE_CHANGE,
			     (void *)data.old_uV);

	return ret;
}

static int _regulator_set_voltage_sel_step(struct regulator_dev *rdev,
					   int uV, int new_selector)
{
	const struct regulator_ops *ops = rdev->desc->ops;
	int diff, old_sel, curr_sel, ret;

	/* Stepping is only needed if the regulator is enabled. */
	if (!_regulator_is_enabled(rdev))
		goto final_set;

	if (!ops->get_voltage_sel)
		return -EINVAL;

	old_sel = ops->get_voltage_sel(rdev);
	if (old_sel < 0)
		return old_sel;

	diff = new_selector - old_sel;
	if (diff == 0)
		return 0; /* No change needed. */

	if (diff > 0) {
		/* Stepping up. */
		for (curr_sel = old_sel + rdev->desc->vsel_step;
		     curr_sel < new_selector;
		     curr_sel += rdev->desc->vsel_step) {
			/*
			 * Call the callback directly instead of using
			 * _regulator_call_set_voltage_sel() as we don't
			 * want to notify anyone yet. Same in the branch
			 * below.
			 */
			ret = ops->set_voltage_sel(rdev, curr_sel);
			if (ret)
				goto try_revert;
		}
	} else {
		/* Stepping down. */
		for (curr_sel = old_sel - rdev->desc->vsel_step;
		     curr_sel > new_selector;
		     curr_sel -= rdev->desc->vsel_step) {
			ret = ops->set_voltage_sel(rdev, curr_sel);
			if (ret)
				goto try_revert;
		}
	}

final_set:
	/* The final selector will trigger the notifiers. */
	return _regulator_call_set_voltage_sel(rdev, uV, new_selector);

try_revert:
	/*
	 * At least try to return to the previous voltage if setting a new
	 * one failed.
	 */
	(void)ops->set_voltage_sel(rdev, old_sel);
	return ret;
}

static int _regulator_set_voltage_time(struct regulator_dev *rdev,
				       int old_uV, int new_uV)
{
	unsigned int ramp_delay = 0;

	if (rdev->constraints->ramp_delay)
		ramp_delay = rdev->constraints->ramp_delay;
	else if (rdev->desc->ramp_delay)
		ramp_delay = rdev->desc->ramp_delay;
	else if (rdev->constraints->settling_time)
		return rdev->constraints->settling_time;
	else if (rdev->constraints->settling_time_up &&
		 (new_uV > old_uV))
		return rdev->constraints->settling_time_up;
	else if (rdev->constraints->settling_time_down &&
		 (new_uV < old_uV))
		return rdev->constraints->settling_time_down;

	if (ramp_delay == 0) {
		rdev_dbg(rdev, "ramp_delay not set\n");
		return 0;
	}

	return DIV_ROUND_UP(abs(new_uV - old_uV), ramp_delay);
}

static int _regulator_do_set_voltage(struct regulator_dev *rdev,
				     int min_uV, int max_uV)
{
	int ret;
	int delay = 0;
	int best_val = 0;
	unsigned int selector;
	int old_selector = -1;
	const struct regulator_ops *ops = rdev->desc->ops;
	int old_uV = regulator_get_voltage_rdev(rdev);

	trace_regulator_set_voltage(rdev_get_name(rdev), min_uV, max_uV);

	min_uV += rdev->constraints->uV_offset;
	max_uV += rdev->constraints->uV_offset;

	/*
	 * If we can't obtain the old selector there is not enough
	 * info to call set_voltage_time_sel().
	 */
	if (_regulator_is_enabled(rdev) &&
	    ops->set_voltage_time_sel && ops->get_voltage_sel) {
		old_selector = ops->get_voltage_sel(rdev);
		if (old_selector < 0)
			return old_selector;
	}

	if (ops->set_voltage) {
		ret = _regulator_call_set_voltage(rdev, min_uV, max_uV,
						  &selector);

		if (ret >= 0) {
			if (ops->list_voltage)
				best_val = ops->list_voltage(rdev,
							     selector);
			else
				best_val = regulator_get_voltage_rdev(rdev);
		}

	} else if (ops->set_voltage_sel) {
		ret = regulator_map_voltage(rdev, min_uV, max_uV);
		if (ret >= 0) {
			best_val = ops->list_voltage(rdev, ret);
			if (min_uV <= best_val && max_uV >= best_val) {
				selector = ret;
				if (old_selector == selector)
					ret = 0;
				else if (rdev->desc->vsel_step)
					ret = _regulator_set_voltage_sel_step(
						rdev, best_val, selector);
				else
					ret = _regulator_call_set_voltage_sel(
						rdev, best_val, selector);
			} else {
				ret = -EINVAL;
			}
		}
	} else {
		ret = -EINVAL;
	}

	if (ret)
		goto out;

	if (ops->set_voltage_time_sel) {
		/*
		 * Call set_voltage_time_sel if successfully obtained
		 * old_selector
		 */
		if (old_selector >= 0 && old_selector != selector)
			delay = ops->set_voltage_time_sel(rdev, old_selector,
							  selector);
	} else {
		if (old_uV != best_val) {
			if (ops->set_voltage_time)
				delay = ops->set_voltage_time(rdev, old_uV,
							      best_val);
			else
				delay = _regulator_set_voltage_time(rdev,
								    old_uV,
								    best_val);
		}
	}

	if (delay < 0) {
		rdev_warn(rdev, "failed to get delay: %pe\n", ERR_PTR(delay));
		delay = 0;
	}

	/* Insert any necessary delays */
	if (delay >= 1000) {
		mdelay(delay / 1000);
		udelay(delay % 1000);
	} else if (delay) {
		udelay(delay);
	}

	if (best_val >= 0) {
		unsigned long data = best_val;

		_notifier_call_chain(rdev, REGULATOR_EVENT_VOLTAGE_CHANGE,
				     (void *)data);
	}

out:
	trace_regulator_set_voltage_complete(rdev_get_name(rdev), best_val);

	return ret;
}

static int _regulator_do_set_suspend_voltage(struct regulator_dev *rdev,
				  int min_uV, int max_uV, suspend_state_t state)
{
	struct regulator_state *rstate;
	int uV, sel;

	rstate = regulator_get_suspend_state(rdev, state);
	if (rstate == NULL)
		return -EINVAL;

	if (min_uV < rstate->min_uV)
		min_uV = rstate->min_uV;
	if (max_uV > rstate->max_uV)
		max_uV = rstate->max_uV;

	sel = regulator_map_voltage(rdev, min_uV, max_uV);
	if (sel < 0)
		return sel;

	uV = rdev->desc->ops->list_voltage(rdev, sel);
	if (uV >= min_uV && uV <= max_uV)
		rstate->uV = uV;

	return 0;
}

static int regulator_set_voltage_unlocked(struct regulator *regulator,
					  int min_uV, int max_uV,
					  suspend_state_t state)
{
	struct regulator_dev *rdev = regulator->rdev;
	struct regulator_voltage *voltage = &regulator->voltage[state];
	int ret = 0;
	int old_min_uV, old_max_uV;
	int current_uV;

	/* If we're setting the same range as last time the change
	 * should be a noop (some cpufreq implementations use the same
	 * voltage for multiple frequencies, for example).
	 */
	if (voltage->min_uV == min_uV && voltage->max_uV == max_uV)
		goto out;

	/* If we're trying to set a range that overlaps the current voltage,
	 * return successfully even though the regulator does not support
	 * changing the voltage.
	 */
	if (!regulator_ops_is_valid(rdev, REGULATOR_CHANGE_VOLTAGE)) {
		current_uV = regulator_get_voltage_rdev(rdev);
		if (min_uV <= current_uV && current_uV <= max_uV) {
			voltage->min_uV = min_uV;
			voltage->max_uV = max_uV;
			goto out;
		}
	}

	/* sanity check */
	if (!rdev->desc->ops->set_voltage &&
	    !rdev->desc->ops->set_voltage_sel) {
		ret = -EINVAL;
		goto out;
	}

	/* constraints check */
	ret = regulator_check_voltage(rdev, &min_uV, &max_uV);
	if (ret < 0)
		goto out;

	/* restore original values in case of error */
	old_min_uV = voltage->min_uV;
	old_max_uV = voltage->max_uV;
	voltage->min_uV = min_uV;
	voltage->max_uV = max_uV;

	/* for not coupled regulators this will just set the voltage */
	ret = regulator_balance_voltage(rdev, state);
	if (ret < 0) {
		voltage->min_uV = old_min_uV;
		voltage->max_uV = old_max_uV;
	}

out:
	return ret;
}

int regulator_set_voltage_rdev(struct regulator_dev *rdev, int min_uV,
			       int max_uV, suspend_state_t state)
{
	int best_supply_uV = 0;
	int supply_change_uV = 0;
	int ret;

	if (rdev->supply &&
	    regulator_ops_is_valid(rdev->supply->rdev,
				   REGULATOR_CHANGE_VOLTAGE) &&
	    (rdev->desc->min_dropout_uV || !(rdev->desc->ops->get_voltage ||
					   rdev->desc->ops->get_voltage_sel))) {
		int current_supply_uV;
		int selector;

		selector = regulator_map_voltage(rdev, min_uV, max_uV);
		if (selector < 0) {
			ret = selector;
			goto out;
		}

		best_supply_uV = _regulator_list_voltage(rdev, selector, 0);
		if (best_supply_uV < 0) {
			ret = best_supply_uV;
			goto out;
		}

		best_supply_uV += rdev->desc->min_dropout_uV;

		current_supply_uV = regulator_get_voltage_rdev(rdev->supply->rdev);
		if (current_supply_uV < 0) {
			ret = current_supply_uV;
			goto out;
		}

		supply_change_uV = best_supply_uV - current_supply_uV;
	}

	if (supply_change_uV > 0) {
		ret = regulator_set_voltage_unlocked(rdev->supply,
				best_supply_uV, INT_MAX, state);
		if (ret) {
			dev_err(&rdev->dev, "Failed to increase supply voltage: %pe\n",
				ERR_PTR(ret));
			goto out;
		}
	}

	if (state == PM_SUSPEND_ON)
		ret = _regulator_do_set_voltage(rdev, min_uV, max_uV);
	else
		ret = _regulator_do_set_suspend_voltage(rdev, min_uV,
							max_uV, state);
	if (ret < 0)
		goto out;

	if (supply_change_uV < 0) {
		ret = regulator_set_voltage_unlocked(rdev->supply,
				best_supply_uV, INT_MAX, state);
		if (ret)
			dev_warn(&rdev->dev, "Failed to decrease supply voltage: %pe\n",
				 ERR_PTR(ret));
		/* No need to fail here */
		ret = 0;
	}

out:
	return ret;
}
EXPORT_SYMBOL_GPL(regulator_set_voltage_rdev);

static int regulator_limit_voltage_step(struct regulator_dev *rdev,
					int *current_uV, int *min_uV)
{
	struct regulation_constraints *constraints = rdev->constraints;

	/* Limit voltage change only if necessary */
	if (!constraints->max_uV_step || !_regulator_is_enabled(rdev))
		return 1;

	if (*current_uV < 0) {
		*current_uV = regulator_get_voltage_rdev(rdev);

		if (*current_uV < 0)
			return *current_uV;
	}

	if (abs(*current_uV - *min_uV) <= constraints->max_uV_step)
		return 1;

	/* Clamp target voltage within the given step */
	if (*current_uV < *min_uV)
		*min_uV = min(*current_uV + constraints->max_uV_step,
			      *min_uV);
	else
		*min_uV = max(*current_uV - constraints->max_uV_step,
			      *min_uV);

	return 0;
}

static int regulator_get_optimal_voltage(struct regulator_dev *rdev,
					 int *current_uV,
					 int *min_uV, int *max_uV,
					 suspend_state_t state,
					 int n_coupled)
{
	struct coupling_desc *c_desc = &rdev->coupling_desc;
	struct regulator_dev **c_rdevs = c_desc->coupled_rdevs;
	struct regulation_constraints *constraints = rdev->constraints;
	int desired_min_uV = 0, desired_max_uV = INT_MAX;
	int max_current_uV = 0, min_current_uV = INT_MAX;
	int highest_min_uV = 0, target_uV, possible_uV;
	int i, ret, max_spread;
	bool done;

	*current_uV = -1;

	/*
	 * If there are no coupled regulators, simply set the voltage
	 * demanded by consumers.
	 */
	if (n_coupled == 1) {
		/*
		 * If consumers don't provide any demands, set voltage
		 * to min_uV
		 */
		desired_min_uV = constraints->min_uV;
		desired_max_uV = constraints->max_uV;

		ret = regulator_check_consumers(rdev,
						&desired_min_uV,
						&desired_max_uV, state);
		if (ret < 0)
			return ret;

		possible_uV = desired_min_uV;
		done = true;

		goto finish;
	}

	/* Find highest min desired voltage */
	for (i = 0; i < n_coupled; i++) {
		int tmp_min = 0;
		int tmp_max = INT_MAX;

		lockdep_assert_held_once(&c_rdevs[i]->mutex.base);

		ret = regulator_check_consumers(c_rdevs[i],
						&tmp_min,
						&tmp_max, state);
		if (ret < 0)
			return ret;

		ret = regulator_check_voltage(c_rdevs[i], &tmp_min, &tmp_max);
		if (ret < 0)
			return ret;

		highest_min_uV = max(highest_min_uV, tmp_min);

		if (i == 0) {
			desired_min_uV = tmp_min;
			desired_max_uV = tmp_max;
		}
	}

	max_spread = constraints->max_spread[0];

	/*
	 * Let target_uV be equal to the desired one if possible.
	 * If not, set it to minimum voltage, allowed by other coupled
	 * regulators.
	 */
	target_uV = max(desired_min_uV, highest_min_uV - max_spread);

	/*
	 * Find min and max voltages, which currently aren't violating
	 * max_spread.
	 */
	for (i = 1; i < n_coupled; i++) {
		int tmp_act;

		if (!_regulator_is_enabled(c_rdevs[i]))
			continue;

		tmp_act = regulator_get_voltage_rdev(c_rdevs[i]);
		if (tmp_act < 0)
			return tmp_act;

		min_current_uV = min(tmp_act, min_current_uV);
		max_current_uV = max(tmp_act, max_current_uV);
	}

	/* There aren't any other regulators enabled */
	if (max_current_uV == 0) {
		possible_uV = target_uV;
	} else {
		/*
		 * Correct target voltage, so as it currently isn't
		 * violating max_spread
		 */
		possible_uV = max(target_uV, max_current_uV - max_spread);
		possible_uV = min(possible_uV, min_current_uV + max_spread);
	}

	if (possible_uV > desired_max_uV)
		return -EINVAL;

	done = (possible_uV == target_uV);
	desired_min_uV = possible_uV;

finish:
	/* Apply max_uV_step constraint if necessary */
	if (state == PM_SUSPEND_ON) {
		ret = regulator_limit_voltage_step(rdev, current_uV,
						   &desired_min_uV);
		if (ret < 0)
			return ret;

		if (ret == 0)
			done = false;
	}

	/* Set current_uV if wasn't done earlier in the code and if necessary */
	if (n_coupled > 1 && *current_uV == -1) {

		if (_regulator_is_enabled(rdev)) {
			ret = regulator_get_voltage_rdev(rdev);
			if (ret < 0)
				return ret;

			*current_uV = ret;
		} else {
			*current_uV = desired_min_uV;
		}
	}

	*min_uV = desired_min_uV;
	*max_uV = desired_max_uV;

	return done;
}

int regulator_do_balance_voltage(struct regulator_dev *rdev,
				 suspend_state_t state, bool skip_coupled)
{
	struct regulator_dev **c_rdevs;
	struct regulator_dev *best_rdev;
	struct coupling_desc *c_desc = &rdev->coupling_desc;
	int i, ret, n_coupled, best_min_uV, best_max_uV, best_c_rdev;
	unsigned int delta, best_delta;
	unsigned long c_rdev_done = 0;
	bool best_c_rdev_done;

	c_rdevs = c_desc->coupled_rdevs;
	n_coupled = skip_coupled ? 1 : c_desc->n_coupled;

	/*
	 * Find the best possible voltage change on each loop. Leave the loop
	 * if there isn't any possible change.
	 */
	do {
		best_c_rdev_done = false;
		best_delta = 0;
		best_min_uV = 0;
		best_max_uV = 0;
		best_c_rdev = 0;
		best_rdev = NULL;

		/*
		 * Find highest difference between optimal voltage
		 * and current voltage.
		 */
		for (i = 0; i < n_coupled; i++) {
			/*
			 * optimal_uV is the best voltage that can be set for
			 * i-th regulator at the moment without violating
			 * max_spread constraint in order to balance
			 * the coupled voltages.
			 */
			int optimal_uV = 0, optimal_max_uV = 0, current_uV = 0;

			if (test_bit(i, &c_rdev_done))
				continue;

			ret = regulator_get_optimal_voltage(c_rdevs[i],
							    &current_uV,
							    &optimal_uV,
							    &optimal_max_uV,
							    state, n_coupled);
			if (ret < 0)
				goto out;

			delta = abs(optimal_uV - current_uV);

			if (delta && best_delta <= delta) {
				best_c_rdev_done = ret;
				best_delta = delta;
				best_rdev = c_rdevs[i];
				best_min_uV = optimal_uV;
				best_max_uV = optimal_max_uV;
				best_c_rdev = i;
			}
		}

		/* Nothing to change, return successfully */
		if (!best_rdev) {
			ret = 0;
			goto out;
		}

		ret = regulator_set_voltage_rdev(best_rdev, best_min_uV,
						 best_max_uV, state);

		if (ret < 0)
			goto out;

		if (best_c_rdev_done)
			set_bit(best_c_rdev, &c_rdev_done);

	} while (n_coupled > 1);

out:
	return ret;
}

static int regulator_balance_voltage(struct regulator_dev *rdev,
				     suspend_state_t state)
{
	struct coupling_desc *c_desc = &rdev->coupling_desc;
	struct regulator_coupler *coupler = c_desc->coupler;
	bool skip_coupled = false;

	/*
	 * If system is in a state other than PM_SUSPEND_ON, don't check
	 * other coupled regulators.
	 */
	if (state != PM_SUSPEND_ON)
		skip_coupled = true;

	if (c_desc->n_resolved < c_desc->n_coupled) {
		rdev_err(rdev, "Not all coupled regulators registered\n");
		return -EPERM;
	}

	/* Invoke custom balancer for customized couplers */
	if (coupler && coupler->balance_voltage)
		return coupler->balance_voltage(coupler, rdev, state);

	return regulator_do_balance_voltage(rdev, state, skip_coupled);
}

/**
 * regulator_set_voltage - set regulator output voltage
 * @regulator: regulator source
 * @min_uV: Minimum required voltage in uV
 * @max_uV: Maximum acceptable voltage in uV
 *
 * Sets a voltage regulator to the desired output voltage. This can be set
 * during any regulator state. IOW, regulator can be disabled or enabled.
 *
 * If the regulator is enabled then the voltage will change to the new value
 * immediately otherwise if the regulator is disabled the regulator will
 * output at the new voltage when enabled.
 *
 * NOTE: If the regulator is shared between several devices then the lowest
 * request voltage that meets the system constraints will be used.
 * Regulator system constraints must be set for this regulator before
 * calling this function otherwise this call will fail.
 */
int regulator_set_voltage(struct regulator *regulator, int min_uV, int max_uV)
{
	struct ww_acquire_ctx ww_ctx;
	int ret;

	regulator_lock_dependent(regulator->rdev, &ww_ctx);

	ret = regulator_set_voltage_unlocked(regulator, min_uV, max_uV,
					     PM_SUSPEND_ON);

	regulator_unlock_dependent(regulator->rdev, &ww_ctx);

	return ret;
}
EXPORT_SYMBOL_GPL(regulator_set_voltage);

static inline int regulator_suspend_toggle(struct regulator_dev *rdev,
					   suspend_state_t state, bool en)
{
	struct regulator_state *rstate;

	rstate = regulator_get_suspend_state(rdev, state);
	if (rstate == NULL)
		return -EINVAL;

	if (!rstate->changeable)
		return -EPERM;

	rstate->enabled = (en) ? ENABLE_IN_SUSPEND : DISABLE_IN_SUSPEND;

	return 0;
}

int regulator_suspend_enable(struct regulator_dev *rdev,
				    suspend_state_t state)
{
	return regulator_suspend_toggle(rdev, state, true);
}
EXPORT_SYMBOL_GPL(regulator_suspend_enable);

int regulator_suspend_disable(struct regulator_dev *rdev,
				     suspend_state_t state)
{
	struct regulator *regulator;
	struct regulator_voltage *voltage;

	/*
	 * if any consumer wants this regulator device keeping on in
	 * suspend states, don't set it as disabled.
	 */
	list_for_each_entry(regulator, &rdev->consumer_list, list) {
		voltage = &regulator->voltage[state];
		if (voltage->min_uV || voltage->max_uV)
			return 0;
	}

	return regulator_suspend_toggle(rdev, state, false);
}
EXPORT_SYMBOL_GPL(regulator_suspend_disable);

static int _regulator_set_suspend_voltage(struct regulator *regulator,
					  int min_uV, int max_uV,
					  suspend_state_t state)
{
	struct regulator_dev *rdev = regulator->rdev;
	struct regulator_state *rstate;

	rstate = regulator_get_suspend_state(rdev, state);
	if (rstate == NULL)
		return -EINVAL;

	if (rstate->min_uV == rstate->max_uV) {
		rdev_err(rdev, "The suspend voltage can't be changed!\n");
		return -EPERM;
	}

	return regulator_set_voltage_unlocked(regulator, min_uV, max_uV, state);
}

int regulator_set_suspend_voltage(struct regulator *regulator, int min_uV,
				  int max_uV, suspend_state_t state)
{
	struct ww_acquire_ctx ww_ctx;
	int ret;

	/* PM_SUSPEND_ON is handled by regulator_set_voltage() */
	if (regulator_check_states(state) || state == PM_SUSPEND_ON)
		return -EINVAL;

	regulator_lock_dependent(regulator->rdev, &ww_ctx);

	ret = _regulator_set_suspend_voltage(regulator, min_uV,
					     max_uV, state);

	regulator_unlock_dependent(regulator->rdev, &ww_ctx);

	return ret;
}
EXPORT_SYMBOL_GPL(regulator_set_suspend_voltage);

/**
 * regulator_set_voltage_time - get raise/fall time
 * @regulator: regulator source
 * @old_uV: starting voltage in microvolts
 * @new_uV: target voltage in microvolts
 *
 * Provided with the starting and ending voltage, this function attempts to
 * calculate the time in microseconds required to rise or fall to this new
 * voltage.
 */
int regulator_set_voltage_time(struct regulator *regulator,
			       int old_uV, int new_uV)
{
	struct regulator_dev *rdev = regulator->rdev;
	const struct regulator_ops *ops = rdev->desc->ops;
	int old_sel = -1;
	int new_sel = -1;
	int voltage;
	int i;

	if (ops->set_voltage_time)
		return ops->set_voltage_time(rdev, old_uV, new_uV);
	else if (!ops->set_voltage_time_sel)
		return _regulator_set_voltage_time(rdev, old_uV, new_uV);

	/* Currently requires operations to do this */
	if (!ops->list_voltage || !rdev->desc->n_voltages)
		return -EINVAL;

	for (i = 0; i < rdev->desc->n_voltages; i++) {
		/* We only look for exact voltage matches here */
		voltage = regulator_list_voltage(regulator, i);
		if (voltage < 0)
			return -EINVAL;
		if (voltage == 0)
			continue;
		if (voltage == old_uV)
			old_sel = i;
		if (voltage == new_uV)
			new_sel = i;
	}

	if (old_sel < 0 || new_sel < 0)
		return -EINVAL;

	return ops->set_voltage_time_sel(rdev, old_sel, new_sel);
}
EXPORT_SYMBOL_GPL(regulator_set_voltage_time);

/**
 * regulator_set_voltage_time_sel - get raise/fall time
 * @rdev: regulator source device
 * @old_selector: selector for starting voltage
 * @new_selector: selector for target voltage
 *
 * Provided with the starting and target voltage selectors, this function
 * returns time in microseconds required to rise or fall to this new voltage
 *
 * Drivers providing ramp_delay in regulation_constraints can use this as their
 * set_voltage_time_sel() operation.
 */
int regulator_set_voltage_time_sel(struct regulator_dev *rdev,
				   unsigned int old_selector,
				   unsigned int new_selector)
{
	int old_volt, new_volt;

	/* sanity check */
	if (!rdev->desc->ops->list_voltage)
		return -EINVAL;

	old_volt = rdev->desc->ops->list_voltage(rdev, old_selector);
	new_volt = rdev->desc->ops->list_voltage(rdev, new_selector);

	if (rdev->desc->ops->set_voltage_time)
		return rdev->desc->ops->set_voltage_time(rdev, old_volt,
							 new_volt);
	else
		return _regulator_set_voltage_time(rdev, old_volt, new_volt);
}
EXPORT_SYMBOL_GPL(regulator_set_voltage_time_sel);

/**
 * regulator_sync_voltage - re-apply last regulator output voltage
 * @regulator: regulator source
 *
 * Re-apply the last configured voltage.  This is intended to be used
 * where some external control source the consumer is cooperating with
 * has caused the configured voltage to change.
 */
int regulator_sync_voltage(struct regulator *regulator)
{
	struct regulator_dev *rdev = regulator->rdev;
	struct regulator_voltage *voltage = &regulator->voltage[PM_SUSPEND_ON];
	int ret, min_uV, max_uV;

	regulator_lock(rdev);

	if (!rdev->desc->ops->set_voltage &&
	    !rdev->desc->ops->set_voltage_sel) {
		ret = -EINVAL;
		goto out;
	}

	/* This is only going to work if we've had a voltage configured. */
	if (!voltage->min_uV && !voltage->max_uV) {
		ret = -EINVAL;
		goto out;
	}

	min_uV = voltage->min_uV;
	max_uV = voltage->max_uV;

	/* This should be a paranoia check... */
	ret = regulator_check_voltage(rdev, &min_uV, &max_uV);
	if (ret < 0)
		goto out;

	ret = regulator_check_consumers(rdev, &min_uV, &max_uV, 0);
	if (ret < 0)
		goto out;

	ret = _regulator_do_set_voltage(rdev, min_uV, max_uV);

out:
	regulator_unlock(rdev);
	return ret;
}
EXPORT_SYMBOL_GPL(regulator_sync_voltage);

int regulator_get_voltage_rdev(struct regulator_dev *rdev)
{
	int sel, ret;
	bool bypassed;

	if (rdev->desc->ops->get_bypass) {
		ret = rdev->desc->ops->get_bypass(rdev, &bypassed);
		if (ret < 0)
			return ret;
		if (bypassed) {
			/* if bypassed the regulator must have a supply */
			if (!rdev->supply) {
				rdev_err(rdev,
					 "bypassed regulator has no supply!\n");
				return -EPROBE_DEFER;
			}

			return regulator_get_voltage_rdev(rdev->supply->rdev);
		}
	}

	if (rdev->desc->ops->get_voltage_sel) {
		sel = rdev->desc->ops->get_voltage_sel(rdev);
		if (sel < 0)
			return sel;
		ret = rdev->desc->ops->list_voltage(rdev, sel);
	} else if (rdev->desc->ops->get_voltage) {
		ret = rdev->desc->ops->get_voltage(rdev);
	} else if (rdev->desc->ops->list_voltage) {
		ret = rdev->desc->ops->list_voltage(rdev, 0);
	} else if (rdev->desc->fixed_uV && (rdev->desc->n_voltages == 1)) {
		ret = rdev->desc->fixed_uV;
	} else if (rdev->supply) {
		ret = regulator_get_voltage_rdev(rdev->supply->rdev);
	} else if (rdev->supply_name) {
		return -EPROBE_DEFER;
	} else {
		return -EINVAL;
	}

	if (ret < 0)
		return ret;
	return ret - rdev->constraints->uV_offset;
}
EXPORT_SYMBOL_GPL(regulator_get_voltage_rdev);

/**
 * regulator_get_voltage - get regulator output voltage
 * @regulator: regulator source
 *
 * This returns the current regulator voltage in uV.
 *
 * NOTE: If the regulator is disabled it will return the voltage value. This
 * function should not be used to determine regulator state.
 */
int regulator_get_voltage(struct regulator *regulator)
{
	struct ww_acquire_ctx ww_ctx;
	int ret;

	regulator_lock_dependent(regulator->rdev, &ww_ctx);
	ret = regulator_get_voltage_rdev(regulator->rdev);
	regulator_unlock_dependent(regulator->rdev, &ww_ctx);

	return ret;
}
EXPORT_SYMBOL_GPL(regulator_get_voltage);

/**
 * regulator_set_current_limit - set regulator output current limit
 * @regulator: regulator source
 * @min_uA: Minimum supported current in uA
 * @max_uA: Maximum supported current in uA
 *
 * Sets current sink to the desired output current. This can be set during
 * any regulator state. IOW, regulator can be disabled or enabled.
 *
 * If the regulator is enabled then the current will change to the new value
 * immediately otherwise if the regulator is disabled the regulator will
 * output at the new current when enabled.
 *
 * NOTE: Regulator system constraints must be set for this regulator before
 * calling this function otherwise this call will fail.
 */
int regulator_set_current_limit(struct regulator *regulator,
			       int min_uA, int max_uA)
{
	struct regulator_dev *rdev = regulator->rdev;
	int ret;

	regulator_lock(rdev);

	/* sanity check */
	if (!rdev->desc->ops->set_current_limit) {
		ret = -EINVAL;
		goto out;
	}

	/* constraints check */
	ret = regulator_check_current_limit(rdev, &min_uA, &max_uA);
	if (ret < 0)
		goto out;

	ret = rdev->desc->ops->set_current_limit(rdev, min_uA, max_uA);
out:
	regulator_unlock(rdev);
	return ret;
}
EXPORT_SYMBOL_GPL(regulator_set_current_limit);

static int _regulator_get_current_limit_unlocked(struct regulator_dev *rdev)
{
	/* sanity check */
	if (!rdev->desc->ops->get_current_limit)
		return -EINVAL;

	return rdev->desc->ops->get_current_limit(rdev);
}

static int _regulator_get_current_limit(struct regulator_dev *rdev)
{
	int ret;

	regulator_lock(rdev);
	ret = _regulator_get_current_limit_unlocked(rdev);
	regulator_unlock(rdev);

	return ret;
}

/**
 * regulator_get_current_limit - get regulator output current
 * @regulator: regulator source
 *
 * This returns the current supplied by the specified current sink in uA.
 *
 * NOTE: If the regulator is disabled it will return the current value. This
 * function should not be used to determine regulator state.
 */
int regulator_get_current_limit(struct regulator *regulator)
{
	return _regulator_get_current_limit(regulator->rdev);
}
EXPORT_SYMBOL_GPL(regulator_get_current_limit);

/**
 * regulator_set_mode - set regulator operating mode
 * @regulator: regulator source
 * @mode: operating mode - one of the REGULATOR_MODE constants
 *
 * Set regulator operating mode to increase regulator efficiency or improve
 * regulation performance.
 *
 * NOTE: Regulator system constraints must be set for this regulator before
 * calling this function otherwise this call will fail.
 */
int regulator_set_mode(struct regulator *regulator, unsigned int mode)
{
	struct regulator_dev *rdev = regulator->rdev;
	int ret;
	int regulator_curr_mode;

	regulator_lock(rdev);

	/* sanity check */
	if (!rdev->desc->ops->set_mode) {
		ret = -EINVAL;
		goto out;
	}

	/* return if the same mode is requested */
	if (rdev->desc->ops->get_mode) {
		regulator_curr_mode = rdev->desc->ops->get_mode(rdev);
		if (regulator_curr_mode == mode) {
			ret = 0;
			goto out;
		}
	}

	/* constraints check */
	ret = regulator_mode_constrain(rdev, &mode);
	if (ret < 0)
		goto out;

	ret = rdev->desc->ops->set_mode(rdev, mode);
out:
	regulator_unlock(rdev);
	return ret;
}
EXPORT_SYMBOL_GPL(regulator_set_mode);

static unsigned int _regulator_get_mode_unlocked(struct regulator_dev *rdev)
{
	/* sanity check */
	if (!rdev->desc->ops->get_mode)
		return -EINVAL;

	return rdev->desc->ops->get_mode(rdev);
}

static unsigned int _regulator_get_mode(struct regulator_dev *rdev)
{
	int ret;

	regulator_lock(rdev);
	ret = _regulator_get_mode_unlocked(rdev);
	regulator_unlock(rdev);

	return ret;
}

/**
 * regulator_get_mode - get regulator operating mode
 * @regulator: regulator source
 *
 * Get the current regulator operating mode.
 */
unsigned int regulator_get_mode(struct regulator *regulator)
{
	return _regulator_get_mode(regulator->rdev);
}
EXPORT_SYMBOL_GPL(regulator_get_mode);

static int _regulator_get_error_flags(struct regulator_dev *rdev,
					unsigned int *flags)
{
	int ret;

	regulator_lock(rdev);

	/* sanity check */
	if (!rdev->desc->ops->get_error_flags) {
		ret = -EINVAL;
		goto out;
	}

	ret = rdev->desc->ops->get_error_flags(rdev, flags);
out:
	regulator_unlock(rdev);
	return ret;
}

/**
 * regulator_get_error_flags - get regulator error information
 * @regulator: regulator source
 * @flags: pointer to store error flags
 *
 * Get the current regulator error information.
 */
int regulator_get_error_flags(struct regulator *regulator,
				unsigned int *flags)
{
	return _regulator_get_error_flags(regulator->rdev, flags);
}
EXPORT_SYMBOL_GPL(regulator_get_error_flags);

/**
 * regulator_set_load - set regulator load
 * @regulator: regulator source
 * @uA_load: load current
 *
 * Notifies the regulator core of a new device load. This is then used by
 * DRMS (if enabled by constraints) to set the most efficient regulator
 * operating mode for the new regulator loading.
 *
 * Consumer devices notify their supply regulator of the maximum power
 * they will require (can be taken from device datasheet in the power
 * consumption tables) when they change operational status and hence power
 * state. Examples of operational state changes that can affect power
 * consumption are :-
 *
 *    o Device is opened / closed.
 *    o Device I/O is about to begin or has just finished.
 *    o Device is idling in between work.
 *
 * This information is also exported via sysfs to userspace.
 *
 * DRMS will sum the total requested load on the regulator and change
 * to the most efficient operating mode if platform constraints allow.
 *
 * NOTE: when a regulator consumer requests to have a regulator
 * disabled then any load that consumer requested no longer counts
 * toward the total requested load.  If the regulator is re-enabled
 * then the previously requested load will start counting again.
 *
 * If a regulator is an always-on regulator then an individual consumer's
 * load will still be removed if that consumer is fully disabled.
 *
 * On error a negative errno is returned.
 */
int regulator_set_load(struct regulator *regulator, int uA_load)
{
	struct regulator_dev *rdev = regulator->rdev;
	int old_uA_load;
	int ret = 0;

	regulator_lock(rdev);
	old_uA_load = regulator->uA_load;
	regulator->uA_load = uA_load;
	if (regulator->enable_count && old_uA_load != uA_load) {
		ret = drms_uA_update(rdev);
		if (ret < 0)
			regulator->uA_load = old_uA_load;
	}
	regulator_unlock(rdev);

	return ret;
}
EXPORT_SYMBOL_GPL(regulator_set_load);

/**
 * regulator_allow_bypass - allow the regulator to go into bypass mode
 *
 * @regulator: Regulator to configure
 * @enable: enable or disable bypass mode
 *
 * Allow the regulator to go into bypass mode if all other consumers
 * for the regulator also enable bypass mode and the machine
 * constraints allow this.  Bypass mode means that the regulator is
 * simply passing the input directly to the output with no regulation.
 */
int regulator_allow_bypass(struct regulator *regulator, bool enable)
{
	struct regulator_dev *rdev = regulator->rdev;
	const char *name = rdev_get_name(rdev);
	int ret = 0;

	if (!rdev->desc->ops->set_bypass)
		return 0;

	if (!regulator_ops_is_valid(rdev, REGULATOR_CHANGE_BYPASS))
		return 0;

	regulator_lock(rdev);

	if (enable && !regulator->bypass) {
		rdev->bypass_count++;

		if (rdev->bypass_count == rdev->open_count) {
			trace_regulator_bypass_enable(name);

			ret = rdev->desc->ops->set_bypass(rdev, enable);
			if (ret != 0)
				rdev->bypass_count--;
			else
				trace_regulator_bypass_enable_complete(name);
		}

	} else if (!enable && regulator->bypass) {
		rdev->bypass_count--;

		if (rdev->bypass_count != rdev->open_count) {
			trace_regulator_bypass_disable(name);

			ret = rdev->desc->ops->set_bypass(rdev, enable);
			if (ret != 0)
				rdev->bypass_count++;
			else
				trace_regulator_bypass_disable_complete(name);
		}
	}

	if (ret == 0)
		regulator->bypass = enable;

	regulator_unlock(rdev);

	return ret;
}
EXPORT_SYMBOL_GPL(regulator_allow_bypass);

/**
 * regulator_register_notifier - register regulator event notifier
 * @regulator: regulator source
 * @nb: notifier block
 *
 * Register notifier block to receive regulator events.
 */
int regulator_register_notifier(struct regulator *regulator,
			      struct notifier_block *nb)
{
	return blocking_notifier_chain_register(&regulator->rdev->notifier,
						nb);
}
EXPORT_SYMBOL_GPL(regulator_register_notifier);

/**
 * regulator_unregister_notifier - unregister regulator event notifier
 * @regulator: regulator source
 * @nb: notifier block
 *
 * Unregister regulator event notifier block.
 */
int regulator_unregister_notifier(struct regulator *regulator,
				struct notifier_block *nb)
{
	return blocking_notifier_chain_unregister(&regulator->rdev->notifier,
						  nb);
}
EXPORT_SYMBOL_GPL(regulator_unregister_notifier);

/* notify regulator consumers and downstream regulator consumers.
 * Note mutex must be held by caller.
 */
static int _notifier_call_chain(struct regulator_dev *rdev,
				  unsigned long event, void *data)
{
	/* call rdev chain first */
	return blocking_notifier_call_chain(&rdev->notifier, event, data);
}

/**
 * regulator_bulk_get - get multiple regulator consumers
 *
 * @dev:           Device to supply
 * @num_consumers: Number of consumers to register
 * @consumers:     Configuration of consumers; clients are stored here.
 *
 * @return 0 on success, an errno on failure.
 *
 * This helper function allows drivers to get several regulator
 * consumers in one operation.  If any of the regulators cannot be
 * acquired then any regulators that were allocated will be freed
 * before returning to the caller.
 */
int regulator_bulk_get(struct device *dev, int num_consumers,
		       struct regulator_bulk_data *consumers)
{
	int i;
	int ret;

	for (i = 0; i < num_consumers; i++)
		consumers[i].consumer = NULL;

	for (i = 0; i < num_consumers; i++) {
		consumers[i].consumer = regulator_get(dev,
						      consumers[i].supply);
		if (IS_ERR(consumers[i].consumer)) {
			ret = PTR_ERR(consumers[i].consumer);
			consumers[i].consumer = NULL;
			goto err;
		}
	}

	return 0;

err:
	if (ret != -EPROBE_DEFER)
		dev_err(dev, "Failed to get supply '%s': %pe\n",
			consumers[i].supply, ERR_PTR(ret));
	else
		dev_dbg(dev, "Failed to get supply '%s', deferring\n",
			consumers[i].supply);

	while (--i >= 0)
		regulator_put(consumers[i].consumer);

	return ret;
}
EXPORT_SYMBOL_GPL(regulator_bulk_get);

static void regulator_bulk_enable_async(void *data, async_cookie_t cookie)
{
	struct regulator_bulk_data *bulk = data;

	bulk->ret = regulator_enable(bulk->consumer);
}

/**
 * regulator_bulk_enable - enable multiple regulator consumers
 *
 * @num_consumers: Number of consumers
 * @consumers:     Consumer data; clients are stored here.
 * @return         0 on success, an errno on failure
 *
 * This convenience API allows consumers to enable multiple regulator
 * clients in a single API call.  If any consumers cannot be enabled
 * then any others that were enabled will be disabled again prior to
 * return.
 */
int regulator_bulk_enable(int num_consumers,
			  struct regulator_bulk_data *consumers)
{
	ASYNC_DOMAIN_EXCLUSIVE(async_domain);
	int i;
	int ret = 0;

	for (i = 0; i < num_consumers; i++) {
		async_schedule_domain(regulator_bulk_enable_async,
				      &consumers[i], &async_domain);
	}

	async_synchronize_full_domain(&async_domain);

	/* If any consumer failed we need to unwind any that succeeded */
	for (i = 0; i < num_consumers; i++) {
		if (consumers[i].ret != 0) {
			ret = consumers[i].ret;
			goto err;
		}
	}

	return 0;

err:
	for (i = 0; i < num_consumers; i++) {
		if (consumers[i].ret < 0)
			pr_err("Failed to enable %s: %pe\n", consumers[i].supply,
			       ERR_PTR(consumers[i].ret));
		else
			regulator_disable(consumers[i].consumer);
	}

	return ret;
}
EXPORT_SYMBOL_GPL(regulator_bulk_enable);

/**
 * regulator_bulk_disable - disable multiple regulator consumers
 *
 * @num_consumers: Number of consumers
 * @consumers:     Consumer data; clients are stored here.
 * @return         0 on success, an errno on failure
 *
 * This convenience API allows consumers to disable multiple regulator
 * clients in a single API call.  If any consumers cannot be disabled
 * then any others that were disabled will be enabled again prior to
 * return.
 */
int regulator_bulk_disable(int num_consumers,
			   struct regulator_bulk_data *consumers)
{
	int i;
	int ret, r;

	for (i = num_consumers - 1; i >= 0; --i) {
		ret = regulator_disable(consumers[i].consumer);
		if (ret != 0)
			goto err;
	}

	return 0;

err:
	pr_err("Failed to disable %s: %pe\n", consumers[i].supply, ERR_PTR(ret));
	for (++i; i < num_consumers; ++i) {
		r = regulator_enable(consumers[i].consumer);
		if (r != 0)
			pr_err("Failed to re-enable %s: %pe\n",
			       consumers[i].supply, ERR_PTR(r));
	}

	return ret;
}
EXPORT_SYMBOL_GPL(regulator_bulk_disable);

/**
 * regulator_bulk_force_disable - force disable multiple regulator consumers
 *
 * @num_consumers: Number of consumers
 * @consumers:     Consumer data; clients are stored here.
 * @return         0 on success, an errno on failure
 *
 * This convenience API allows consumers to forcibly disable multiple regulator
 * clients in a single API call.
 * NOTE: This should be used for situations when device damage will
 * likely occur if the regulators are not disabled (e.g. over temp).
 * Although regulator_force_disable function call for some consumers can
 * return error numbers, the function is called for all consumers.
 */
int regulator_bulk_force_disable(int num_consumers,
			   struct regulator_bulk_data *consumers)
{
	int i;
	int ret = 0;

	for (i = 0; i < num_consumers; i++) {
		consumers[i].ret =
			    regulator_force_disable(consumers[i].consumer);

		/* Store first error for reporting */
		if (consumers[i].ret && !ret)
			ret = consumers[i].ret;
	}

	return ret;
}
EXPORT_SYMBOL_GPL(regulator_bulk_force_disable);

/**
 * regulator_bulk_free - free multiple regulator consumers
 *
 * @num_consumers: Number of consumers
 * @consumers:     Consumer data; clients are stored here.
 *
 * This convenience API allows consumers to free multiple regulator
 * clients in a single API call.
 */
void regulator_bulk_free(int num_consumers,
			 struct regulator_bulk_data *consumers)
{
	int i;

	for (i = 0; i < num_consumers; i++) {
		regulator_put(consumers[i].consumer);
		consumers[i].consumer = NULL;
	}
}
EXPORT_SYMBOL_GPL(regulator_bulk_free);

/**
 * regulator_notifier_call_chain - call regulator event notifier
 * @rdev: regulator source
 * @event: notifier block
 * @data: callback-specific data.
 *
 * Called by regulator drivers to notify clients a regulator event has
 * occurred.
 */
int regulator_notifier_call_chain(struct regulator_dev *rdev,
				  unsigned long event, void *data)
{
	_notifier_call_chain(rdev, event, data);
	return NOTIFY_DONE;

}
EXPORT_SYMBOL_GPL(regulator_notifier_call_chain);

/**
 * regulator_mode_to_status - convert a regulator mode into a status
 *
 * @mode: Mode to convert
 *
 * Convert a regulator mode into a status.
 */
int regulator_mode_to_status(unsigned int mode)
{
	switch (mode) {
	case REGULATOR_MODE_FAST:
		return REGULATOR_STATUS_FAST;
	case REGULATOR_MODE_NORMAL:
		return REGULATOR_STATUS_NORMAL;
	case REGULATOR_MODE_IDLE:
		return REGULATOR_STATUS_IDLE;
	case REGULATOR_MODE_STANDBY:
		return REGULATOR_STATUS_STANDBY;
	default:
		return REGULATOR_STATUS_UNDEFINED;
	}
}
EXPORT_SYMBOL_GPL(regulator_mode_to_status);

static struct attribute *regulator_dev_attrs[] = {
	&dev_attr_name.attr,
	&dev_attr_num_users.attr,
	&dev_attr_type.attr,
	&dev_attr_microvolts.attr,
	&dev_attr_microamps.attr,
	&dev_attr_opmode.attr,
	&dev_attr_state.attr,
	&dev_attr_status.attr,
	&dev_attr_bypass.attr,
	&dev_attr_requested_microamps.attr,
	&dev_attr_min_microvolts.attr,
	&dev_attr_max_microvolts.attr,
	&dev_attr_min_microamps.attr,
	&dev_attr_max_microamps.attr,
	&dev_attr_suspend_standby_state.attr,
	&dev_attr_suspend_mem_state.attr,
	&dev_attr_suspend_disk_state.attr,
	&dev_attr_suspend_standby_microvolts.attr,
	&dev_attr_suspend_mem_microvolts.attr,
	&dev_attr_suspend_disk_microvolts.attr,
	&dev_attr_suspend_standby_mode.attr,
	&dev_attr_suspend_mem_mode.attr,
	&dev_attr_suspend_disk_mode.attr,
	NULL
};

/*
 * To avoid cluttering sysfs (and memory) with useless state, only
 * create attributes that can be meaningfully displayed.
 */
static umode_t regulator_attr_is_visible(struct kobject *kobj,
					 struct attribute *attr, int idx)
{
	struct device *dev = kobj_to_dev(kobj);
	struct regulator_dev *rdev = dev_to_rdev(dev);
	const struct regulator_ops *ops = rdev->desc->ops;
	umode_t mode = attr->mode;

	/* these three are always present */
	if (attr == &dev_attr_name.attr ||
	    attr == &dev_attr_num_users.attr ||
	    attr == &dev_attr_type.attr)
		return mode;

	/* some attributes need specific methods to be displayed */
	if (attr == &dev_attr_microvolts.attr) {
		if ((ops->get_voltage && ops->get_voltage(rdev) >= 0) ||
		    (ops->get_voltage_sel && ops->get_voltage_sel(rdev) >= 0) ||
		    (ops->list_voltage && ops->list_voltage(rdev, 0) >= 0) ||
		    (rdev->desc->fixed_uV && rdev->desc->n_voltages == 1))
			return mode;
		return 0;
	}

	if (attr == &dev_attr_microamps.attr)
		return ops->get_current_limit ? mode : 0;

	if (attr == &dev_attr_opmode.attr)
		return ops->get_mode ? mode : 0;

	if (attr == &dev_attr_state.attr)
		return (rdev->ena_pin || ops->is_enabled) ? mode : 0;

	if (attr == &dev_attr_status.attr)
		return ops->get_status ? mode : 0;

	if (attr == &dev_attr_bypass.attr)
		return ops->get_bypass ? mode : 0;

	/* constraints need specific supporting methods */
	if (attr == &dev_attr_min_microvolts.attr ||
	    attr == &dev_attr_max_microvolts.attr)
		return (ops->set_voltage || ops->set_voltage_sel) ? mode : 0;

	if (attr == &dev_attr_min_microamps.attr ||
	    attr == &dev_attr_max_microamps.attr)
		return ops->set_current_limit ? mode : 0;

	if (attr == &dev_attr_suspend_standby_state.attr ||
	    attr == &dev_attr_suspend_mem_state.attr ||
	    attr == &dev_attr_suspend_disk_state.attr)
		return mode;

	if (attr == &dev_attr_suspend_standby_microvolts.attr ||
	    attr == &dev_attr_suspend_mem_microvolts.attr ||
	    attr == &dev_attr_suspend_disk_microvolts.attr)
		return ops->set_suspend_voltage ? mode : 0;

	if (attr == &dev_attr_suspend_standby_mode.attr ||
	    attr == &dev_attr_suspend_mem_mode.attr ||
	    attr == &dev_attr_suspend_disk_mode.attr)
		return ops->set_suspend_mode ? mode : 0;

	return mode;
}

static const struct attribute_group regulator_dev_group = {
	.attrs = regulator_dev_attrs,
	.is_visible = regulator_attr_is_visible,
};

static const struct attribute_group *regulator_dev_groups[] = {
	&regulator_dev_group,
	NULL
};

static void regulator_dev_release(struct device *dev)
{
	struct regulator_dev *rdev = dev_get_drvdata(dev);

	debugfs_remove_recursive(rdev->debugfs);
	kfree(rdev->constraints);
	of_node_put(rdev->dev.of_node);
	kfree(rdev);
}

#ifdef CONFIG_DEBUG_FS

#define MAX_DEBUG_BUF_LEN 50
#define REGULATOR_ALLOW_WRITE_DEBUGFS

#ifdef REGULATOR_ALLOW_WRITE_DEBUGFS

static int reg_debug_enable_set(void *data, u64 val)
{
	struct regulator *regulator = data;
	int ret;

	if (val) {
		ret = regulator_enable(regulator);
		if (ret)
			rdev_err(regulator->rdev, "enable failed, ret=%d\n",
				 ret);
	} else {
		ret = regulator_disable(regulator);
		if (ret)
			rdev_err(regulator->rdev, "disable failed, ret=%d\n",
				 ret);
	}

	return ret;
}

static int reg_debug_force_disable_set(void *data, u64 val)
{
	struct regulator *regulator = data;
	int ret = 0;

	if (val > 0) {
		ret = regulator_force_disable(regulator);
		if (ret)
			rdev_err(regulator->rdev, "force_disable failed, ret=%d\n",
				 ret);
	}

	return ret;
}


static ssize_t reg_debug_voltage_write(struct file *file,
				       const char __user *ubuf,
				       size_t count,
				       loff_t *ppos)
{
	struct regulator *regulator = file->private_data;
	struct regulator_dev *rdev = regulator->rdev;
	struct regulator *reg;

	char buf[MAX_DEBUG_BUF_LEN];
	int ret;
	int min_uV, max_uV = -1;

	if (count < MAX_DEBUG_BUF_LEN) {
		if (copy_from_user(buf, ubuf, count))
			return -EFAULT;

		buf[count] = '\0';
		ret = kstrtoint(buf, 10, &min_uV);

		/* Check that target voltage were specified. */
		if (ret || min_uV < 0) {
			rdev_err(regulator->rdev, "incorrect values specified: \"%s\"; should be: \"target_uV\"\n",
				 buf);
			return -EINVAL;
		}

		max_uV = rdev->constraints->max_uV;

		list_for_each_entry(reg, &rdev->consumer_list, list) {
			if ((!reg->voltage->min_uV && !reg->voltage->max_uV) ||
			    (reg == regulator))
				continue;
			reg->voltage->min_uV = min_uV;
			reg->voltage->max_uV = max_uV;
		}

		ret = regulator_set_voltage(regulator, min_uV, max_uV);
		if (ret) {
			rdev_err(regulator->rdev, "set voltage(%d, %d) failed, ret=%d\n",
				 min_uV, max_uV, ret);
			return ret;
		}
	} else {
		rdev_err(regulator->rdev, "voltage request string exceeds maximum buffer size\n");
		return -EINVAL;
	}

	return count;
}

static int reg_debug_mode_set(void *data, u64 val)
{
	struct regulator *regulator = data;
	unsigned int mode = val;
	int ret;

	ret = regulator_set_mode(regulator, mode);
	if (ret)
		rdev_err(regulator->rdev, "set mode=%u failed, ret=%d\n",
			 mode, ret);

	return ret;
}

static int reg_debug_set_load(void *data, u64 val)
{
	struct regulator *regulator = data;
	int load = val;
	int ret;

	ret = regulator_set_load(regulator, load);
	if (ret)
		rdev_err(regulator->rdev, "set load=%d failed, ret=%d\n",
			 load, ret);

	return ret;
}

#else
#define reg_debug_enable_set NULL
#define reg_debug_force_disable_set NULL
#define reg_debug_voltage_write NULL
#define reg_debug_mode_set NULL
#define reg_debug_set_load NULL
#endif

static int reg_debug_enable_get(void *data, u64 *val)
{
	struct regulator *regulator = data;

	*val = regulator_is_enabled(regulator);

	return 0;
}
DEFINE_DEBUGFS_ATTRIBUTE(reg_enable_fops, reg_debug_enable_get,
			reg_debug_enable_set, "%llu\n");


DEFINE_DEBUGFS_ATTRIBUTE(reg_force_disable_fops, reg_debug_enable_get,
			reg_debug_force_disable_set, "%llu\n");

static ssize_t reg_debug_voltage_read(struct file *file, char __user *ubuf,
				      size_t count, loff_t *ppos)
{
	struct regulator *regulator = file->private_data;
	char buf[MAX_DEBUG_BUF_LEN];
	int voltage, ret;

	voltage = regulator_get_voltage(regulator);

	ret = snprintf(buf, MAX_DEBUG_BUF_LEN - 1, "%d\n", voltage);

	return simple_read_from_buffer(ubuf, count, ppos, buf, ret);
}

static int reg_debug_voltage_open(struct inode *inode, struct file *file)
{
	file->private_data = inode->i_private;

	return 0;
}

static const struct file_operations reg_voltage_fops = {
	.write	= reg_debug_voltage_write,
	.open   = reg_debug_voltage_open,
	.read	= reg_debug_voltage_read,
};

static int reg_debug_mode_get(void *data, u64 *val)
{
	struct regulator *regulator = data;
	int mode;

	mode = regulator_get_mode(regulator);
	if (mode < 0) {
		rdev_err(regulator->rdev, "get mode failed, ret=%d\n", mode);
		return mode;
	}

	*val = mode;

	return 0;
}
DEFINE_DEBUGFS_ATTRIBUTE(reg_mode_fops, reg_debug_mode_get, reg_debug_mode_set,
			"%llu\n");

DEFINE_DEBUGFS_ATTRIBUTE(reg_set_load_fops, reg_debug_mode_get,
			reg_debug_set_load, "%llu\n");

static int reg_debug_consumers_show(struct seq_file *m, void *v)
{
	struct regulator_dev *rdev = m->private;
	struct regulator *reg;
	const char *supply_name;

	regulator_lock(rdev);

	/* Print a header if there are consumers. */
	if (rdev->open_count)
		seq_printf(m, "%-32s   Min_uV   Max_uV  load_uA\n",
			   "Device-Supply");

	list_for_each_entry(reg, &rdev->consumer_list, list) {
		if (reg->supply_name)
			supply_name = reg->supply_name;
		else
			supply_name = "(null)-(null)";

		seq_printf(m, "%-32s %8d %8d %8d\n", supply_name,
			   reg->voltage->min_uV, reg->voltage->max_uV, reg->uA_load);
	}

	regulator_unlock(rdev);

	return 0;
}

static int reg_debug_consumers_open(struct inode *inode, struct file *file)
{
	return single_open(file, reg_debug_consumers_show, inode->i_private);
}

static const struct file_operations reg_consumers_fops = {
	.owner		= THIS_MODULE,
	.open		= reg_debug_consumers_open,
	.read		= seq_read,
	.llseek		= seq_lseek,
	.release	= single_release,
};

static void rdev_deinit_debugfs(struct regulator_dev *rdev)
{
	struct regulator_limit_volt *reg_debug, *n;

	debugfs_remove_recursive(rdev->debugfs);

	list_for_each_entry_safe(reg_debug, n, &regulator_debug_list, list) {
		if (reg_debug->reg->rdev == rdev) {
			reg_debug->reg->debugfs = NULL;
			list_del(&reg_debug->list);
			regulator_put(reg_debug->reg);
			kfree(reg_debug);
		}
	}
}

static void rdev_init_debugfs(struct regulator_dev *rdev)
{
	struct device *parent = rdev->dev.parent;
	const char *rname = rdev_get_name(rdev);
	char name[NAME_MAX];
	struct regulator *regulator;
	const struct regulator_ops *ops;
	struct regulator_limit_volt *reg_debug;
	mode_t mode;

	/* Avoid duplicate debugfs directory names */
	if (parent && rname == rdev->desc->name) {
		snprintf(name, sizeof(name), "%s-%s", dev_name(parent),
			 rname);
		rname = name;
	}

	rdev->debugfs = debugfs_create_dir(rname, debugfs_root);
	if (!rdev->debugfs) {
		rdev_warn(rdev, "Failed to create debugfs directory\n");
		return;
	}

	debugfs_create_u32("use_count", 0444, rdev->debugfs,
			   &rdev->use_count);
	debugfs_create_u32("open_count", 0444, rdev->debugfs,
			   &rdev->open_count);
	debugfs_create_u32("bypass_count", 0444, rdev->debugfs,
			   &rdev->bypass_count);
	debugfs_create_file("consumers", 0444, rdev->debugfs, rdev,
			    &reg_consumers_fops);

	regulator = regulator_get(NULL, rdev_get_name(rdev));
	if (IS_ERR(regulator)) {
		rdev_err(rdev, "regulator get failed, ret=%ld\n",
			 PTR_ERR(regulator));
		return;
	}

	reg_debug = kzalloc(sizeof(*reg_debug), GFP_KERNEL);
	if (reg_debug == NULL) {
		regulator_put(regulator);
		return;
	}
	reg_debug->reg = regulator;
	list_add(&reg_debug->list, &regulator_debug_list);

	ops = rdev->desc->ops;

	mode = 0444;
#ifdef REGULATOR_ALLOW_WRITE_DEBUGFS
	mode |= 0200;
#endif
	debugfs_create_file("enable", mode, rdev->debugfs, regulator,
			    &reg_enable_fops);

	mode = 0;
	if (ops->is_enabled)
		mode |= 0444;
#ifdef REGULATOR_ALLOW_WRITE_DEBUGFS
	if (ops->disable)
		mode |= 0200;
#endif
	if (mode)
		debugfs_create_file("force_disable", mode, rdev->debugfs,
				    regulator, &reg_force_disable_fops);

	mode = 0;
	if (ops->get_voltage || ops->get_voltage_sel)
		mode |= 0444;
#ifdef REGULATOR_ALLOW_WRITE_DEBUGFS
	if (ops->set_voltage || ops->set_voltage_sel)
		mode |= 0200;
#endif
	if (mode)
		debugfs_create_file("voltage", mode, rdev->debugfs, regulator,
				    &reg_voltage_fops);

	mode = 0;
	if (ops->get_mode)
		mode |= 0444;
#ifdef REGULATOR_ALLOW_WRITE_DEBUGFS
	if (ops->set_mode)
		mode |= 0200;
#endif
	if (mode)
		debugfs_create_file("mode", mode, rdev->debugfs, regulator,
				    &reg_mode_fops);

	mode = 0;
	if (ops->get_mode)
		mode |= 0444;
#ifdef REGULATOR_ALLOW_WRITE_DEBUGFS
	if (ops->set_load || (ops->get_optimum_mode && ops->set_mode))
		mode |= 0200;
#endif
	if (mode)
		debugfs_create_file("load", mode, rdev->debugfs, regulator,
				    &reg_set_load_fops);
}

#else
static inline void rdev_deinit_debugfs(struct regulator_dev *rdev)
{
}

static inline void rdev_init_debugfs(struct regulator_dev *rdev)
{
}
#endif

static int regulator_register_resolve_supply(struct device *dev, void *data)
{
	struct regulator_dev *rdev = dev_to_rdev(dev);

	if (regulator_resolve_supply(rdev))
		rdev_dbg(rdev, "unable to resolve supply\n");

	return 0;
}

int regulator_coupler_register(struct regulator_coupler *coupler)
{
	mutex_lock(&regulator_list_mutex);
	list_add_tail(&coupler->list, &regulator_coupler_list);
	mutex_unlock(&regulator_list_mutex);

	return 0;
}

static struct regulator_coupler *
regulator_find_coupler(struct regulator_dev *rdev)
{
	struct regulator_coupler *coupler;
	int err;

	/*
	 * Note that regulators are appended to the list and the generic
	 * coupler is registered first, hence it will be attached at last
	 * if nobody cared.
	 */
	list_for_each_entry_reverse(coupler, &regulator_coupler_list, list) {
		err = coupler->attach_regulator(coupler, rdev);
		if (!err) {
			if (!coupler->balance_voltage &&
			    rdev->coupling_desc.n_coupled > 2)
				goto err_unsupported;

			return coupler;
		}

		if (err < 0)
			return ERR_PTR(err);

		if (err == 1)
			continue;

		break;
	}

	return ERR_PTR(-EINVAL);

err_unsupported:
	if (coupler->detach_regulator)
		coupler->detach_regulator(coupler, rdev);

	rdev_err(rdev,
		"Voltage balancing for multiple regulator couples is unimplemented\n");

	return ERR_PTR(-EPERM);
}

static void regulator_resolve_coupling(struct regulator_dev *rdev)
{
	struct regulator_coupler *coupler = rdev->coupling_desc.coupler;
	struct coupling_desc *c_desc = &rdev->coupling_desc;
	int n_coupled = c_desc->n_coupled;
	struct regulator_dev *c_rdev;
	int i;

	for (i = 1; i < n_coupled; i++) {
		/* already resolved */
		if (c_desc->coupled_rdevs[i])
			continue;

		c_rdev = of_parse_coupled_regulator(rdev, i - 1);

		if (!c_rdev)
			continue;

		if (c_rdev->coupling_desc.coupler != coupler) {
			rdev_err(rdev, "coupler mismatch with %s\n",
				 rdev_get_name(c_rdev));
			return;
		}

		c_desc->coupled_rdevs[i] = c_rdev;
		c_desc->n_resolved++;

		regulator_resolve_coupling(c_rdev);
	}
}

static void regulator_remove_coupling(struct regulator_dev *rdev)
{
	struct regulator_coupler *coupler = rdev->coupling_desc.coupler;
	struct coupling_desc *__c_desc, *c_desc = &rdev->coupling_desc;
	struct regulator_dev *__c_rdev, *c_rdev;
	unsigned int __n_coupled, n_coupled;
	int i, k;
	int err;

	n_coupled = c_desc->n_coupled;

	for (i = 1; i < n_coupled; i++) {
		c_rdev = c_desc->coupled_rdevs[i];

		if (!c_rdev)
			continue;

		regulator_lock(c_rdev);

		__c_desc = &c_rdev->coupling_desc;
		__n_coupled = __c_desc->n_coupled;

		for (k = 1; k < __n_coupled; k++) {
			__c_rdev = __c_desc->coupled_rdevs[k];

			if (__c_rdev == rdev) {
				__c_desc->coupled_rdevs[k] = NULL;
				__c_desc->n_resolved--;
				break;
			}
		}

		regulator_unlock(c_rdev);

		c_desc->coupled_rdevs[i] = NULL;
		c_desc->n_resolved--;
	}

	if (coupler && coupler->detach_regulator) {
		err = coupler->detach_regulator(coupler, rdev);
		if (err)
			rdev_err(rdev, "failed to detach from coupler: %pe\n",
				 ERR_PTR(err));
	}

	kfree(rdev->coupling_desc.coupled_rdevs);
	rdev->coupling_desc.coupled_rdevs = NULL;
}

static int regulator_init_coupling(struct regulator_dev *rdev)
{
	struct regulator_dev **coupled;
	int err, n_phandles;

	if (!IS_ENABLED(CONFIG_OF))
		n_phandles = 0;
	else
		n_phandles = of_get_n_coupled(rdev);

	coupled = kcalloc(n_phandles + 1, sizeof(*coupled), GFP_KERNEL);
	if (!coupled)
		return -ENOMEM;

	rdev->coupling_desc.coupled_rdevs = coupled;

	/*
	 * Every regulator should always have coupling descriptor filled with
	 * at least pointer to itself.
	 */
	rdev->coupling_desc.coupled_rdevs[0] = rdev;
	rdev->coupling_desc.n_coupled = n_phandles + 1;
	rdev->coupling_desc.n_resolved++;

	/* regulator isn't coupled */
	if (n_phandles == 0)
		return 0;

	if (!of_check_coupling_data(rdev))
		return -EPERM;

	mutex_lock(&regulator_list_mutex);
	rdev->coupling_desc.coupler = regulator_find_coupler(rdev);
	mutex_unlock(&regulator_list_mutex);

	if (IS_ERR(rdev->coupling_desc.coupler)) {
		err = PTR_ERR(rdev->coupling_desc.coupler);
		rdev_err(rdev, "failed to get coupler: %pe\n", ERR_PTR(err));
		return err;
	}

	return 0;
}

static int generic_coupler_attach(struct regulator_coupler *coupler,
				  struct regulator_dev *rdev)
{
	if (rdev->coupling_desc.n_coupled > 2) {
		rdev_err(rdev,
			 "Voltage balancing for multiple regulator couples is unimplemented\n");
		return -EPERM;
	}

	if (!rdev->constraints->always_on) {
		rdev_err(rdev,
			 "Coupling of a non always-on regulator is unimplemented\n");
		return -ENOTSUPP;
	}

	return 0;
}

static struct regulator_coupler generic_regulator_coupler = {
	.attach_regulator = generic_coupler_attach,
};

/**
 * regulator_register - register regulator
 * @regulator_desc: regulator to register
 * @cfg: runtime configuration for regulator
 *
 * Called by regulator drivers to register a regulator.
 * Returns a valid pointer to struct regulator_dev on success
 * or an ERR_PTR() on error.
 */
struct regulator_dev *
regulator_register(const struct regulator_desc *regulator_desc,
		   const struct regulator_config *cfg)
{
	const struct regulator_init_data *init_data;
	struct regulator_config *config = NULL;
	static atomic_t regulator_no = ATOMIC_INIT(-1);
	struct regulator_dev *rdev;
	bool dangling_cfg_gpiod = false;
	bool dangling_of_gpiod = false;
	struct device *dev;
	int ret, i;

	if (cfg == NULL)
		return ERR_PTR(-EINVAL);
	if (cfg->ena_gpiod)
		dangling_cfg_gpiod = true;
	if (regulator_desc == NULL) {
		ret = -EINVAL;
		goto rinse;
	}

	dev = cfg->dev;
	WARN_ON(!dev);

	if (regulator_desc->name == NULL || regulator_desc->ops == NULL) {
		ret = -EINVAL;
		goto rinse;
	}

	if (regulator_desc->type != REGULATOR_VOLTAGE &&
	    regulator_desc->type != REGULATOR_CURRENT) {
		ret = -EINVAL;
		goto rinse;
	}

	/* Only one of each should be implemented */
	WARN_ON(regulator_desc->ops->get_voltage &&
		regulator_desc->ops->get_voltage_sel);
	WARN_ON(regulator_desc->ops->set_voltage &&
		regulator_desc->ops->set_voltage_sel);

	/* If we're using selectors we must implement list_voltage. */
	if (regulator_desc->ops->get_voltage_sel &&
	    !regulator_desc->ops->list_voltage) {
		ret = -EINVAL;
		goto rinse;
	}
	if (regulator_desc->ops->set_voltage_sel &&
	    !regulator_desc->ops->list_voltage) {
		ret = -EINVAL;
		goto rinse;
	}

	rdev = kzalloc(sizeof(struct regulator_dev), GFP_KERNEL);
	if (rdev == NULL) {
		ret = -ENOMEM;
		goto rinse;
	}
	device_initialize(&rdev->dev);

	/*
	 * Duplicate the config so the driver could override it after
	 * parsing init data.
	 */
	config = kmemdup(cfg, sizeof(*cfg), GFP_KERNEL);
	if (config == NULL) {
		ret = -ENOMEM;
		goto clean;
	}

	init_data = regulator_of_get_init_data(dev, regulator_desc, config,
					       &rdev->dev.of_node);

	/*
	 * Sometimes not all resources are probed already so we need to take
	 * that into account. This happens most the time if the ena_gpiod comes
	 * from a gpio extender or something else.
	 */
	if (PTR_ERR(init_data) == -EPROBE_DEFER) {
		ret = -EPROBE_DEFER;
		goto clean;
	}

	/*
	 * We need to keep track of any GPIO descriptor coming from the
	 * device tree until we have handled it over to the core. If the
	 * config that was passed in to this function DOES NOT contain
	 * a descriptor, and the config after this call DOES contain
	 * a descriptor, we definitely got one from parsing the device
	 * tree.
	 */
	if (!cfg->ena_gpiod && config->ena_gpiod)
		dangling_of_gpiod = true;
	if (!init_data) {
		init_data = config->init_data;
		rdev->dev.of_node = of_node_get(config->of_node);
	}

	ww_mutex_init(&rdev->mutex, &regulator_ww_class);
	rdev->reg_data = config->driver_data;
	rdev->owner = regulator_desc->owner;
	rdev->desc = regulator_desc;
	if (config->regmap)
		rdev->regmap = config->regmap;
	else if (dev_get_regmap(dev, NULL))
		rdev->regmap = dev_get_regmap(dev, NULL);
	else if (dev->parent)
		rdev->regmap = dev_get_regmap(dev->parent, NULL);
	INIT_LIST_HEAD(&rdev->consumer_list);
	INIT_LIST_HEAD(&rdev->list);
	BLOCKING_INIT_NOTIFIER_HEAD(&rdev->notifier);
	INIT_DELAYED_WORK(&rdev->disable_work, regulator_disable_work);

	/* preform any regulator specific init */
	if (init_data && init_data->regulator_init) {
		ret = init_data->regulator_init(rdev->reg_data);
		if (ret < 0)
			goto clean;
	}

	if (config->ena_gpiod) {
		ret = regulator_ena_gpio_request(rdev, config);
		if (ret != 0) {
			rdev_err(rdev, "Failed to request enable GPIO: %pe\n",
				 ERR_PTR(ret));
			goto clean;
		}
		/* The regulator core took over the GPIO descriptor */
		dangling_cfg_gpiod = false;
		dangling_of_gpiod = false;
	}

	/* register with sysfs */
	rdev->dev.class = &regulator_class;
	rdev->dev.parent = dev;
	dev_set_name(&rdev->dev, "regulator.%lu",
		    (unsigned long) atomic_inc_return(&regulator_no));
	dev_set_drvdata(&rdev->dev, rdev);

	/* set regulator constraints */
	if (init_data)
		rdev->constraints = kmemdup(&init_data->constraints,
					    sizeof(*rdev->constraints),
					    GFP_KERNEL);
	else
		rdev->constraints = kzalloc(sizeof(*rdev->constraints),
					    GFP_KERNEL);
	if (!rdev->constraints) {
		ret = -ENOMEM;
		goto wash;
	}

	if (init_data && init_data->supply_regulator)
		rdev->supply_name = init_data->supply_regulator;
	else if (regulator_desc->supply_name)
		rdev->supply_name = regulator_desc->supply_name;

	ret = set_machine_constraints(rdev);
	if (ret == -EPROBE_DEFER) {
		/* Regulator might be in bypass mode and so needs its supply
		 * to set the constraints */
		/* FIXME: this currently triggers a chicken-and-egg problem
		 * when creating -SUPPLY symlink in sysfs to a regulator
		 * that is just being created */
		ret = regulator_resolve_supply(rdev);
		if (!ret)
			ret = set_machine_constraints(rdev);
		else
			rdev_dbg(rdev, "unable to resolve supply early: %pe\n",
				 ERR_PTR(ret));
	}
	if (ret < 0)
		goto wash;

	ret = regulator_init_coupling(rdev);
	if (ret < 0)
		goto wash;

	/* add consumers devices */
	if (init_data) {
		for (i = 0; i < init_data->num_consumer_supplies; i++) {
			ret = set_consumer_device_supply(rdev,
				init_data->consumer_supplies[i].dev_name,
				init_data->consumer_supplies[i].supply);
			if (ret < 0) {
				dev_err(dev, "Failed to set supply %s\n",
					init_data->consumer_supplies[i].supply);
				goto unset_supplies;
			}
		}
	}

	if (!rdev->desc->ops->get_voltage &&
	    !rdev->desc->ops->list_voltage &&
	    !rdev->desc->fixed_uV)
		rdev->is_switch = true;

	ret = device_add(&rdev->dev);
	if (ret != 0)
		goto unset_supplies;

	rdev_init_debugfs(rdev);

	/* try to resolve regulators coupling since a new one was registered */
	mutex_lock(&regulator_list_mutex);
	regulator_resolve_coupling(rdev);
	mutex_unlock(&regulator_list_mutex);

	/* try to resolve regulators supply since a new one was registered */
	class_for_each_device(&regulator_class, NULL, NULL,
			      regulator_register_resolve_supply);
	kfree(config);
	return rdev;

unset_supplies:
	mutex_lock(&regulator_list_mutex);
	unset_regulator_supplies(rdev);
	regulator_remove_coupling(rdev);
	mutex_unlock(&regulator_list_mutex);
wash:
	kfree(rdev->coupling_desc.coupled_rdevs);
	mutex_lock(&regulator_list_mutex);
	regulator_ena_gpio_free(rdev);
	mutex_unlock(&regulator_list_mutex);
	put_device(&rdev->dev);
	rdev = NULL;
clean:
	if (dangling_of_gpiod)
		gpiod_put(config->ena_gpiod);
	if (rdev && rdev->dev.of_node)
		of_node_put(rdev->dev.of_node);
	kfree(rdev);
	kfree(config);
rinse:
	if (dangling_cfg_gpiod)
		gpiod_put(cfg->ena_gpiod);
	return ERR_PTR(ret);
}
EXPORT_SYMBOL_GPL(regulator_register);

/**
 * regulator_unregister - unregister regulator
 * @rdev: regulator to unregister
 *
 * Called by regulator drivers to unregister a regulator.
 */
void regulator_unregister(struct regulator_dev *rdev)
{
	if (rdev == NULL)
		return;

	if (rdev->supply) {
		while (rdev->use_count--)
			regulator_disable(rdev->supply);
		regulator_put(rdev->supply);
	}

	flush_work(&rdev->disable_work.work);

	mutex_lock(&regulator_list_mutex);

<<<<<<< HEAD
	rdev_deinit_debugfs(rdev);
=======
>>>>>>> d40d310e
	WARN_ON(rdev->open_count);
	regulator_remove_coupling(rdev);
	unset_regulator_supplies(rdev);
	list_del(&rdev->list);
	regulator_ena_gpio_free(rdev);
	device_unregister(&rdev->dev);

	mutex_unlock(&regulator_list_mutex);
}
EXPORT_SYMBOL_GPL(regulator_unregister);

#ifdef CONFIG_SUSPEND
/**
 * regulator_suspend - prepare regulators for system wide suspend
 * @dev: ``&struct device`` pointer that is passed to _regulator_suspend()
 *
 * Configure each regulator with it's suspend operating parameters for state.
 */
static int regulator_suspend(struct device *dev)
{
	struct regulator_dev *rdev = dev_to_rdev(dev);
	suspend_state_t state = pm_suspend_target_state;
	int ret;
	const struct regulator_state *rstate;

	rstate = regulator_get_suspend_state_check(rdev, state);
	if (!rstate)
		return 0;

	regulator_lock(rdev);
	ret = __suspend_set_state(rdev, rstate);
	regulator_unlock(rdev);

	return ret;
}

static int regulator_resume(struct device *dev)
{
	suspend_state_t state = pm_suspend_target_state;
	struct regulator_dev *rdev = dev_to_rdev(dev);
	struct regulator_state *rstate;
	int ret = 0;

	rstate = regulator_get_suspend_state(rdev, state);
	if (rstate == NULL)
		return 0;

	/* Avoid grabbing the lock if we don't need to */
	if (!rdev->desc->ops->resume)
		return 0;

	regulator_lock(rdev);

	if (rstate->enabled == ENABLE_IN_SUSPEND ||
	    rstate->enabled == DISABLE_IN_SUSPEND)
		ret = rdev->desc->ops->resume(rdev);

	regulator_unlock(rdev);

	return ret;
}
#else /* !CONFIG_SUSPEND */

#define regulator_suspend	NULL
#define regulator_resume	NULL

#endif /* !CONFIG_SUSPEND */

#ifdef CONFIG_PM
static const struct dev_pm_ops __maybe_unused regulator_pm_ops = {
	.suspend	= regulator_suspend,
	.resume		= regulator_resume,
};
#endif

struct class regulator_class = {
	.name = "regulator",
	.dev_release = regulator_dev_release,
	.dev_groups = regulator_dev_groups,
#ifdef CONFIG_PM
	.pm = &regulator_pm_ops,
#endif
};
/**
 * regulator_has_full_constraints - the system has fully specified constraints
 *
 * Calling this function will cause the regulator API to disable all
 * regulators which have a zero use count and don't have an always_on
 * constraint in a late_initcall.
 *
 * The intention is that this will become the default behaviour in a
 * future kernel release so users are encouraged to use this facility
 * now.
 */
void regulator_has_full_constraints(void)
{
	has_full_constraints = 1;
}
EXPORT_SYMBOL_GPL(regulator_has_full_constraints);

/**
 * rdev_get_drvdata - get rdev regulator driver data
 * @rdev: regulator
 *
 * Get rdev regulator driver private data. This call can be used in the
 * regulator driver context.
 */
void *rdev_get_drvdata(struct regulator_dev *rdev)
{
	return rdev->reg_data;
}
EXPORT_SYMBOL_GPL(rdev_get_drvdata);

/**
 * regulator_get_drvdata - get regulator driver data
 * @regulator: regulator
 *
 * Get regulator driver private data. This call can be used in the consumer
 * driver context when non API regulator specific functions need to be called.
 */
void *regulator_get_drvdata(struct regulator *regulator)
{
	return regulator->rdev->reg_data;
}
EXPORT_SYMBOL_GPL(regulator_get_drvdata);

/**
 * regulator_set_drvdata - set regulator driver data
 * @regulator: regulator
 * @data: data
 */
void regulator_set_drvdata(struct regulator *regulator, void *data)
{
	regulator->rdev->reg_data = data;
}
EXPORT_SYMBOL_GPL(regulator_set_drvdata);

/**
 * regulator_get_id - get regulator ID
 * @rdev: regulator
 */
int rdev_get_id(struct regulator_dev *rdev)
{
	return rdev->desc->id;
}
EXPORT_SYMBOL_GPL(rdev_get_id);

struct device *rdev_get_dev(struct regulator_dev *rdev)
{
	return &rdev->dev;
}
EXPORT_SYMBOL_GPL(rdev_get_dev);

struct regmap *rdev_get_regmap(struct regulator_dev *rdev)
{
	return rdev->regmap;
}
EXPORT_SYMBOL_GPL(rdev_get_regmap);

void *regulator_get_init_drvdata(struct regulator_init_data *reg_init_data)
{
	return reg_init_data->driver_data;
}
EXPORT_SYMBOL_GPL(regulator_get_init_drvdata);

#ifdef CONFIG_DEBUG_FS
static int supply_map_show(struct seq_file *sf, void *data)
{
	struct regulator_map *map;

	list_for_each_entry(map, &regulator_map_list, list) {
		seq_printf(sf, "%s -> %s.%s\n",
				rdev_get_name(map->regulator), map->dev_name,
				map->supply);
	}

	return 0;
}
DEFINE_SHOW_ATTRIBUTE(supply_map);

struct summary_data {
	struct seq_file *s;
	struct regulator_dev *parent;
	int level;
};

static void regulator_summary_show_subtree(struct seq_file *s,
					   struct regulator_dev *rdev,
					   int level);

static int regulator_summary_show_children(struct device *dev, void *data)
{
	struct regulator_dev *rdev = dev_to_rdev(dev);
	struct summary_data *summary_data = data;

	if (rdev->supply && rdev->supply->rdev == summary_data->parent)
		regulator_summary_show_subtree(summary_data->s, rdev,
					       summary_data->level + 1);

	return 0;
}

static void regulator_summary_show_subtree(struct seq_file *s,
					   struct regulator_dev *rdev,
					   int level)
{
	struct regulation_constraints *c;
	struct regulator *consumer;
	struct summary_data summary_data;
	unsigned int opmode;

	if (!rdev)
		return;

	opmode = _regulator_get_mode_unlocked(rdev);
	seq_printf(s, "%*s%-*s %3d %4d %6d %7s ",
		   level * 3 + 1, "",
		   30 - level * 3, rdev_get_name(rdev),
		   rdev->use_count, rdev->open_count, rdev->bypass_count,
		   regulator_opmode_to_str(opmode));

	seq_printf(s, "%5dmV ", regulator_get_voltage_rdev(rdev) / 1000);
	seq_printf(s, "%5dmA ",
		   _regulator_get_current_limit_unlocked(rdev) / 1000);

	c = rdev->constraints;
	if (c) {
		switch (rdev->desc->type) {
		case REGULATOR_VOLTAGE:
			seq_printf(s, "%5dmV %5dmV ",
				   c->min_uV / 1000, c->max_uV / 1000);
			break;
		case REGULATOR_CURRENT:
			seq_printf(s, "%5dmA %5dmA ",
				   c->min_uA / 1000, c->max_uA / 1000);
			break;
		}
	}

	seq_puts(s, "\n");

	list_for_each_entry(consumer, &rdev->consumer_list, list) {
		if (consumer->dev && consumer->dev->class == &regulator_class)
			continue;

		seq_printf(s, "%*s%-*s ",
			   (level + 1) * 3 + 1, "",
			   30 - (level + 1) * 3,
			   consumer->supply_name ? consumer->supply_name :
			   consumer->dev ? dev_name(consumer->dev) : "deviceless");

		switch (rdev->desc->type) {
		case REGULATOR_VOLTAGE:
			seq_printf(s, "%3d %33dmA%c%5dmV %5dmV",
				   consumer->enable_count,
				   consumer->uA_load / 1000,
				   consumer->uA_load && !consumer->enable_count ?
				   '*' : ' ',
				   consumer->voltage[PM_SUSPEND_ON].min_uV / 1000,
				   consumer->voltage[PM_SUSPEND_ON].max_uV / 1000);
			break;
		case REGULATOR_CURRENT:
			break;
		}

		seq_puts(s, "\n");
	}

	summary_data.s = s;
	summary_data.level = level;
	summary_data.parent = rdev;

	class_for_each_device(&regulator_class, NULL, &summary_data,
			      regulator_summary_show_children);
}

struct summary_lock_data {
	struct ww_acquire_ctx *ww_ctx;
	struct regulator_dev **new_contended_rdev;
	struct regulator_dev **old_contended_rdev;
};

static int regulator_summary_lock_one(struct device *dev, void *data)
{
	struct regulator_dev *rdev = dev_to_rdev(dev);
	struct summary_lock_data *lock_data = data;
	int ret = 0;

	if (rdev != *lock_data->old_contended_rdev) {
		ret = regulator_lock_nested(rdev, lock_data->ww_ctx);

		if (ret == -EDEADLK)
			*lock_data->new_contended_rdev = rdev;
		else
			WARN_ON_ONCE(ret);
	} else {
		*lock_data->old_contended_rdev = NULL;
	}

	return ret;
}

static int regulator_summary_unlock_one(struct device *dev, void *data)
{
	struct regulator_dev *rdev = dev_to_rdev(dev);
	struct summary_lock_data *lock_data = data;

	if (lock_data) {
		if (rdev == *lock_data->new_contended_rdev)
			return -EDEADLK;
	}

	regulator_unlock(rdev);

	return 0;
}

static int regulator_summary_lock_all(struct ww_acquire_ctx *ww_ctx,
				      struct regulator_dev **new_contended_rdev,
				      struct regulator_dev **old_contended_rdev)
{
	struct summary_lock_data lock_data;
	int ret;

	lock_data.ww_ctx = ww_ctx;
	lock_data.new_contended_rdev = new_contended_rdev;
	lock_data.old_contended_rdev = old_contended_rdev;

	ret = class_for_each_device(&regulator_class, NULL, &lock_data,
				    regulator_summary_lock_one);
	if (ret)
		class_for_each_device(&regulator_class, NULL, &lock_data,
				      regulator_summary_unlock_one);

	return ret;
}

static void regulator_summary_lock(struct ww_acquire_ctx *ww_ctx)
{
	struct regulator_dev *new_contended_rdev = NULL;
	struct regulator_dev *old_contended_rdev = NULL;
	int err;

	mutex_lock(&regulator_list_mutex);

	ww_acquire_init(ww_ctx, &regulator_ww_class);

	do {
		if (new_contended_rdev) {
			ww_mutex_lock_slow(&new_contended_rdev->mutex, ww_ctx);
			old_contended_rdev = new_contended_rdev;
			old_contended_rdev->ref_cnt++;
		}

		err = regulator_summary_lock_all(ww_ctx,
						 &new_contended_rdev,
						 &old_contended_rdev);

		if (old_contended_rdev)
			regulator_unlock(old_contended_rdev);

	} while (err == -EDEADLK);

	ww_acquire_done(ww_ctx);
}

static void regulator_summary_unlock(struct ww_acquire_ctx *ww_ctx)
{
	class_for_each_device(&regulator_class, NULL, NULL,
			      regulator_summary_unlock_one);
	ww_acquire_fini(ww_ctx);

	mutex_unlock(&regulator_list_mutex);
}

static int regulator_summary_show_roots(struct device *dev, void *data)
{
	struct regulator_dev *rdev = dev_to_rdev(dev);
	struct seq_file *s = data;

	if (!rdev->supply)
		regulator_summary_show_subtree(s, rdev, 0);

	return 0;
}

static int regulator_summary_show(struct seq_file *s, void *data)
{
	struct ww_acquire_ctx ww_ctx;

	seq_puts(s, " regulator                      use open bypass  opmode voltage current     min     max\n");
	seq_puts(s, "---------------------------------------------------------------------------------------\n");

	regulator_summary_lock(&ww_ctx);

	class_for_each_device(&regulator_class, NULL, s,
			      regulator_summary_show_roots);

	regulator_summary_unlock(&ww_ctx);

	return 0;
}
DEFINE_SHOW_ATTRIBUTE(regulator_summary);
#endif /* CONFIG_DEBUG_FS */

static int __init regulator_init(void)
{
	int ret;

	ret = class_register(&regulator_class);

	debugfs_root = debugfs_create_dir("regulator", NULL);
	if (!debugfs_root)
		pr_warn("regulator: Failed to create debugfs directory\n");

#ifdef CONFIG_DEBUG_FS
	debugfs_create_file("supply_map", 0444, debugfs_root, NULL,
			    &supply_map_fops);

	debugfs_create_file("regulator_summary", 0444, debugfs_root,
			    NULL, &regulator_summary_fops);
#endif
	regulator_dummy_init();

	regulator_coupler_register(&generic_regulator_coupler);

	return ret;
}

/* init early to allow our consumers to complete system booting */
#ifdef CONFIG_ROCKCHIP_THUNDER_BOOT
core_initcall_sync(regulator_init);
#else
core_initcall(regulator_init);
#endif

static int regulator_late_cleanup(struct device *dev, void *data)
{
	struct regulator_dev *rdev = dev_to_rdev(dev);
	struct regulation_constraints *c = rdev->constraints;
	int ret;

	if (c && c->always_on)
		return 0;

	if (!regulator_ops_is_valid(rdev, REGULATOR_CHANGE_STATUS))
		return 0;

	regulator_lock(rdev);

	if (rdev->use_count)
		goto unlock;

	/* If reading the status failed, assume that it's off. */
	if (_regulator_is_enabled(rdev) <= 0)
		goto unlock;

	if (have_full_constraints()) {
		/* We log since this may kill the system if it goes
		 * wrong. */
		rdev_info(rdev, "disabling\n");
		ret = _regulator_do_disable(rdev);
		if (ret != 0)
			rdev_err(rdev, "couldn't disable: %pe\n", ERR_PTR(ret));
	} else {
		/* The intention is that in future we will
		 * assume that full constraints are provided
		 * so warn even if we aren't going to do
		 * anything here.
		 */
		rdev_warn(rdev, "incomplete constraints, leaving on\n");
	}

unlock:
	regulator_unlock(rdev);

	return 0;
}

static void regulator_init_complete_work_function(struct work_struct *work)
{
	/*
	 * Regulators may had failed to resolve their input supplies
	 * when were registered, either because the input supply was
	 * not registered yet or because its parent device was not
	 * bound yet. So attempt to resolve the input supplies for
	 * pending regulators before trying to disable unused ones.
	 */
	class_for_each_device(&regulator_class, NULL, NULL,
			      regulator_register_resolve_supply);

	/* If we have a full configuration then disable any regulators
	 * we have permission to change the status for and which are
	 * not in use or always_on.  This is effectively the default
	 * for DT and ACPI as they have full constraints.
	 */
	class_for_each_device(&regulator_class, NULL, NULL,
			      regulator_late_cleanup);
}

static DECLARE_DELAYED_WORK(regulator_init_complete_work,
			    regulator_init_complete_work_function);

static int __init regulator_init_complete(void)
{
	/*
	 * Since DT doesn't provide an idiomatic mechanism for
	 * enabling full constraints and since it's much more natural
	 * with DT to provide them just assume that a DT enabled
	 * system has full constraints.
	 */
	if (of_have_populated_dt())
		has_full_constraints = true;

	/*
	 * We punt completion for an arbitrary amount of time since
	 * systems like distros will load many drivers from userspace
	 * so consumers might not always be ready yet, this is
	 * particularly an issue with laptops where this might bounce
	 * the display off then on.  Ideally we'd get a notification
	 * from userspace when this happens but we don't so just wait
	 * a bit and hope we waited long enough.  It'd be better if
	 * we'd only do this on systems that need it, and a kernel
	 * command line option might be useful.
	 */
	schedule_delayed_work(&regulator_init_complete_work,
			      msecs_to_jiffies(30000));

	return 0;
}
late_initcall_sync(regulator_init_complete);<|MERGE_RESOLUTION|>--- conflicted
+++ resolved
@@ -4930,11 +4930,19 @@
 	NULL
 };
 
+#ifdef CONFIG_DEBUG_FS
+static void rdev_deinit_debugfs(struct regulator_dev *rdev);
+#else
+static inline void rdev_deinit_debugfs(struct regulator_dev *rdev)
+{
+}
+#endif
+
 static void regulator_dev_release(struct device *dev)
 {
 	struct regulator_dev *rdev = dev_get_drvdata(dev);
 
-	debugfs_remove_recursive(rdev->debugfs);
+	rdev_deinit_debugfs(rdev);
 	kfree(rdev->constraints);
 	of_node_put(rdev->dev.of_node);
 	kfree(rdev);
@@ -5292,10 +5300,6 @@
 }
 
 #else
-static inline void rdev_deinit_debugfs(struct regulator_dev *rdev)
-{
-}
-
 static inline void rdev_init_debugfs(struct regulator_dev *rdev)
 {
 }
@@ -5779,10 +5783,6 @@
 
 	mutex_lock(&regulator_list_mutex);
 
-<<<<<<< HEAD
-	rdev_deinit_debugfs(rdev);
-=======
->>>>>>> d40d310e
 	WARN_ON(rdev->open_count);
 	regulator_remove_coupling(rdev);
 	unset_regulator_supplies(rdev);

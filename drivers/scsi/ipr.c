/*
 * ipr.c -- driver for IBM Power Linux RAID adapters
 *
 * Written By: Brian King <brking@us.ibm.com>, IBM Corporation
 *
 * Copyright (C) 2003, 2004 IBM Corporation
 *
 * This program is free software; you can redistribute it and/or modify
 * it under the terms of the GNU General Public License as published by
 * the Free Software Foundation; either version 2 of the License, or
 * (at your option) any later version.
 *
 * This program is distributed in the hope that it will be useful,
 * but WITHOUT ANY WARRANTY; without even the implied warranty of
 * MERCHANTABILITY or FITNESS FOR A PARTICULAR PURPOSE.  See the
 * GNU General Public License for more details.
 *
 * You should have received a copy of the GNU General Public License
 * along with this program; if not, write to the Free Software
 * Foundation, Inc., 59 Temple Place, Suite 330, Boston, MA  02111-1307  USA
 *
 */

/*
 * Notes:
 *
 * This driver is used to control the following SCSI adapters:
 *
 * IBM iSeries: 5702, 5703, 2780, 5709, 570A, 570B
 *
 * IBM pSeries: PCI-X Dual Channel Ultra 320 SCSI RAID Adapter
 *              PCI-X Dual Channel Ultra 320 SCSI Adapter
 *              PCI-X Dual Channel Ultra 320 SCSI RAID Enablement Card
 *              Embedded SCSI adapter on p615 and p655 systems
 *
 * Supported Hardware Features:
 *	- Ultra 320 SCSI controller
 *	- PCI-X host interface
 *	- Embedded PowerPC RISC Processor and Hardware XOR DMA Engine
 *	- Non-Volatile Write Cache
 *	- Supports attachment of non-RAID disks, tape, and optical devices
 *	- RAID Levels 0, 5, 10
 *	- Hot spare
 *	- Background Parity Checking
 *	- Background Data Scrubbing
 *	- Ability to increase the capacity of an existing RAID 5 disk array
 *		by adding disks
 *
 * Driver Features:
 *	- Tagged command queuing
 *	- Adapter microcode download
 *	- PCI hot plug
 *	- SCSI device hot plug
 *
 */

#include <linux/fs.h>
#include <linux/init.h>
#include <linux/types.h>
#include <linux/errno.h>
#include <linux/kernel.h>
#include <linux/slab.h>
#include <linux/vmalloc.h>
#include <linux/ioport.h>
#include <linux/delay.h>
#include <linux/pci.h>
#include <linux/wait.h>
#include <linux/spinlock.h>
#include <linux/sched.h>
#include <linux/interrupt.h>
#include <linux/blkdev.h>
#include <linux/firmware.h>
#include <linux/module.h>
#include <linux/moduleparam.h>
#include <linux/libata.h>
#include <linux/hdreg.h>
#include <linux/reboot.h>
#include <linux/stringify.h>
#include <asm/io.h>
#include <asm/irq.h>
#include <asm/processor.h>
#include <scsi/scsi.h>
#include <scsi/scsi_host.h>
#include <scsi/scsi_tcq.h>
#include <scsi/scsi_eh.h>
#include <scsi/scsi_cmnd.h>
#include "ipr.h"

/*
 *   Global Data
 */
static LIST_HEAD(ipr_ioa_head);
static unsigned int ipr_log_level = IPR_DEFAULT_LOG_LEVEL;
static unsigned int ipr_max_speed = 1;
static int ipr_testmode = 0;
static unsigned int ipr_fastfail = 0;
static unsigned int ipr_transop_timeout = 0;
static unsigned int ipr_debug = 0;
static unsigned int ipr_max_devs = IPR_DEFAULT_SIS64_DEVS;
static unsigned int ipr_dual_ioa_raid = 1;
static unsigned int ipr_number_of_msix = 16;
static unsigned int ipr_fast_reboot;
static DEFINE_SPINLOCK(ipr_driver_lock);

/* This table describes the differences between DMA controller chips */
static const struct ipr_chip_cfg_t ipr_chip_cfg[] = {
	{ /* Gemstone, Citrine, Obsidian, and Obsidian-E */
		.mailbox = 0x0042C,
		.max_cmds = 100,
		.cache_line_size = 0x20,
		.clear_isr = 1,
		.iopoll_weight = 0,
		{
			.set_interrupt_mask_reg = 0x0022C,
			.clr_interrupt_mask_reg = 0x00230,
			.clr_interrupt_mask_reg32 = 0x00230,
			.sense_interrupt_mask_reg = 0x0022C,
			.sense_interrupt_mask_reg32 = 0x0022C,
			.clr_interrupt_reg = 0x00228,
			.clr_interrupt_reg32 = 0x00228,
			.sense_interrupt_reg = 0x00224,
			.sense_interrupt_reg32 = 0x00224,
			.ioarrin_reg = 0x00404,
			.sense_uproc_interrupt_reg = 0x00214,
			.sense_uproc_interrupt_reg32 = 0x00214,
			.set_uproc_interrupt_reg = 0x00214,
			.set_uproc_interrupt_reg32 = 0x00214,
			.clr_uproc_interrupt_reg = 0x00218,
			.clr_uproc_interrupt_reg32 = 0x00218
		}
	},
	{ /* Snipe and Scamp */
		.mailbox = 0x0052C,
		.max_cmds = 100,
		.cache_line_size = 0x20,
		.clear_isr = 1,
		.iopoll_weight = 0,
		{
			.set_interrupt_mask_reg = 0x00288,
			.clr_interrupt_mask_reg = 0x0028C,
			.clr_interrupt_mask_reg32 = 0x0028C,
			.sense_interrupt_mask_reg = 0x00288,
			.sense_interrupt_mask_reg32 = 0x00288,
			.clr_interrupt_reg = 0x00284,
			.clr_interrupt_reg32 = 0x00284,
			.sense_interrupt_reg = 0x00280,
			.sense_interrupt_reg32 = 0x00280,
			.ioarrin_reg = 0x00504,
			.sense_uproc_interrupt_reg = 0x00290,
			.sense_uproc_interrupt_reg32 = 0x00290,
			.set_uproc_interrupt_reg = 0x00290,
			.set_uproc_interrupt_reg32 = 0x00290,
			.clr_uproc_interrupt_reg = 0x00294,
			.clr_uproc_interrupt_reg32 = 0x00294
		}
	},
	{ /* CRoC */
		.mailbox = 0x00044,
		.max_cmds = 1000,
		.cache_line_size = 0x20,
		.clear_isr = 0,
		.iopoll_weight = 64,
		{
			.set_interrupt_mask_reg = 0x00010,
			.clr_interrupt_mask_reg = 0x00018,
			.clr_interrupt_mask_reg32 = 0x0001C,
			.sense_interrupt_mask_reg = 0x00010,
			.sense_interrupt_mask_reg32 = 0x00014,
			.clr_interrupt_reg = 0x00008,
			.clr_interrupt_reg32 = 0x0000C,
			.sense_interrupt_reg = 0x00000,
			.sense_interrupt_reg32 = 0x00004,
			.ioarrin_reg = 0x00070,
			.sense_uproc_interrupt_reg = 0x00020,
			.sense_uproc_interrupt_reg32 = 0x00024,
			.set_uproc_interrupt_reg = 0x00020,
			.set_uproc_interrupt_reg32 = 0x00024,
			.clr_uproc_interrupt_reg = 0x00028,
			.clr_uproc_interrupt_reg32 = 0x0002C,
			.init_feedback_reg = 0x0005C,
			.dump_addr_reg = 0x00064,
			.dump_data_reg = 0x00068,
			.endian_swap_reg = 0x00084
		}
	},
};

static const struct ipr_chip_t ipr_chip[] = {
	{ PCI_VENDOR_ID_MYLEX, PCI_DEVICE_ID_IBM_GEMSTONE, IPR_USE_LSI, IPR_SIS32, IPR_PCI_CFG, &ipr_chip_cfg[0] },
	{ PCI_VENDOR_ID_IBM, PCI_DEVICE_ID_IBM_CITRINE, IPR_USE_LSI, IPR_SIS32, IPR_PCI_CFG, &ipr_chip_cfg[0] },
	{ PCI_VENDOR_ID_ADAPTEC2, PCI_DEVICE_ID_ADAPTEC2_OBSIDIAN, IPR_USE_LSI, IPR_SIS32, IPR_PCI_CFG, &ipr_chip_cfg[0] },
	{ PCI_VENDOR_ID_IBM, PCI_DEVICE_ID_IBM_OBSIDIAN, IPR_USE_LSI, IPR_SIS32, IPR_PCI_CFG, &ipr_chip_cfg[0] },
	{ PCI_VENDOR_ID_IBM, PCI_DEVICE_ID_IBM_OBSIDIAN_E, IPR_USE_MSI, IPR_SIS32, IPR_PCI_CFG, &ipr_chip_cfg[0] },
	{ PCI_VENDOR_ID_IBM, PCI_DEVICE_ID_IBM_SNIPE, IPR_USE_LSI, IPR_SIS32, IPR_PCI_CFG, &ipr_chip_cfg[1] },
	{ PCI_VENDOR_ID_ADAPTEC2, PCI_DEVICE_ID_ADAPTEC2_SCAMP, IPR_USE_LSI, IPR_SIS32, IPR_PCI_CFG, &ipr_chip_cfg[1] },
	{ PCI_VENDOR_ID_IBM, PCI_DEVICE_ID_IBM_CROC_FPGA_E2, IPR_USE_MSI, IPR_SIS64, IPR_MMIO, &ipr_chip_cfg[2] },
	{ PCI_VENDOR_ID_IBM, PCI_DEVICE_ID_IBM_CROCODILE, IPR_USE_MSI, IPR_SIS64, IPR_MMIO, &ipr_chip_cfg[2] },
	{ PCI_VENDOR_ID_IBM, PCI_DEVICE_ID_IBM_RATTLESNAKE, IPR_USE_MSI, IPR_SIS64, IPR_MMIO, &ipr_chip_cfg[2] }
};

static int ipr_max_bus_speeds[] = {
	IPR_80MBs_SCSI_RATE, IPR_U160_SCSI_RATE, IPR_U320_SCSI_RATE
};

MODULE_AUTHOR("Brian King <brking@us.ibm.com>");
MODULE_DESCRIPTION("IBM Power RAID SCSI Adapter Driver");
module_param_named(max_speed, ipr_max_speed, uint, 0);
MODULE_PARM_DESC(max_speed, "Maximum bus speed (0-2). Default: 1=U160. Speeds: 0=80 MB/s, 1=U160, 2=U320");
module_param_named(log_level, ipr_log_level, uint, 0);
MODULE_PARM_DESC(log_level, "Set to 0 - 4 for increasing verbosity of device driver");
module_param_named(testmode, ipr_testmode, int, 0);
MODULE_PARM_DESC(testmode, "DANGEROUS!!! Allows unsupported configurations");
module_param_named(fastfail, ipr_fastfail, int, S_IRUGO | S_IWUSR);
MODULE_PARM_DESC(fastfail, "Reduce timeouts and retries");
module_param_named(transop_timeout, ipr_transop_timeout, int, 0);
MODULE_PARM_DESC(transop_timeout, "Time in seconds to wait for adapter to come operational (default: 300)");
module_param_named(debug, ipr_debug, int, S_IRUGO | S_IWUSR);
MODULE_PARM_DESC(debug, "Enable device driver debugging logging. Set to 1 to enable. (default: 0)");
module_param_named(dual_ioa_raid, ipr_dual_ioa_raid, int, 0);
MODULE_PARM_DESC(dual_ioa_raid, "Enable dual adapter RAID support. Set to 1 to enable. (default: 1)");
module_param_named(max_devs, ipr_max_devs, int, 0);
MODULE_PARM_DESC(max_devs, "Specify the maximum number of physical devices. "
		 "[Default=" __stringify(IPR_DEFAULT_SIS64_DEVS) "]");
module_param_named(number_of_msix, ipr_number_of_msix, int, 0);
MODULE_PARM_DESC(number_of_msix, "Specify the number of MSIX interrupts to use on capable adapters (1 - 16).  (default:16)");
module_param_named(fast_reboot, ipr_fast_reboot, int, S_IRUGO | S_IWUSR);
MODULE_PARM_DESC(fast_reboot, "Skip adapter shutdown during reboot. Set to 1 to enable. (default: 0)");
MODULE_LICENSE("GPL");
MODULE_VERSION(IPR_DRIVER_VERSION);

/*  A constant array of IOASCs/URCs/Error Messages */
static const
struct ipr_error_table_t ipr_error_table[] = {
	{0x00000000, 1, IPR_DEFAULT_LOG_LEVEL,
	"8155: An unknown error was received"},
	{0x00330000, 0, 0,
	"Soft underlength error"},
	{0x005A0000, 0, 0,
	"Command to be cancelled not found"},
	{0x00808000, 0, 0,
	"Qualified success"},
	{0x01080000, 1, IPR_DEFAULT_LOG_LEVEL,
	"FFFE: Soft device bus error recovered by the IOA"},
	{0x01088100, 0, IPR_DEFAULT_LOG_LEVEL,
	"4101: Soft device bus fabric error"},
	{0x01100100, 0, IPR_DEFAULT_LOG_LEVEL,
	"FFFC: Logical block guard error recovered by the device"},
	{0x01100300, 0, IPR_DEFAULT_LOG_LEVEL,
	"FFFC: Logical block reference tag error recovered by the device"},
	{0x01108300, 0, IPR_DEFAULT_LOG_LEVEL,
	"4171: Recovered scatter list tag / sequence number error"},
	{0x01109000, 0, IPR_DEFAULT_LOG_LEVEL,
	"FF3D: Recovered logical block CRC error on IOA to Host transfer"},
	{0x01109200, 0, IPR_DEFAULT_LOG_LEVEL,
	"4171: Recovered logical block sequence number error on IOA to Host transfer"},
	{0x0110A000, 0, IPR_DEFAULT_LOG_LEVEL,
	"FFFD: Recovered logical block reference tag error detected by the IOA"},
	{0x0110A100, 0, IPR_DEFAULT_LOG_LEVEL,
	"FFFD: Logical block guard error recovered by the IOA"},
	{0x01170600, 0, IPR_DEFAULT_LOG_LEVEL,
	"FFF9: Device sector reassign successful"},
	{0x01170900, 0, IPR_DEFAULT_LOG_LEVEL,
	"FFF7: Media error recovered by device rewrite procedures"},
	{0x01180200, 0, IPR_DEFAULT_LOG_LEVEL,
	"7001: IOA sector reassignment successful"},
	{0x01180500, 0, IPR_DEFAULT_LOG_LEVEL,
	"FFF9: Soft media error. Sector reassignment recommended"},
	{0x01180600, 0, IPR_DEFAULT_LOG_LEVEL,
	"FFF7: Media error recovered by IOA rewrite procedures"},
	{0x01418000, 0, IPR_DEFAULT_LOG_LEVEL,
	"FF3D: Soft PCI bus error recovered by the IOA"},
	{0x01440000, 1, IPR_DEFAULT_LOG_LEVEL,
	"FFF6: Device hardware error recovered by the IOA"},
	{0x01448100, 0, IPR_DEFAULT_LOG_LEVEL,
	"FFF6: Device hardware error recovered by the device"},
	{0x01448200, 1, IPR_DEFAULT_LOG_LEVEL,
	"FF3D: Soft IOA error recovered by the IOA"},
	{0x01448300, 0, IPR_DEFAULT_LOG_LEVEL,
	"FFFA: Undefined device response recovered by the IOA"},
	{0x014A0000, 1, IPR_DEFAULT_LOG_LEVEL,
	"FFF6: Device bus error, message or command phase"},
	{0x014A8000, 0, IPR_DEFAULT_LOG_LEVEL,
	"FFFE: Task Management Function failed"},
	{0x015D0000, 0, IPR_DEFAULT_LOG_LEVEL,
	"FFF6: Failure prediction threshold exceeded"},
	{0x015D9200, 0, IPR_DEFAULT_LOG_LEVEL,
	"8009: Impending cache battery pack failure"},
	{0x02040100, 0, 0,
	"Logical Unit in process of becoming ready"},
	{0x02040200, 0, 0,
	"Initializing command required"},
	{0x02040400, 0, 0,
	"34FF: Disk device format in progress"},
	{0x02040C00, 0, 0,
	"Logical unit not accessible, target port in unavailable state"},
	{0x02048000, 0, IPR_DEFAULT_LOG_LEVEL,
	"9070: IOA requested reset"},
	{0x023F0000, 0, 0,
	"Synchronization required"},
	{0x02408500, 0, 0,
	"IOA microcode download required"},
	{0x02408600, 0, 0,
	"Device bus connection is prohibited by host"},
	{0x024E0000, 0, 0,
	"No ready, IOA shutdown"},
	{0x025A0000, 0, 0,
	"Not ready, IOA has been shutdown"},
	{0x02670100, 0, IPR_DEFAULT_LOG_LEVEL,
	"3020: Storage subsystem configuration error"},
	{0x03110B00, 0, 0,
	"FFF5: Medium error, data unreadable, recommend reassign"},
	{0x03110C00, 0, 0,
	"7000: Medium error, data unreadable, do not reassign"},
	{0x03310000, 0, IPR_DEFAULT_LOG_LEVEL,
	"FFF3: Disk media format bad"},
	{0x04050000, 0, IPR_DEFAULT_LOG_LEVEL,
	"3002: Addressed device failed to respond to selection"},
	{0x04080000, 1, IPR_DEFAULT_LOG_LEVEL,
	"3100: Device bus error"},
	{0x04080100, 0, IPR_DEFAULT_LOG_LEVEL,
	"3109: IOA timed out a device command"},
	{0x04088000, 0, 0,
	"3120: SCSI bus is not operational"},
	{0x04088100, 0, IPR_DEFAULT_LOG_LEVEL,
	"4100: Hard device bus fabric error"},
	{0x04100100, 0, IPR_DEFAULT_LOG_LEVEL,
	"310C: Logical block guard error detected by the device"},
	{0x04100300, 0, IPR_DEFAULT_LOG_LEVEL,
	"310C: Logical block reference tag error detected by the device"},
	{0x04108300, 1, IPR_DEFAULT_LOG_LEVEL,
	"4170: Scatter list tag / sequence number error"},
	{0x04109000, 1, IPR_DEFAULT_LOG_LEVEL,
	"8150: Logical block CRC error on IOA to Host transfer"},
	{0x04109200, 1, IPR_DEFAULT_LOG_LEVEL,
	"4170: Logical block sequence number error on IOA to Host transfer"},
	{0x0410A000, 0, IPR_DEFAULT_LOG_LEVEL,
	"310D: Logical block reference tag error detected by the IOA"},
	{0x0410A100, 0, IPR_DEFAULT_LOG_LEVEL,
	"310D: Logical block guard error detected by the IOA"},
	{0x04118000, 0, IPR_DEFAULT_LOG_LEVEL,
	"9000: IOA reserved area data check"},
	{0x04118100, 0, IPR_DEFAULT_LOG_LEVEL,
	"9001: IOA reserved area invalid data pattern"},
	{0x04118200, 0, IPR_DEFAULT_LOG_LEVEL,
	"9002: IOA reserved area LRC error"},
	{0x04118300, 1, IPR_DEFAULT_LOG_LEVEL,
	"Hardware Error, IOA metadata access error"},
	{0x04320000, 0, IPR_DEFAULT_LOG_LEVEL,
	"102E: Out of alternate sectors for disk storage"},
	{0x04330000, 1, IPR_DEFAULT_LOG_LEVEL,
	"FFF4: Data transfer underlength error"},
	{0x04338000, 1, IPR_DEFAULT_LOG_LEVEL,
	"FFF4: Data transfer overlength error"},
	{0x043E0100, 0, IPR_DEFAULT_LOG_LEVEL,
	"3400: Logical unit failure"},
	{0x04408500, 0, IPR_DEFAULT_LOG_LEVEL,
	"FFF4: Device microcode is corrupt"},
	{0x04418000, 1, IPR_DEFAULT_LOG_LEVEL,
	"8150: PCI bus error"},
	{0x04430000, 1, 0,
	"Unsupported device bus message received"},
	{0x04440000, 1, IPR_DEFAULT_LOG_LEVEL,
	"FFF4: Disk device problem"},
	{0x04448200, 1, IPR_DEFAULT_LOG_LEVEL,
	"8150: Permanent IOA failure"},
	{0x04448300, 0, IPR_DEFAULT_LOG_LEVEL,
	"3010: Disk device returned wrong response to IOA"},
	{0x04448400, 0, IPR_DEFAULT_LOG_LEVEL,
	"8151: IOA microcode error"},
	{0x04448500, 0, 0,
	"Device bus status error"},
	{0x04448600, 0, IPR_DEFAULT_LOG_LEVEL,
	"8157: IOA error requiring IOA reset to recover"},
	{0x04448700, 0, 0,
	"ATA device status error"},
	{0x04490000, 0, 0,
	"Message reject received from the device"},
	{0x04449200, 0, IPR_DEFAULT_LOG_LEVEL,
	"8008: A permanent cache battery pack failure occurred"},
	{0x0444A000, 0, IPR_DEFAULT_LOG_LEVEL,
	"9090: Disk unit has been modified after the last known status"},
	{0x0444A200, 0, IPR_DEFAULT_LOG_LEVEL,
	"9081: IOA detected device error"},
	{0x0444A300, 0, IPR_DEFAULT_LOG_LEVEL,
	"9082: IOA detected device error"},
	{0x044A0000, 1, IPR_DEFAULT_LOG_LEVEL,
	"3110: Device bus error, message or command phase"},
	{0x044A8000, 1, IPR_DEFAULT_LOG_LEVEL,
	"3110: SAS Command / Task Management Function failed"},
	{0x04670400, 0, IPR_DEFAULT_LOG_LEVEL,
	"9091: Incorrect hardware configuration change has been detected"},
	{0x04678000, 0, IPR_DEFAULT_LOG_LEVEL,
	"9073: Invalid multi-adapter configuration"},
	{0x04678100, 0, IPR_DEFAULT_LOG_LEVEL,
	"4010: Incorrect connection between cascaded expanders"},
	{0x04678200, 0, IPR_DEFAULT_LOG_LEVEL,
	"4020: Connections exceed IOA design limits"},
	{0x04678300, 0, IPR_DEFAULT_LOG_LEVEL,
	"4030: Incorrect multipath connection"},
	{0x04679000, 0, IPR_DEFAULT_LOG_LEVEL,
	"4110: Unsupported enclosure function"},
	{0x04679800, 0, IPR_DEFAULT_LOG_LEVEL,
	"4120: SAS cable VPD cannot be read"},
	{0x046E0000, 0, IPR_DEFAULT_LOG_LEVEL,
	"FFF4: Command to logical unit failed"},
	{0x05240000, 1, 0,
	"Illegal request, invalid request type or request packet"},
	{0x05250000, 0, 0,
	"Illegal request, invalid resource handle"},
	{0x05258000, 0, 0,
	"Illegal request, commands not allowed to this device"},
	{0x05258100, 0, 0,
	"Illegal request, command not allowed to a secondary adapter"},
	{0x05258200, 0, 0,
	"Illegal request, command not allowed to a non-optimized resource"},
	{0x05260000, 0, 0,
	"Illegal request, invalid field in parameter list"},
	{0x05260100, 0, 0,
	"Illegal request, parameter not supported"},
	{0x05260200, 0, 0,
	"Illegal request, parameter value invalid"},
	{0x052C0000, 0, 0,
	"Illegal request, command sequence error"},
	{0x052C8000, 1, 0,
	"Illegal request, dual adapter support not enabled"},
	{0x052C8100, 1, 0,
	"Illegal request, another cable connector was physically disabled"},
	{0x054E8000, 1, 0,
	"Illegal request, inconsistent group id/group count"},
	{0x06040500, 0, IPR_DEFAULT_LOG_LEVEL,
	"9031: Array protection temporarily suspended, protection resuming"},
	{0x06040600, 0, IPR_DEFAULT_LOG_LEVEL,
	"9040: Array protection temporarily suspended, protection resuming"},
	{0x060B0100, 0, IPR_DEFAULT_LOG_LEVEL,
	"4080: IOA exceeded maximum operating temperature"},
	{0x060B8000, 0, IPR_DEFAULT_LOG_LEVEL,
	"4085: Service required"},
	{0x06288000, 0, IPR_DEFAULT_LOG_LEVEL,
	"3140: Device bus not ready to ready transition"},
	{0x06290000, 0, IPR_DEFAULT_LOG_LEVEL,
	"FFFB: SCSI bus was reset"},
	{0x06290500, 0, 0,
	"FFFE: SCSI bus transition to single ended"},
	{0x06290600, 0, 0,
	"FFFE: SCSI bus transition to LVD"},
	{0x06298000, 0, IPR_DEFAULT_LOG_LEVEL,
	"FFFB: SCSI bus was reset by another initiator"},
	{0x063F0300, 0, IPR_DEFAULT_LOG_LEVEL,
	"3029: A device replacement has occurred"},
	{0x063F8300, 0, IPR_DEFAULT_LOG_LEVEL,
	"4102: Device bus fabric performance degradation"},
	{0x064C8000, 0, IPR_DEFAULT_LOG_LEVEL,
	"9051: IOA cache data exists for a missing or failed device"},
	{0x064C8100, 0, IPR_DEFAULT_LOG_LEVEL,
	"9055: Auxiliary cache IOA contains cache data needed by the primary IOA"},
	{0x06670100, 0, IPR_DEFAULT_LOG_LEVEL,
	"9025: Disk unit is not supported at its physical location"},
	{0x06670600, 0, IPR_DEFAULT_LOG_LEVEL,
	"3020: IOA detected a SCSI bus configuration error"},
	{0x06678000, 0, IPR_DEFAULT_LOG_LEVEL,
	"3150: SCSI bus configuration error"},
	{0x06678100, 0, IPR_DEFAULT_LOG_LEVEL,
	"9074: Asymmetric advanced function disk configuration"},
	{0x06678300, 0, IPR_DEFAULT_LOG_LEVEL,
	"4040: Incomplete multipath connection between IOA and enclosure"},
	{0x06678400, 0, IPR_DEFAULT_LOG_LEVEL,
	"4041: Incomplete multipath connection between enclosure and device"},
	{0x06678500, 0, IPR_DEFAULT_LOG_LEVEL,
	"9075: Incomplete multipath connection between IOA and remote IOA"},
	{0x06678600, 0, IPR_DEFAULT_LOG_LEVEL,
	"9076: Configuration error, missing remote IOA"},
	{0x06679100, 0, IPR_DEFAULT_LOG_LEVEL,
	"4050: Enclosure does not support a required multipath function"},
	{0x06679800, 0, IPR_DEFAULT_LOG_LEVEL,
	"4121: Configuration error, required cable is missing"},
	{0x06679900, 0, IPR_DEFAULT_LOG_LEVEL,
	"4122: Cable is not plugged into the correct location on remote IOA"},
	{0x06679A00, 0, IPR_DEFAULT_LOG_LEVEL,
	"4123: Configuration error, invalid cable vital product data"},
	{0x06679B00, 0, IPR_DEFAULT_LOG_LEVEL,
	"4124: Configuration error, both cable ends are plugged into the same IOA"},
	{0x06690000, 0, IPR_DEFAULT_LOG_LEVEL,
	"4070: Logically bad block written on device"},
	{0x06690200, 0, IPR_DEFAULT_LOG_LEVEL,
	"9041: Array protection temporarily suspended"},
	{0x06698200, 0, IPR_DEFAULT_LOG_LEVEL,
	"9042: Corrupt array parity detected on specified device"},
	{0x066B0200, 0, IPR_DEFAULT_LOG_LEVEL,
	"9030: Array no longer protected due to missing or failed disk unit"},
	{0x066B8000, 0, IPR_DEFAULT_LOG_LEVEL,
	"9071: Link operational transition"},
	{0x066B8100, 0, IPR_DEFAULT_LOG_LEVEL,
	"9072: Link not operational transition"},
	{0x066B8200, 0, IPR_DEFAULT_LOG_LEVEL,
	"9032: Array exposed but still protected"},
	{0x066B8300, 0, IPR_DEBUG_LOG_LEVEL,
	"70DD: Device forced failed by disrupt device command"},
	{0x066B9100, 0, IPR_DEFAULT_LOG_LEVEL,
	"4061: Multipath redundancy level got better"},
	{0x066B9200, 0, IPR_DEFAULT_LOG_LEVEL,
	"4060: Multipath redundancy level got worse"},
	{0x06808100, 0, IPR_DEBUG_LOG_LEVEL,
	"9083: Device raw mode enabled"},
	{0x06808200, 0, IPR_DEBUG_LOG_LEVEL,
	"9084: Device raw mode disabled"},
	{0x07270000, 0, 0,
	"Failure due to other device"},
	{0x07278000, 0, IPR_DEFAULT_LOG_LEVEL,
	"9008: IOA does not support functions expected by devices"},
	{0x07278100, 0, IPR_DEFAULT_LOG_LEVEL,
	"9010: Cache data associated with attached devices cannot be found"},
	{0x07278200, 0, IPR_DEFAULT_LOG_LEVEL,
	"9011: Cache data belongs to devices other than those attached"},
	{0x07278400, 0, IPR_DEFAULT_LOG_LEVEL,
	"9020: Array missing 2 or more devices with only 1 device present"},
	{0x07278500, 0, IPR_DEFAULT_LOG_LEVEL,
	"9021: Array missing 2 or more devices with 2 or more devices present"},
	{0x07278600, 0, IPR_DEFAULT_LOG_LEVEL,
	"9022: Exposed array is missing a required device"},
	{0x07278700, 0, IPR_DEFAULT_LOG_LEVEL,
	"9023: Array member(s) not at required physical locations"},
	{0x07278800, 0, IPR_DEFAULT_LOG_LEVEL,
	"9024: Array not functional due to present hardware configuration"},
	{0x07278900, 0, IPR_DEFAULT_LOG_LEVEL,
	"9026: Array not functional due to present hardware configuration"},
	{0x07278A00, 0, IPR_DEFAULT_LOG_LEVEL,
	"9027: Array is missing a device and parity is out of sync"},
	{0x07278B00, 0, IPR_DEFAULT_LOG_LEVEL,
	"9028: Maximum number of arrays already exist"},
	{0x07278C00, 0, IPR_DEFAULT_LOG_LEVEL,
	"9050: Required cache data cannot be located for a disk unit"},
	{0x07278D00, 0, IPR_DEFAULT_LOG_LEVEL,
	"9052: Cache data exists for a device that has been modified"},
	{0x07278F00, 0, IPR_DEFAULT_LOG_LEVEL,
	"9054: IOA resources not available due to previous problems"},
	{0x07279100, 0, IPR_DEFAULT_LOG_LEVEL,
	"9092: Disk unit requires initialization before use"},
	{0x07279200, 0, IPR_DEFAULT_LOG_LEVEL,
	"9029: Incorrect hardware configuration change has been detected"},
	{0x07279600, 0, IPR_DEFAULT_LOG_LEVEL,
	"9060: One or more disk pairs are missing from an array"},
	{0x07279700, 0, IPR_DEFAULT_LOG_LEVEL,
	"9061: One or more disks are missing from an array"},
	{0x07279800, 0, IPR_DEFAULT_LOG_LEVEL,
	"9062: One or more disks are missing from an array"},
	{0x07279900, 0, IPR_DEFAULT_LOG_LEVEL,
	"9063: Maximum number of functional arrays has been exceeded"},
	{0x07279A00, 0, 0,
	"Data protect, other volume set problem"},
	{0x0B260000, 0, 0,
	"Aborted command, invalid descriptor"},
	{0x0B3F9000, 0, 0,
	"Target operating conditions have changed, dual adapter takeover"},
	{0x0B530200, 0, 0,
	"Aborted command, medium removal prevented"},
	{0x0B5A0000, 0, 0,
	"Command terminated by host"},
	{0x0B5B8000, 0, 0,
	"Aborted command, command terminated by host"}
};

static const struct ipr_ses_table_entry ipr_ses_table[] = {
	{ "2104-DL1        ", "XXXXXXXXXXXXXXXX", 80 },
	{ "2104-TL1        ", "XXXXXXXXXXXXXXXX", 80 },
	{ "HSBP07M P U2SCSI", "XXXXXXXXXXXXXXXX", 80 }, /* Hidive 7 slot */
	{ "HSBP05M P U2SCSI", "XXXXXXXXXXXXXXXX", 80 }, /* Hidive 5 slot */
	{ "HSBP05M S U2SCSI", "XXXXXXXXXXXXXXXX", 80 }, /* Bowtie */
	{ "HSBP06E ASU2SCSI", "XXXXXXXXXXXXXXXX", 80 }, /* MartinFenning */
	{ "2104-DU3        ", "XXXXXXXXXXXXXXXX", 160 },
	{ "2104-TU3        ", "XXXXXXXXXXXXXXXX", 160 },
	{ "HSBP04C RSU2SCSI", "XXXXXXX*XXXXXXXX", 160 },
	{ "HSBP06E RSU2SCSI", "XXXXXXX*XXXXXXXX", 160 },
	{ "St  V1S2        ", "XXXXXXXXXXXXXXXX", 160 },
	{ "HSBPD4M  PU3SCSI", "XXXXXXX*XXXXXXXX", 160 },
	{ "VSBPD1H   U3SCSI", "XXXXXXX*XXXXXXXX", 160 }
};

/*
 *  Function Prototypes
 */
static int ipr_reset_alert(struct ipr_cmnd *);
static void ipr_process_ccn(struct ipr_cmnd *);
static void ipr_process_error(struct ipr_cmnd *);
static void ipr_reset_ioa_job(struct ipr_cmnd *);
static void ipr_initiate_ioa_reset(struct ipr_ioa_cfg *,
				   enum ipr_shutdown_type);

#ifdef CONFIG_SCSI_IPR_TRACE
/**
 * ipr_trc_hook - Add a trace entry to the driver trace
 * @ipr_cmd:	ipr command struct
 * @type:		trace type
 * @add_data:	additional data
 *
 * Return value:
 * 	none
 **/
static void ipr_trc_hook(struct ipr_cmnd *ipr_cmd,
			 u8 type, u32 add_data)
{
	struct ipr_trace_entry *trace_entry;
	struct ipr_ioa_cfg *ioa_cfg = ipr_cmd->ioa_cfg;
	unsigned int trace_index;

	trace_index = atomic_add_return(1, &ioa_cfg->trace_index) & IPR_TRACE_INDEX_MASK;
	trace_entry = &ioa_cfg->trace[trace_index];
	trace_entry->time = jiffies;
	trace_entry->op_code = ipr_cmd->ioarcb.cmd_pkt.cdb[0];
	trace_entry->type = type;
	if (ipr_cmd->ioa_cfg->sis64)
		trace_entry->ata_op_code = ipr_cmd->i.ata_ioadl.regs.command;
	else
		trace_entry->ata_op_code = ipr_cmd->ioarcb.u.add_data.u.regs.command;
	trace_entry->cmd_index = ipr_cmd->cmd_index & 0xff;
	trace_entry->res_handle = ipr_cmd->ioarcb.res_handle;
	trace_entry->u.add_data = add_data;
	wmb();
}
#else
#define ipr_trc_hook(ipr_cmd, type, add_data) do { } while (0)
#endif

/**
 * ipr_lock_and_done - Acquire lock and complete command
 * @ipr_cmd:	ipr command struct
 *
 * Return value:
 *	none
 **/
static void ipr_lock_and_done(struct ipr_cmnd *ipr_cmd)
{
	unsigned long lock_flags;
	struct ipr_ioa_cfg *ioa_cfg = ipr_cmd->ioa_cfg;

	spin_lock_irqsave(ioa_cfg->host->host_lock, lock_flags);
	ipr_cmd->done(ipr_cmd);
	spin_unlock_irqrestore(ioa_cfg->host->host_lock, lock_flags);
}

/**
 * ipr_reinit_ipr_cmnd - Re-initialize an IPR Cmnd block for reuse
 * @ipr_cmd:	ipr command struct
 *
 * Return value:
 * 	none
 **/
static void ipr_reinit_ipr_cmnd(struct ipr_cmnd *ipr_cmd)
{
	struct ipr_ioarcb *ioarcb = &ipr_cmd->ioarcb;
	struct ipr_ioasa *ioasa = &ipr_cmd->s.ioasa;
	struct ipr_ioasa64 *ioasa64 = &ipr_cmd->s.ioasa64;
	dma_addr_t dma_addr = ipr_cmd->dma_addr;
	int hrrq_id;

	hrrq_id = ioarcb->cmd_pkt.hrrq_id;
	memset(&ioarcb->cmd_pkt, 0, sizeof(struct ipr_cmd_pkt));
	ioarcb->cmd_pkt.hrrq_id = hrrq_id;
	ioarcb->data_transfer_length = 0;
	ioarcb->read_data_transfer_length = 0;
	ioarcb->ioadl_len = 0;
	ioarcb->read_ioadl_len = 0;

	if (ipr_cmd->ioa_cfg->sis64) {
		ioarcb->u.sis64_addr_data.data_ioadl_addr =
			cpu_to_be64(dma_addr + offsetof(struct ipr_cmnd, i.ioadl64));
		ioasa64->u.gata.status = 0;
	} else {
		ioarcb->write_ioadl_addr =
			cpu_to_be32(dma_addr + offsetof(struct ipr_cmnd, i.ioadl));
		ioarcb->read_ioadl_addr = ioarcb->write_ioadl_addr;
		ioasa->u.gata.status = 0;
	}

	ioasa->hdr.ioasc = 0;
	ioasa->hdr.residual_data_len = 0;
	ipr_cmd->scsi_cmd = NULL;
	ipr_cmd->qc = NULL;
	ipr_cmd->sense_buffer[0] = 0;
	ipr_cmd->dma_use_sg = 0;
}

/**
 * ipr_init_ipr_cmnd - Initialize an IPR Cmnd block
 * @ipr_cmd:	ipr command struct
 *
 * Return value:
 * 	none
 **/
static void ipr_init_ipr_cmnd(struct ipr_cmnd *ipr_cmd,
			      void (*fast_done) (struct ipr_cmnd *))
{
	ipr_reinit_ipr_cmnd(ipr_cmd);
	ipr_cmd->u.scratch = 0;
	ipr_cmd->sibling = NULL;
	ipr_cmd->eh_comp = NULL;
	ipr_cmd->fast_done = fast_done;
	init_timer(&ipr_cmd->timer);
}

/**
 * __ipr_get_free_ipr_cmnd - Get a free IPR Cmnd block
 * @ioa_cfg:	ioa config struct
 *
 * Return value:
 * 	pointer to ipr command struct
 **/
static
struct ipr_cmnd *__ipr_get_free_ipr_cmnd(struct ipr_hrr_queue *hrrq)
{
	struct ipr_cmnd *ipr_cmd = NULL;

	if (likely(!list_empty(&hrrq->hrrq_free_q))) {
		ipr_cmd = list_entry(hrrq->hrrq_free_q.next,
			struct ipr_cmnd, queue);
		list_del(&ipr_cmd->queue);
	}


	return ipr_cmd;
}

/**
 * ipr_get_free_ipr_cmnd - Get a free IPR Cmnd block and initialize it
 * @ioa_cfg:	ioa config struct
 *
 * Return value:
 *	pointer to ipr command struct
 **/
static
struct ipr_cmnd *ipr_get_free_ipr_cmnd(struct ipr_ioa_cfg *ioa_cfg)
{
	struct ipr_cmnd *ipr_cmd =
		__ipr_get_free_ipr_cmnd(&ioa_cfg->hrrq[IPR_INIT_HRRQ]);
	ipr_init_ipr_cmnd(ipr_cmd, ipr_lock_and_done);
	return ipr_cmd;
}

/**
 * ipr_mask_and_clear_interrupts - Mask all and clear specified interrupts
 * @ioa_cfg:	ioa config struct
 * @clr_ints:     interrupts to clear
 *
 * This function masks all interrupts on the adapter, then clears the
 * interrupts specified in the mask
 *
 * Return value:
 * 	none
 **/
static void ipr_mask_and_clear_interrupts(struct ipr_ioa_cfg *ioa_cfg,
					  u32 clr_ints)
{
	volatile u32 int_reg;
	int i;

	/* Stop new interrupts */
	for (i = 0; i < ioa_cfg->hrrq_num; i++) {
		spin_lock(&ioa_cfg->hrrq[i]._lock);
		ioa_cfg->hrrq[i].allow_interrupts = 0;
		spin_unlock(&ioa_cfg->hrrq[i]._lock);
	}
	wmb();

	/* Set interrupt mask to stop all new interrupts */
	if (ioa_cfg->sis64)
		writeq(~0, ioa_cfg->regs.set_interrupt_mask_reg);
	else
		writel(~0, ioa_cfg->regs.set_interrupt_mask_reg);

	/* Clear any pending interrupts */
	if (ioa_cfg->sis64)
		writel(~0, ioa_cfg->regs.clr_interrupt_reg);
	writel(clr_ints, ioa_cfg->regs.clr_interrupt_reg32);
	int_reg = readl(ioa_cfg->regs.sense_interrupt_reg);
}

/**
 * ipr_save_pcix_cmd_reg - Save PCI-X command register
 * @ioa_cfg:	ioa config struct
 *
 * Return value:
 * 	0 on success / -EIO on failure
 **/
static int ipr_save_pcix_cmd_reg(struct ipr_ioa_cfg *ioa_cfg)
{
	int pcix_cmd_reg = pci_find_capability(ioa_cfg->pdev, PCI_CAP_ID_PCIX);

	if (pcix_cmd_reg == 0)
		return 0;

	if (pci_read_config_word(ioa_cfg->pdev, pcix_cmd_reg + PCI_X_CMD,
				 &ioa_cfg->saved_pcix_cmd_reg) != PCIBIOS_SUCCESSFUL) {
		dev_err(&ioa_cfg->pdev->dev, "Failed to save PCI-X command register\n");
		return -EIO;
	}

	ioa_cfg->saved_pcix_cmd_reg |= PCI_X_CMD_DPERR_E | PCI_X_CMD_ERO;
	return 0;
}

/**
 * ipr_set_pcix_cmd_reg - Setup PCI-X command register
 * @ioa_cfg:	ioa config struct
 *
 * Return value:
 * 	0 on success / -EIO on failure
 **/
static int ipr_set_pcix_cmd_reg(struct ipr_ioa_cfg *ioa_cfg)
{
	int pcix_cmd_reg = pci_find_capability(ioa_cfg->pdev, PCI_CAP_ID_PCIX);

	if (pcix_cmd_reg) {
		if (pci_write_config_word(ioa_cfg->pdev, pcix_cmd_reg + PCI_X_CMD,
					  ioa_cfg->saved_pcix_cmd_reg) != PCIBIOS_SUCCESSFUL) {
			dev_err(&ioa_cfg->pdev->dev, "Failed to setup PCI-X command register\n");
			return -EIO;
		}
	}

	return 0;
}

/**
 * ipr_sata_eh_done - done function for aborted SATA commands
 * @ipr_cmd:	ipr command struct
 *
 * This function is invoked for ops generated to SATA
 * devices which are being aborted.
 *
 * Return value:
 * 	none
 **/
static void ipr_sata_eh_done(struct ipr_cmnd *ipr_cmd)
{
	struct ata_queued_cmd *qc = ipr_cmd->qc;
	struct ipr_sata_port *sata_port = qc->ap->private_data;

	qc->err_mask |= AC_ERR_OTHER;
	sata_port->ioasa.status |= ATA_BUSY;
	list_add_tail(&ipr_cmd->queue, &ipr_cmd->hrrq->hrrq_free_q);
	ata_qc_complete(qc);
}

/**
 * ipr_scsi_eh_done - mid-layer done function for aborted ops
 * @ipr_cmd:	ipr command struct
 *
 * This function is invoked by the interrupt handler for
 * ops generated by the SCSI mid-layer which are being aborted.
 *
 * Return value:
 * 	none
 **/
static void ipr_scsi_eh_done(struct ipr_cmnd *ipr_cmd)
{
	struct scsi_cmnd *scsi_cmd = ipr_cmd->scsi_cmd;

	scsi_cmd->result |= (DID_ERROR << 16);

	scsi_dma_unmap(ipr_cmd->scsi_cmd);
	scsi_cmd->scsi_done(scsi_cmd);
	if (ipr_cmd->eh_comp)
		complete(ipr_cmd->eh_comp);
	list_add_tail(&ipr_cmd->queue, &ipr_cmd->hrrq->hrrq_free_q);
}

/**
 * ipr_fail_all_ops - Fails all outstanding ops.
 * @ioa_cfg:	ioa config struct
 *
 * This function fails all outstanding ops.
 *
 * Return value:
 * 	none
 **/
static void ipr_fail_all_ops(struct ipr_ioa_cfg *ioa_cfg)
{
	struct ipr_cmnd *ipr_cmd, *temp;
	struct ipr_hrr_queue *hrrq;

	ENTER;
	for_each_hrrq(hrrq, ioa_cfg) {
		spin_lock(&hrrq->_lock);
		list_for_each_entry_safe(ipr_cmd,
					temp, &hrrq->hrrq_pending_q, queue) {
			list_del(&ipr_cmd->queue);

			ipr_cmd->s.ioasa.hdr.ioasc =
				cpu_to_be32(IPR_IOASC_IOA_WAS_RESET);
			ipr_cmd->s.ioasa.hdr.ilid =
				cpu_to_be32(IPR_DRIVER_ILID);

			if (ipr_cmd->scsi_cmd)
				ipr_cmd->done = ipr_scsi_eh_done;
			else if (ipr_cmd->qc)
				ipr_cmd->done = ipr_sata_eh_done;

			ipr_trc_hook(ipr_cmd, IPR_TRACE_FINISH,
				     IPR_IOASC_IOA_WAS_RESET);
			del_timer(&ipr_cmd->timer);
			ipr_cmd->done(ipr_cmd);
		}
		spin_unlock(&hrrq->_lock);
	}
	LEAVE;
}

/**
 * ipr_send_command -  Send driver initiated requests.
 * @ipr_cmd:		ipr command struct
 *
 * This function sends a command to the adapter using the correct write call.
 * In the case of sis64, calculate the ioarcb size required. Then or in the
 * appropriate bits.
 *
 * Return value:
 * 	none
 **/
static void ipr_send_command(struct ipr_cmnd *ipr_cmd)
{
	struct ipr_ioa_cfg *ioa_cfg = ipr_cmd->ioa_cfg;
	dma_addr_t send_dma_addr = ipr_cmd->dma_addr;

	if (ioa_cfg->sis64) {
		/* The default size is 256 bytes */
		send_dma_addr |= 0x1;

		/* If the number of ioadls * size of ioadl > 128 bytes,
		   then use a 512 byte ioarcb */
		if (ipr_cmd->dma_use_sg * sizeof(struct ipr_ioadl64_desc) > 128 )
			send_dma_addr |= 0x4;
		writeq(send_dma_addr, ioa_cfg->regs.ioarrin_reg);
	} else
		writel(send_dma_addr, ioa_cfg->regs.ioarrin_reg);
}

/**
 * ipr_do_req -  Send driver initiated requests.
 * @ipr_cmd:		ipr command struct
 * @done:			done function
 * @timeout_func:	timeout function
 * @timeout:		timeout value
 *
 * This function sends the specified command to the adapter with the
 * timeout given. The done function is invoked on command completion.
 *
 * Return value:
 * 	none
 **/
static void ipr_do_req(struct ipr_cmnd *ipr_cmd,
		       void (*done) (struct ipr_cmnd *),
		       void (*timeout_func) (struct ipr_cmnd *), u32 timeout)
{
	list_add_tail(&ipr_cmd->queue, &ipr_cmd->hrrq->hrrq_pending_q);

	ipr_cmd->done = done;

	ipr_cmd->timer.data = (unsigned long) ipr_cmd;
	ipr_cmd->timer.expires = jiffies + timeout;
	ipr_cmd->timer.function = (void (*)(unsigned long))timeout_func;

	add_timer(&ipr_cmd->timer);

	ipr_trc_hook(ipr_cmd, IPR_TRACE_START, 0);

	ipr_send_command(ipr_cmd);
}

/**
 * ipr_internal_cmd_done - Op done function for an internally generated op.
 * @ipr_cmd:	ipr command struct
 *
 * This function is the op done function for an internally generated,
 * blocking op. It simply wakes the sleeping thread.
 *
 * Return value:
 * 	none
 **/
static void ipr_internal_cmd_done(struct ipr_cmnd *ipr_cmd)
{
	if (ipr_cmd->sibling)
		ipr_cmd->sibling = NULL;
	else
		complete(&ipr_cmd->completion);
}

/**
 * ipr_init_ioadl - initialize the ioadl for the correct SIS type
 * @ipr_cmd:	ipr command struct
 * @dma_addr:	dma address
 * @len:	transfer length
 * @flags:	ioadl flag value
 *
 * This function initializes an ioadl in the case where there is only a single
 * descriptor.
 *
 * Return value:
 * 	nothing
 **/
static void ipr_init_ioadl(struct ipr_cmnd *ipr_cmd, dma_addr_t dma_addr,
			   u32 len, int flags)
{
	struct ipr_ioadl_desc *ioadl = ipr_cmd->i.ioadl;
	struct ipr_ioadl64_desc *ioadl64 = ipr_cmd->i.ioadl64;

	ipr_cmd->dma_use_sg = 1;

	if (ipr_cmd->ioa_cfg->sis64) {
		ioadl64->flags = cpu_to_be32(flags);
		ioadl64->data_len = cpu_to_be32(len);
		ioadl64->address = cpu_to_be64(dma_addr);

		ipr_cmd->ioarcb.ioadl_len =
		       	cpu_to_be32(sizeof(struct ipr_ioadl64_desc));
		ipr_cmd->ioarcb.data_transfer_length = cpu_to_be32(len);
	} else {
		ioadl->flags_and_data_len = cpu_to_be32(flags | len);
		ioadl->address = cpu_to_be32(dma_addr);

		if (flags == IPR_IOADL_FLAGS_READ_LAST) {
			ipr_cmd->ioarcb.read_ioadl_len =
				cpu_to_be32(sizeof(struct ipr_ioadl_desc));
			ipr_cmd->ioarcb.read_data_transfer_length = cpu_to_be32(len);
		} else {
			ipr_cmd->ioarcb.ioadl_len =
			       	cpu_to_be32(sizeof(struct ipr_ioadl_desc));
			ipr_cmd->ioarcb.data_transfer_length = cpu_to_be32(len);
		}
	}
}

/**
 * ipr_send_blocking_cmd - Send command and sleep on its completion.
 * @ipr_cmd:	ipr command struct
 * @timeout_func:	function to invoke if command times out
 * @timeout:	timeout
 *
 * Return value:
 * 	none
 **/
static void ipr_send_blocking_cmd(struct ipr_cmnd *ipr_cmd,
				  void (*timeout_func) (struct ipr_cmnd *ipr_cmd),
				  u32 timeout)
{
	struct ipr_ioa_cfg *ioa_cfg = ipr_cmd->ioa_cfg;

	init_completion(&ipr_cmd->completion);
	ipr_do_req(ipr_cmd, ipr_internal_cmd_done, timeout_func, timeout);

	spin_unlock_irq(ioa_cfg->host->host_lock);
	wait_for_completion(&ipr_cmd->completion);
	spin_lock_irq(ioa_cfg->host->host_lock);
}

static int ipr_get_hrrq_index(struct ipr_ioa_cfg *ioa_cfg)
{
	unsigned int hrrq;

	if (ioa_cfg->hrrq_num == 1)
		hrrq = 0;
	else {
		hrrq = atomic_add_return(1, &ioa_cfg->hrrq_index);
		hrrq = (hrrq % (ioa_cfg->hrrq_num - 1)) + 1;
	}
	return hrrq;
}

/**
 * ipr_send_hcam - Send an HCAM to the adapter.
 * @ioa_cfg:	ioa config struct
 * @type:		HCAM type
 * @hostrcb:	hostrcb struct
 *
 * This function will send a Host Controlled Async command to the adapter.
 * If HCAMs are currently not allowed to be issued to the adapter, it will
 * place the hostrcb on the free queue.
 *
 * Return value:
 * 	none
 **/
static void ipr_send_hcam(struct ipr_ioa_cfg *ioa_cfg, u8 type,
			  struct ipr_hostrcb *hostrcb)
{
	struct ipr_cmnd *ipr_cmd;
	struct ipr_ioarcb *ioarcb;

	if (ioa_cfg->hrrq[IPR_INIT_HRRQ].allow_cmds) {
		ipr_cmd = ipr_get_free_ipr_cmnd(ioa_cfg);
		list_add_tail(&ipr_cmd->queue, &ipr_cmd->hrrq->hrrq_pending_q);
		list_add_tail(&hostrcb->queue, &ioa_cfg->hostrcb_pending_q);

		ipr_cmd->u.hostrcb = hostrcb;
		ioarcb = &ipr_cmd->ioarcb;

		ioarcb->res_handle = cpu_to_be32(IPR_IOA_RES_HANDLE);
		ioarcb->cmd_pkt.request_type = IPR_RQTYPE_HCAM;
		ioarcb->cmd_pkt.cdb[0] = IPR_HOST_CONTROLLED_ASYNC;
		ioarcb->cmd_pkt.cdb[1] = type;
		ioarcb->cmd_pkt.cdb[7] = (sizeof(hostrcb->hcam) >> 8) & 0xff;
		ioarcb->cmd_pkt.cdb[8] = sizeof(hostrcb->hcam) & 0xff;

		ipr_init_ioadl(ipr_cmd, hostrcb->hostrcb_dma,
			       sizeof(hostrcb->hcam), IPR_IOADL_FLAGS_READ_LAST);

		if (type == IPR_HCAM_CDB_OP_CODE_CONFIG_CHANGE)
			ipr_cmd->done = ipr_process_ccn;
		else
			ipr_cmd->done = ipr_process_error;

		ipr_trc_hook(ipr_cmd, IPR_TRACE_START, IPR_IOA_RES_ADDR);

		ipr_send_command(ipr_cmd);
	} else {
		list_add_tail(&hostrcb->queue, &ioa_cfg->hostrcb_free_q);
	}
}

/**
 * ipr_update_ata_class - Update the ata class in the resource entry
 * @res:	resource entry struct
 * @proto:	cfgte device bus protocol value
 *
 * Return value:
 * 	none
 **/
static void ipr_update_ata_class(struct ipr_resource_entry *res, unsigned int proto)
{
	switch (proto) {
	case IPR_PROTO_SATA:
	case IPR_PROTO_SAS_STP:
		res->ata_class = ATA_DEV_ATA;
		break;
	case IPR_PROTO_SATA_ATAPI:
	case IPR_PROTO_SAS_STP_ATAPI:
		res->ata_class = ATA_DEV_ATAPI;
		break;
	default:
		res->ata_class = ATA_DEV_UNKNOWN;
		break;
	};
}

/**
 * ipr_init_res_entry - Initialize a resource entry struct.
 * @res:	resource entry struct
 * @cfgtew:	config table entry wrapper struct
 *
 * Return value:
 * 	none
 **/
static void ipr_init_res_entry(struct ipr_resource_entry *res,
			       struct ipr_config_table_entry_wrapper *cfgtew)
{
	int found = 0;
	unsigned int proto;
	struct ipr_ioa_cfg *ioa_cfg = res->ioa_cfg;
	struct ipr_resource_entry *gscsi_res = NULL;

	res->needs_sync_complete = 0;
	res->in_erp = 0;
	res->add_to_ml = 0;
	res->del_from_ml = 0;
	res->resetting_device = 0;
	res->reset_occurred = 0;
	res->sdev = NULL;
	res->sata_port = NULL;

	if (ioa_cfg->sis64) {
		proto = cfgtew->u.cfgte64->proto;
		res->flags = be16_to_cpu(cfgtew->u.cfgte64->flags);
		res->res_flags = be16_to_cpu(cfgtew->u.cfgte64->res_flags);
		res->qmodel = IPR_QUEUEING_MODEL64(res);
		res->type = cfgtew->u.cfgte64->res_type;

		memcpy(res->res_path, &cfgtew->u.cfgte64->res_path,
			sizeof(res->res_path));

		res->bus = 0;
		memcpy(&res->dev_lun.scsi_lun, &cfgtew->u.cfgte64->lun,
			sizeof(res->dev_lun.scsi_lun));
		res->lun = scsilun_to_int(&res->dev_lun);

		if (res->type == IPR_RES_TYPE_GENERIC_SCSI) {
			list_for_each_entry(gscsi_res, &ioa_cfg->used_res_q, queue) {
				if (gscsi_res->dev_id == cfgtew->u.cfgte64->dev_id) {
					found = 1;
					res->target = gscsi_res->target;
					break;
				}
			}
			if (!found) {
				res->target = find_first_zero_bit(ioa_cfg->target_ids,
								  ioa_cfg->max_devs_supported);
				set_bit(res->target, ioa_cfg->target_ids);
			}
		} else if (res->type == IPR_RES_TYPE_IOAFP) {
			res->bus = IPR_IOAFP_VIRTUAL_BUS;
			res->target = 0;
		} else if (res->type == IPR_RES_TYPE_ARRAY) {
			res->bus = IPR_ARRAY_VIRTUAL_BUS;
			res->target = find_first_zero_bit(ioa_cfg->array_ids,
							  ioa_cfg->max_devs_supported);
			set_bit(res->target, ioa_cfg->array_ids);
		} else if (res->type == IPR_RES_TYPE_VOLUME_SET) {
			res->bus = IPR_VSET_VIRTUAL_BUS;
			res->target = find_first_zero_bit(ioa_cfg->vset_ids,
							  ioa_cfg->max_devs_supported);
			set_bit(res->target, ioa_cfg->vset_ids);
		} else {
			res->target = find_first_zero_bit(ioa_cfg->target_ids,
							  ioa_cfg->max_devs_supported);
			set_bit(res->target, ioa_cfg->target_ids);
		}
	} else {
		proto = cfgtew->u.cfgte->proto;
		res->qmodel = IPR_QUEUEING_MODEL(res);
		res->flags = cfgtew->u.cfgte->flags;
		if (res->flags & IPR_IS_IOA_RESOURCE)
			res->type = IPR_RES_TYPE_IOAFP;
		else
			res->type = cfgtew->u.cfgte->rsvd_subtype & 0x0f;

		res->bus = cfgtew->u.cfgte->res_addr.bus;
		res->target = cfgtew->u.cfgte->res_addr.target;
		res->lun = cfgtew->u.cfgte->res_addr.lun;
		res->lun_wwn = get_unaligned_be64(cfgtew->u.cfgte->lun_wwn);
	}

	ipr_update_ata_class(res, proto);
}

/**
 * ipr_is_same_device - Determine if two devices are the same.
 * @res:	resource entry struct
 * @cfgtew:	config table entry wrapper struct
 *
 * Return value:
 * 	1 if the devices are the same / 0 otherwise
 **/
static int ipr_is_same_device(struct ipr_resource_entry *res,
			      struct ipr_config_table_entry_wrapper *cfgtew)
{
	if (res->ioa_cfg->sis64) {
		if (!memcmp(&res->dev_id, &cfgtew->u.cfgte64->dev_id,
					sizeof(cfgtew->u.cfgte64->dev_id)) &&
			!memcmp(&res->dev_lun.scsi_lun, &cfgtew->u.cfgte64->lun,
					sizeof(cfgtew->u.cfgte64->lun))) {
			return 1;
		}
	} else {
		if (res->bus == cfgtew->u.cfgte->res_addr.bus &&
		    res->target == cfgtew->u.cfgte->res_addr.target &&
		    res->lun == cfgtew->u.cfgte->res_addr.lun)
			return 1;
	}

	return 0;
}

/**
 * __ipr_format_res_path - Format the resource path for printing.
 * @res_path:	resource path
 * @buf:	buffer
 * @len:	length of buffer provided
 *
 * Return value:
 * 	pointer to buffer
 **/
static char *__ipr_format_res_path(u8 *res_path, char *buffer, int len)
{
	int i;
	char *p = buffer;

	*p = '\0';
	p += snprintf(p, buffer + len - p, "%02X", res_path[0]);
	for (i = 1; res_path[i] != 0xff && ((i * 3) < len); i++)
		p += snprintf(p, buffer + len - p, "-%02X", res_path[i]);

	return buffer;
}

/**
 * ipr_format_res_path - Format the resource path for printing.
 * @ioa_cfg:	ioa config struct
 * @res_path:	resource path
 * @buf:	buffer
 * @len:	length of buffer provided
 *
 * Return value:
 *	pointer to buffer
 **/
static char *ipr_format_res_path(struct ipr_ioa_cfg *ioa_cfg,
				 u8 *res_path, char *buffer, int len)
{
	char *p = buffer;

	*p = '\0';
	p += snprintf(p, buffer + len - p, "%d/", ioa_cfg->host->host_no);
	__ipr_format_res_path(res_path, p, len - (buffer - p));
	return buffer;
}

/**
 * ipr_update_res_entry - Update the resource entry.
 * @res:	resource entry struct
 * @cfgtew:	config table entry wrapper struct
 *
 * Return value:
 *      none
 **/
static void ipr_update_res_entry(struct ipr_resource_entry *res,
				 struct ipr_config_table_entry_wrapper *cfgtew)
{
	char buffer[IPR_MAX_RES_PATH_LENGTH];
	unsigned int proto;
	int new_path = 0;

	if (res->ioa_cfg->sis64) {
		res->flags = be16_to_cpu(cfgtew->u.cfgte64->flags);
		res->res_flags = be16_to_cpu(cfgtew->u.cfgte64->res_flags);
		res->type = cfgtew->u.cfgte64->res_type;

		memcpy(&res->std_inq_data, &cfgtew->u.cfgte64->std_inq_data,
			sizeof(struct ipr_std_inq_data));

		res->qmodel = IPR_QUEUEING_MODEL64(res);
		proto = cfgtew->u.cfgte64->proto;
		res->res_handle = cfgtew->u.cfgte64->res_handle;
		res->dev_id = cfgtew->u.cfgte64->dev_id;

		memcpy(&res->dev_lun.scsi_lun, &cfgtew->u.cfgte64->lun,
			sizeof(res->dev_lun.scsi_lun));

		if (memcmp(res->res_path, &cfgtew->u.cfgte64->res_path,
					sizeof(res->res_path))) {
			memcpy(res->res_path, &cfgtew->u.cfgte64->res_path,
				sizeof(res->res_path));
			new_path = 1;
		}

		if (res->sdev && new_path)
			sdev_printk(KERN_INFO, res->sdev, "Resource path: %s\n",
				    ipr_format_res_path(res->ioa_cfg,
					res->res_path, buffer, sizeof(buffer)));
	} else {
		res->flags = cfgtew->u.cfgte->flags;
		if (res->flags & IPR_IS_IOA_RESOURCE)
			res->type = IPR_RES_TYPE_IOAFP;
		else
			res->type = cfgtew->u.cfgte->rsvd_subtype & 0x0f;

		memcpy(&res->std_inq_data, &cfgtew->u.cfgte->std_inq_data,
			sizeof(struct ipr_std_inq_data));

		res->qmodel = IPR_QUEUEING_MODEL(res);
		proto = cfgtew->u.cfgte->proto;
		res->res_handle = cfgtew->u.cfgte->res_handle;
	}

	ipr_update_ata_class(res, proto);
}

/**
 * ipr_clear_res_target - Clear the bit in the bit map representing the target
 * 			  for the resource.
 * @res:	resource entry struct
 * @cfgtew:	config table entry wrapper struct
 *
 * Return value:
 *      none
 **/
static void ipr_clear_res_target(struct ipr_resource_entry *res)
{
	struct ipr_resource_entry *gscsi_res = NULL;
	struct ipr_ioa_cfg *ioa_cfg = res->ioa_cfg;

	if (!ioa_cfg->sis64)
		return;

	if (res->bus == IPR_ARRAY_VIRTUAL_BUS)
		clear_bit(res->target, ioa_cfg->array_ids);
	else if (res->bus == IPR_VSET_VIRTUAL_BUS)
		clear_bit(res->target, ioa_cfg->vset_ids);
	else if (res->bus == 0 && res->type == IPR_RES_TYPE_GENERIC_SCSI) {
		list_for_each_entry(gscsi_res, &ioa_cfg->used_res_q, queue)
			if (gscsi_res->dev_id == res->dev_id && gscsi_res != res)
				return;
		clear_bit(res->target, ioa_cfg->target_ids);

	} else if (res->bus == 0)
		clear_bit(res->target, ioa_cfg->target_ids);
}

/**
 * ipr_handle_config_change - Handle a config change from the adapter
 * @ioa_cfg:	ioa config struct
 * @hostrcb:	hostrcb
 *
 * Return value:
 * 	none
 **/
static void ipr_handle_config_change(struct ipr_ioa_cfg *ioa_cfg,
				     struct ipr_hostrcb *hostrcb)
{
	struct ipr_resource_entry *res = NULL;
	struct ipr_config_table_entry_wrapper cfgtew;
	__be32 cc_res_handle;

	u32 is_ndn = 1;

	if (ioa_cfg->sis64) {
		cfgtew.u.cfgte64 = &hostrcb->hcam.u.ccn.u.cfgte64;
		cc_res_handle = cfgtew.u.cfgte64->res_handle;
	} else {
		cfgtew.u.cfgte = &hostrcb->hcam.u.ccn.u.cfgte;
		cc_res_handle = cfgtew.u.cfgte->res_handle;
	}

	list_for_each_entry(res, &ioa_cfg->used_res_q, queue) {
		if (res->res_handle == cc_res_handle) {
			is_ndn = 0;
			break;
		}
	}

	if (is_ndn) {
		if (list_empty(&ioa_cfg->free_res_q)) {
			ipr_send_hcam(ioa_cfg,
				      IPR_HCAM_CDB_OP_CODE_CONFIG_CHANGE,
				      hostrcb);
			return;
		}

		res = list_entry(ioa_cfg->free_res_q.next,
				 struct ipr_resource_entry, queue);

		list_del(&res->queue);
		ipr_init_res_entry(res, &cfgtew);
		list_add_tail(&res->queue, &ioa_cfg->used_res_q);
	}

	ipr_update_res_entry(res, &cfgtew);

	if (hostrcb->hcam.notify_type == IPR_HOST_RCB_NOTIF_TYPE_REM_ENTRY) {
		if (res->sdev) {
			res->del_from_ml = 1;
			res->res_handle = IPR_INVALID_RES_HANDLE;
			schedule_work(&ioa_cfg->work_q);
		} else {
			ipr_clear_res_target(res);
			list_move_tail(&res->queue, &ioa_cfg->free_res_q);
		}
	} else if (!res->sdev || res->del_from_ml) {
		res->add_to_ml = 1;
		schedule_work(&ioa_cfg->work_q);
	}

	ipr_send_hcam(ioa_cfg, IPR_HCAM_CDB_OP_CODE_CONFIG_CHANGE, hostrcb);
}

/**
 * ipr_process_ccn - Op done function for a CCN.
 * @ipr_cmd:	ipr command struct
 *
 * This function is the op done function for a configuration
 * change notification host controlled async from the adapter.
 *
 * Return value:
 * 	none
 **/
static void ipr_process_ccn(struct ipr_cmnd *ipr_cmd)
{
	struct ipr_ioa_cfg *ioa_cfg = ipr_cmd->ioa_cfg;
	struct ipr_hostrcb *hostrcb = ipr_cmd->u.hostrcb;
	u32 ioasc = be32_to_cpu(ipr_cmd->s.ioasa.hdr.ioasc);

	list_del_init(&hostrcb->queue);
	list_add_tail(&ipr_cmd->queue, &ipr_cmd->hrrq->hrrq_free_q);

	if (ioasc) {
		if (ioasc != IPR_IOASC_IOA_WAS_RESET &&
		    ioasc != IPR_IOASC_ABORTED_CMD_TERM_BY_HOST)
			dev_err(&ioa_cfg->pdev->dev,
				"Host RCB failed with IOASC: 0x%08X\n", ioasc);

		ipr_send_hcam(ioa_cfg, IPR_HCAM_CDB_OP_CODE_CONFIG_CHANGE, hostrcb);
	} else {
		ipr_handle_config_change(ioa_cfg, hostrcb);
	}
}

/**
 * strip_and_pad_whitespace - Strip and pad trailing whitespace.
 * @i:		index into buffer
 * @buf:		string to modify
 *
 * This function will strip all trailing whitespace, pad the end
 * of the string with a single space, and NULL terminate the string.
 *
 * Return value:
 * 	new length of string
 **/
static int strip_and_pad_whitespace(int i, char *buf)
{
	while (i && buf[i] == ' ')
		i--;
	buf[i+1] = ' ';
	buf[i+2] = '\0';
	return i + 2;
}

/**
 * ipr_log_vpd_compact - Log the passed extended VPD compactly.
 * @prefix:		string to print at start of printk
 * @hostrcb:	hostrcb pointer
 * @vpd:		vendor/product id/sn struct
 *
 * Return value:
 * 	none
 **/
static void ipr_log_vpd_compact(char *prefix, struct ipr_hostrcb *hostrcb,
				struct ipr_vpd *vpd)
{
	char buffer[IPR_VENDOR_ID_LEN + IPR_PROD_ID_LEN + IPR_SERIAL_NUM_LEN + 3];
	int i = 0;

	memcpy(buffer, vpd->vpids.vendor_id, IPR_VENDOR_ID_LEN);
	i = strip_and_pad_whitespace(IPR_VENDOR_ID_LEN - 1, buffer);

	memcpy(&buffer[i], vpd->vpids.product_id, IPR_PROD_ID_LEN);
	i = strip_and_pad_whitespace(i + IPR_PROD_ID_LEN - 1, buffer);

	memcpy(&buffer[i], vpd->sn, IPR_SERIAL_NUM_LEN);
	buffer[IPR_SERIAL_NUM_LEN + i] = '\0';

	ipr_hcam_err(hostrcb, "%s VPID/SN: %s\n", prefix, buffer);
}

/**
 * ipr_log_vpd - Log the passed VPD to the error log.
 * @vpd:		vendor/product id/sn struct
 *
 * Return value:
 * 	none
 **/
static void ipr_log_vpd(struct ipr_vpd *vpd)
{
	char buffer[IPR_VENDOR_ID_LEN + IPR_PROD_ID_LEN
		    + IPR_SERIAL_NUM_LEN];

	memcpy(buffer, vpd->vpids.vendor_id, IPR_VENDOR_ID_LEN);
	memcpy(buffer + IPR_VENDOR_ID_LEN, vpd->vpids.product_id,
	       IPR_PROD_ID_LEN);
	buffer[IPR_VENDOR_ID_LEN + IPR_PROD_ID_LEN] = '\0';
	ipr_err("Vendor/Product ID: %s\n", buffer);

	memcpy(buffer, vpd->sn, IPR_SERIAL_NUM_LEN);
	buffer[IPR_SERIAL_NUM_LEN] = '\0';
	ipr_err("    Serial Number: %s\n", buffer);
}

/**
 * ipr_log_ext_vpd_compact - Log the passed extended VPD compactly.
 * @prefix:		string to print at start of printk
 * @hostrcb:	hostrcb pointer
 * @vpd:		vendor/product id/sn/wwn struct
 *
 * Return value:
 * 	none
 **/
static void ipr_log_ext_vpd_compact(char *prefix, struct ipr_hostrcb *hostrcb,
				    struct ipr_ext_vpd *vpd)
{
	ipr_log_vpd_compact(prefix, hostrcb, &vpd->vpd);
	ipr_hcam_err(hostrcb, "%s WWN: %08X%08X\n", prefix,
		     be32_to_cpu(vpd->wwid[0]), be32_to_cpu(vpd->wwid[1]));
}

/**
 * ipr_log_ext_vpd - Log the passed extended VPD to the error log.
 * @vpd:		vendor/product id/sn/wwn struct
 *
 * Return value:
 * 	none
 **/
static void ipr_log_ext_vpd(struct ipr_ext_vpd *vpd)
{
	ipr_log_vpd(&vpd->vpd);
	ipr_err("    WWN: %08X%08X\n", be32_to_cpu(vpd->wwid[0]),
		be32_to_cpu(vpd->wwid[1]));
}

/**
 * ipr_log_enhanced_cache_error - Log a cache error.
 * @ioa_cfg:	ioa config struct
 * @hostrcb:	hostrcb struct
 *
 * Return value:
 * 	none
 **/
static void ipr_log_enhanced_cache_error(struct ipr_ioa_cfg *ioa_cfg,
					 struct ipr_hostrcb *hostrcb)
{
	struct ipr_hostrcb_type_12_error *error;

	if (ioa_cfg->sis64)
		error = &hostrcb->hcam.u.error64.u.type_12_error;
	else
		error = &hostrcb->hcam.u.error.u.type_12_error;

	ipr_err("-----Current Configuration-----\n");
	ipr_err("Cache Directory Card Information:\n");
	ipr_log_ext_vpd(&error->ioa_vpd);
	ipr_err("Adapter Card Information:\n");
	ipr_log_ext_vpd(&error->cfc_vpd);

	ipr_err("-----Expected Configuration-----\n");
	ipr_err("Cache Directory Card Information:\n");
	ipr_log_ext_vpd(&error->ioa_last_attached_to_cfc_vpd);
	ipr_err("Adapter Card Information:\n");
	ipr_log_ext_vpd(&error->cfc_last_attached_to_ioa_vpd);

	ipr_err("Additional IOA Data: %08X %08X %08X\n",
		     be32_to_cpu(error->ioa_data[0]),
		     be32_to_cpu(error->ioa_data[1]),
		     be32_to_cpu(error->ioa_data[2]));
}

/**
 * ipr_log_cache_error - Log a cache error.
 * @ioa_cfg:	ioa config struct
 * @hostrcb:	hostrcb struct
 *
 * Return value:
 * 	none
 **/
static void ipr_log_cache_error(struct ipr_ioa_cfg *ioa_cfg,
				struct ipr_hostrcb *hostrcb)
{
	struct ipr_hostrcb_type_02_error *error =
		&hostrcb->hcam.u.error.u.type_02_error;

	ipr_err("-----Current Configuration-----\n");
	ipr_err("Cache Directory Card Information:\n");
	ipr_log_vpd(&error->ioa_vpd);
	ipr_err("Adapter Card Information:\n");
	ipr_log_vpd(&error->cfc_vpd);

	ipr_err("-----Expected Configuration-----\n");
	ipr_err("Cache Directory Card Information:\n");
	ipr_log_vpd(&error->ioa_last_attached_to_cfc_vpd);
	ipr_err("Adapter Card Information:\n");
	ipr_log_vpd(&error->cfc_last_attached_to_ioa_vpd);

	ipr_err("Additional IOA Data: %08X %08X %08X\n",
		     be32_to_cpu(error->ioa_data[0]),
		     be32_to_cpu(error->ioa_data[1]),
		     be32_to_cpu(error->ioa_data[2]));
}

/**
 * ipr_log_enhanced_config_error - Log a configuration error.
 * @ioa_cfg:	ioa config struct
 * @hostrcb:	hostrcb struct
 *
 * Return value:
 * 	none
 **/
static void ipr_log_enhanced_config_error(struct ipr_ioa_cfg *ioa_cfg,
					  struct ipr_hostrcb *hostrcb)
{
	int errors_logged, i;
	struct ipr_hostrcb_device_data_entry_enhanced *dev_entry;
	struct ipr_hostrcb_type_13_error *error;

	error = &hostrcb->hcam.u.error.u.type_13_error;
	errors_logged = be32_to_cpu(error->errors_logged);

	ipr_err("Device Errors Detected/Logged: %d/%d\n",
		be32_to_cpu(error->errors_detected), errors_logged);

	dev_entry = error->dev;

	for (i = 0; i < errors_logged; i++, dev_entry++) {
		ipr_err_separator;

		ipr_phys_res_err(ioa_cfg, dev_entry->dev_res_addr, "Device %d", i + 1);
		ipr_log_ext_vpd(&dev_entry->vpd);

		ipr_err("-----New Device Information-----\n");
		ipr_log_ext_vpd(&dev_entry->new_vpd);

		ipr_err("Cache Directory Card Information:\n");
		ipr_log_ext_vpd(&dev_entry->ioa_last_with_dev_vpd);

		ipr_err("Adapter Card Information:\n");
		ipr_log_ext_vpd(&dev_entry->cfc_last_with_dev_vpd);
	}
}

/**
 * ipr_log_sis64_config_error - Log a device error.
 * @ioa_cfg:	ioa config struct
 * @hostrcb:	hostrcb struct
 *
 * Return value:
 * 	none
 **/
static void ipr_log_sis64_config_error(struct ipr_ioa_cfg *ioa_cfg,
				       struct ipr_hostrcb *hostrcb)
{
	int errors_logged, i;
	struct ipr_hostrcb64_device_data_entry_enhanced *dev_entry;
	struct ipr_hostrcb_type_23_error *error;
	char buffer[IPR_MAX_RES_PATH_LENGTH];

	error = &hostrcb->hcam.u.error64.u.type_23_error;
	errors_logged = be32_to_cpu(error->errors_logged);

	ipr_err("Device Errors Detected/Logged: %d/%d\n",
		be32_to_cpu(error->errors_detected), errors_logged);

	dev_entry = error->dev;

	for (i = 0; i < errors_logged; i++, dev_entry++) {
		ipr_err_separator;

		ipr_err("Device %d : %s", i + 1,
			__ipr_format_res_path(dev_entry->res_path,
					      buffer, sizeof(buffer)));
		ipr_log_ext_vpd(&dev_entry->vpd);

		ipr_err("-----New Device Information-----\n");
		ipr_log_ext_vpd(&dev_entry->new_vpd);

		ipr_err("Cache Directory Card Information:\n");
		ipr_log_ext_vpd(&dev_entry->ioa_last_with_dev_vpd);

		ipr_err("Adapter Card Information:\n");
		ipr_log_ext_vpd(&dev_entry->cfc_last_with_dev_vpd);
	}
}

/**
 * ipr_log_config_error - Log a configuration error.
 * @ioa_cfg:	ioa config struct
 * @hostrcb:	hostrcb struct
 *
 * Return value:
 * 	none
 **/
static void ipr_log_config_error(struct ipr_ioa_cfg *ioa_cfg,
				 struct ipr_hostrcb *hostrcb)
{
	int errors_logged, i;
	struct ipr_hostrcb_device_data_entry *dev_entry;
	struct ipr_hostrcb_type_03_error *error;

	error = &hostrcb->hcam.u.error.u.type_03_error;
	errors_logged = be32_to_cpu(error->errors_logged);

	ipr_err("Device Errors Detected/Logged: %d/%d\n",
		be32_to_cpu(error->errors_detected), errors_logged);

	dev_entry = error->dev;

	for (i = 0; i < errors_logged; i++, dev_entry++) {
		ipr_err_separator;

		ipr_phys_res_err(ioa_cfg, dev_entry->dev_res_addr, "Device %d", i + 1);
		ipr_log_vpd(&dev_entry->vpd);

		ipr_err("-----New Device Information-----\n");
		ipr_log_vpd(&dev_entry->new_vpd);

		ipr_err("Cache Directory Card Information:\n");
		ipr_log_vpd(&dev_entry->ioa_last_with_dev_vpd);

		ipr_err("Adapter Card Information:\n");
		ipr_log_vpd(&dev_entry->cfc_last_with_dev_vpd);

		ipr_err("Additional IOA Data: %08X %08X %08X %08X %08X\n",
			be32_to_cpu(dev_entry->ioa_data[0]),
			be32_to_cpu(dev_entry->ioa_data[1]),
			be32_to_cpu(dev_entry->ioa_data[2]),
			be32_to_cpu(dev_entry->ioa_data[3]),
			be32_to_cpu(dev_entry->ioa_data[4]));
	}
}

/**
 * ipr_log_enhanced_array_error - Log an array configuration error.
 * @ioa_cfg:	ioa config struct
 * @hostrcb:	hostrcb struct
 *
 * Return value:
 * 	none
 **/
static void ipr_log_enhanced_array_error(struct ipr_ioa_cfg *ioa_cfg,
					 struct ipr_hostrcb *hostrcb)
{
	int i, num_entries;
	struct ipr_hostrcb_type_14_error *error;
	struct ipr_hostrcb_array_data_entry_enhanced *array_entry;
	const u8 zero_sn[IPR_SERIAL_NUM_LEN] = { [0 ... IPR_SERIAL_NUM_LEN-1] = '0' };

	error = &hostrcb->hcam.u.error.u.type_14_error;

	ipr_err_separator;

	ipr_err("RAID %s Array Configuration: %d:%d:%d:%d\n",
		error->protection_level,
		ioa_cfg->host->host_no,
		error->last_func_vset_res_addr.bus,
		error->last_func_vset_res_addr.target,
		error->last_func_vset_res_addr.lun);

	ipr_err_separator;

	array_entry = error->array_member;
	num_entries = min_t(u32, be32_to_cpu(error->num_entries),
			    ARRAY_SIZE(error->array_member));

	for (i = 0; i < num_entries; i++, array_entry++) {
		if (!memcmp(array_entry->vpd.vpd.sn, zero_sn, IPR_SERIAL_NUM_LEN))
			continue;

		if (be32_to_cpu(error->exposed_mode_adn) == i)
			ipr_err("Exposed Array Member %d:\n", i);
		else
			ipr_err("Array Member %d:\n", i);

		ipr_log_ext_vpd(&array_entry->vpd);
		ipr_phys_res_err(ioa_cfg, array_entry->dev_res_addr, "Current Location");
		ipr_phys_res_err(ioa_cfg, array_entry->expected_dev_res_addr,
				 "Expected Location");

		ipr_err_separator;
	}
}

/**
 * ipr_log_array_error - Log an array configuration error.
 * @ioa_cfg:	ioa config struct
 * @hostrcb:	hostrcb struct
 *
 * Return value:
 * 	none
 **/
static void ipr_log_array_error(struct ipr_ioa_cfg *ioa_cfg,
				struct ipr_hostrcb *hostrcb)
{
	int i;
	struct ipr_hostrcb_type_04_error *error;
	struct ipr_hostrcb_array_data_entry *array_entry;
	const u8 zero_sn[IPR_SERIAL_NUM_LEN] = { [0 ... IPR_SERIAL_NUM_LEN-1] = '0' };

	error = &hostrcb->hcam.u.error.u.type_04_error;

	ipr_err_separator;

	ipr_err("RAID %s Array Configuration: %d:%d:%d:%d\n",
		error->protection_level,
		ioa_cfg->host->host_no,
		error->last_func_vset_res_addr.bus,
		error->last_func_vset_res_addr.target,
		error->last_func_vset_res_addr.lun);

	ipr_err_separator;

	array_entry = error->array_member;

	for (i = 0; i < 18; i++) {
		if (!memcmp(array_entry->vpd.sn, zero_sn, IPR_SERIAL_NUM_LEN))
			continue;

		if (be32_to_cpu(error->exposed_mode_adn) == i)
			ipr_err("Exposed Array Member %d:\n", i);
		else
			ipr_err("Array Member %d:\n", i);

		ipr_log_vpd(&array_entry->vpd);

		ipr_phys_res_err(ioa_cfg, array_entry->dev_res_addr, "Current Location");
		ipr_phys_res_err(ioa_cfg, array_entry->expected_dev_res_addr,
				 "Expected Location");

		ipr_err_separator;

		if (i == 9)
			array_entry = error->array_member2;
		else
			array_entry++;
	}
}

/**
 * ipr_log_hex_data - Log additional hex IOA error data.
 * @ioa_cfg:	ioa config struct
 * @data:		IOA error data
 * @len:		data length
 *
 * Return value:
 * 	none
 **/
static void ipr_log_hex_data(struct ipr_ioa_cfg *ioa_cfg, __be32 *data, int len)
{
	int i;

	if (len == 0)
		return;

	if (ioa_cfg->log_level <= IPR_DEFAULT_LOG_LEVEL)
		len = min_t(int, len, IPR_DEFAULT_MAX_ERROR_DUMP);

	for (i = 0; i < len / 4; i += 4) {
		ipr_err("%08X: %08X %08X %08X %08X\n", i*4,
			be32_to_cpu(data[i]),
			be32_to_cpu(data[i+1]),
			be32_to_cpu(data[i+2]),
			be32_to_cpu(data[i+3]));
	}
}

/**
 * ipr_log_enhanced_dual_ioa_error - Log an enhanced dual adapter error.
 * @ioa_cfg:	ioa config struct
 * @hostrcb:	hostrcb struct
 *
 * Return value:
 * 	none
 **/
static void ipr_log_enhanced_dual_ioa_error(struct ipr_ioa_cfg *ioa_cfg,
					    struct ipr_hostrcb *hostrcb)
{
	struct ipr_hostrcb_type_17_error *error;

	if (ioa_cfg->sis64)
		error = &hostrcb->hcam.u.error64.u.type_17_error;
	else
		error = &hostrcb->hcam.u.error.u.type_17_error;

	error->failure_reason[sizeof(error->failure_reason) - 1] = '\0';
	strim(error->failure_reason);

	ipr_hcam_err(hostrcb, "%s [PRC: %08X]\n", error->failure_reason,
		     be32_to_cpu(hostrcb->hcam.u.error.prc));
	ipr_log_ext_vpd_compact("Remote IOA", hostrcb, &error->vpd);
	ipr_log_hex_data(ioa_cfg, error->data,
			 be32_to_cpu(hostrcb->hcam.length) -
			 (offsetof(struct ipr_hostrcb_error, u) +
			  offsetof(struct ipr_hostrcb_type_17_error, data)));
}

/**
 * ipr_log_dual_ioa_error - Log a dual adapter error.
 * @ioa_cfg:	ioa config struct
 * @hostrcb:	hostrcb struct
 *
 * Return value:
 * 	none
 **/
static void ipr_log_dual_ioa_error(struct ipr_ioa_cfg *ioa_cfg,
				   struct ipr_hostrcb *hostrcb)
{
	struct ipr_hostrcb_type_07_error *error;

	error = &hostrcb->hcam.u.error.u.type_07_error;
	error->failure_reason[sizeof(error->failure_reason) - 1] = '\0';
	strim(error->failure_reason);

	ipr_hcam_err(hostrcb, "%s [PRC: %08X]\n", error->failure_reason,
		     be32_to_cpu(hostrcb->hcam.u.error.prc));
	ipr_log_vpd_compact("Remote IOA", hostrcb, &error->vpd);
	ipr_log_hex_data(ioa_cfg, error->data,
			 be32_to_cpu(hostrcb->hcam.length) -
			 (offsetof(struct ipr_hostrcb_error, u) +
			  offsetof(struct ipr_hostrcb_type_07_error, data)));
}

static const struct {
	u8 active;
	char *desc;
} path_active_desc[] = {
	{ IPR_PATH_NO_INFO, "Path" },
	{ IPR_PATH_ACTIVE, "Active path" },
	{ IPR_PATH_NOT_ACTIVE, "Inactive path" }
};

static const struct {
	u8 state;
	char *desc;
} path_state_desc[] = {
	{ IPR_PATH_STATE_NO_INFO, "has no path state information available" },
	{ IPR_PATH_HEALTHY, "is healthy" },
	{ IPR_PATH_DEGRADED, "is degraded" },
	{ IPR_PATH_FAILED, "is failed" }
};

/**
 * ipr_log_fabric_path - Log a fabric path error
 * @hostrcb:	hostrcb struct
 * @fabric:		fabric descriptor
 *
 * Return value:
 * 	none
 **/
static void ipr_log_fabric_path(struct ipr_hostrcb *hostrcb,
				struct ipr_hostrcb_fabric_desc *fabric)
{
	int i, j;
	u8 path_state = fabric->path_state;
	u8 active = path_state & IPR_PATH_ACTIVE_MASK;
	u8 state = path_state & IPR_PATH_STATE_MASK;

	for (i = 0; i < ARRAY_SIZE(path_active_desc); i++) {
		if (path_active_desc[i].active != active)
			continue;

		for (j = 0; j < ARRAY_SIZE(path_state_desc); j++) {
			if (path_state_desc[j].state != state)
				continue;

			if (fabric->cascaded_expander == 0xff && fabric->phy == 0xff) {
				ipr_hcam_err(hostrcb, "%s %s: IOA Port=%d\n",
					     path_active_desc[i].desc, path_state_desc[j].desc,
					     fabric->ioa_port);
			} else if (fabric->cascaded_expander == 0xff) {
				ipr_hcam_err(hostrcb, "%s %s: IOA Port=%d, Phy=%d\n",
					     path_active_desc[i].desc, path_state_desc[j].desc,
					     fabric->ioa_port, fabric->phy);
			} else if (fabric->phy == 0xff) {
				ipr_hcam_err(hostrcb, "%s %s: IOA Port=%d, Cascade=%d\n",
					     path_active_desc[i].desc, path_state_desc[j].desc,
					     fabric->ioa_port, fabric->cascaded_expander);
			} else {
				ipr_hcam_err(hostrcb, "%s %s: IOA Port=%d, Cascade=%d, Phy=%d\n",
					     path_active_desc[i].desc, path_state_desc[j].desc,
					     fabric->ioa_port, fabric->cascaded_expander, fabric->phy);
			}
			return;
		}
	}

	ipr_err("Path state=%02X IOA Port=%d Cascade=%d Phy=%d\n", path_state,
		fabric->ioa_port, fabric->cascaded_expander, fabric->phy);
}

/**
 * ipr_log64_fabric_path - Log a fabric path error
 * @hostrcb:	hostrcb struct
 * @fabric:		fabric descriptor
 *
 * Return value:
 * 	none
 **/
static void ipr_log64_fabric_path(struct ipr_hostrcb *hostrcb,
				  struct ipr_hostrcb64_fabric_desc *fabric)
{
	int i, j;
	u8 path_state = fabric->path_state;
	u8 active = path_state & IPR_PATH_ACTIVE_MASK;
	u8 state = path_state & IPR_PATH_STATE_MASK;
	char buffer[IPR_MAX_RES_PATH_LENGTH];

	for (i = 0; i < ARRAY_SIZE(path_active_desc); i++) {
		if (path_active_desc[i].active != active)
			continue;

		for (j = 0; j < ARRAY_SIZE(path_state_desc); j++) {
			if (path_state_desc[j].state != state)
				continue;

			ipr_hcam_err(hostrcb, "%s %s: Resource Path=%s\n",
				     path_active_desc[i].desc, path_state_desc[j].desc,
				     ipr_format_res_path(hostrcb->ioa_cfg,
						fabric->res_path,
						buffer, sizeof(buffer)));
			return;
		}
	}

	ipr_err("Path state=%02X Resource Path=%s\n", path_state,
		ipr_format_res_path(hostrcb->ioa_cfg, fabric->res_path,
				    buffer, sizeof(buffer)));
}

static const struct {
	u8 type;
	char *desc;
} path_type_desc[] = {
	{ IPR_PATH_CFG_IOA_PORT, "IOA port" },
	{ IPR_PATH_CFG_EXP_PORT, "Expander port" },
	{ IPR_PATH_CFG_DEVICE_PORT, "Device port" },
	{ IPR_PATH_CFG_DEVICE_LUN, "Device LUN" }
};

static const struct {
	u8 status;
	char *desc;
} path_status_desc[] = {
	{ IPR_PATH_CFG_NO_PROB, "Functional" },
	{ IPR_PATH_CFG_DEGRADED, "Degraded" },
	{ IPR_PATH_CFG_FAILED, "Failed" },
	{ IPR_PATH_CFG_SUSPECT, "Suspect" },
	{ IPR_PATH_NOT_DETECTED, "Missing" },
	{ IPR_PATH_INCORRECT_CONN, "Incorrectly connected" }
};

static const char *link_rate[] = {
	"unknown",
	"disabled",
	"phy reset problem",
	"spinup hold",
	"port selector",
	"unknown",
	"unknown",
	"unknown",
	"1.5Gbps",
	"3.0Gbps",
	"unknown",
	"unknown",
	"unknown",
	"unknown",
	"unknown",
	"unknown"
};

/**
 * ipr_log_path_elem - Log a fabric path element.
 * @hostrcb:	hostrcb struct
 * @cfg:		fabric path element struct
 *
 * Return value:
 * 	none
 **/
static void ipr_log_path_elem(struct ipr_hostrcb *hostrcb,
			      struct ipr_hostrcb_config_element *cfg)
{
	int i, j;
	u8 type = cfg->type_status & IPR_PATH_CFG_TYPE_MASK;
	u8 status = cfg->type_status & IPR_PATH_CFG_STATUS_MASK;

	if (type == IPR_PATH_CFG_NOT_EXIST)
		return;

	for (i = 0; i < ARRAY_SIZE(path_type_desc); i++) {
		if (path_type_desc[i].type != type)
			continue;

		for (j = 0; j < ARRAY_SIZE(path_status_desc); j++) {
			if (path_status_desc[j].status != status)
				continue;

			if (type == IPR_PATH_CFG_IOA_PORT) {
				ipr_hcam_err(hostrcb, "%s %s: Phy=%d, Link rate=%s, WWN=%08X%08X\n",
					     path_status_desc[j].desc, path_type_desc[i].desc,
					     cfg->phy, link_rate[cfg->link_rate & IPR_PHY_LINK_RATE_MASK],
					     be32_to_cpu(cfg->wwid[0]), be32_to_cpu(cfg->wwid[1]));
			} else {
				if (cfg->cascaded_expander == 0xff && cfg->phy == 0xff) {
					ipr_hcam_err(hostrcb, "%s %s: Link rate=%s, WWN=%08X%08X\n",
						     path_status_desc[j].desc, path_type_desc[i].desc,
						     link_rate[cfg->link_rate & IPR_PHY_LINK_RATE_MASK],
						     be32_to_cpu(cfg->wwid[0]), be32_to_cpu(cfg->wwid[1]));
				} else if (cfg->cascaded_expander == 0xff) {
					ipr_hcam_err(hostrcb, "%s %s: Phy=%d, Link rate=%s, "
						     "WWN=%08X%08X\n", path_status_desc[j].desc,
						     path_type_desc[i].desc, cfg->phy,
						     link_rate[cfg->link_rate & IPR_PHY_LINK_RATE_MASK],
						     be32_to_cpu(cfg->wwid[0]), be32_to_cpu(cfg->wwid[1]));
				} else if (cfg->phy == 0xff) {
					ipr_hcam_err(hostrcb, "%s %s: Cascade=%d, Link rate=%s, "
						     "WWN=%08X%08X\n", path_status_desc[j].desc,
						     path_type_desc[i].desc, cfg->cascaded_expander,
						     link_rate[cfg->link_rate & IPR_PHY_LINK_RATE_MASK],
						     be32_to_cpu(cfg->wwid[0]), be32_to_cpu(cfg->wwid[1]));
				} else {
					ipr_hcam_err(hostrcb, "%s %s: Cascade=%d, Phy=%d, Link rate=%s "
						     "WWN=%08X%08X\n", path_status_desc[j].desc,
						     path_type_desc[i].desc, cfg->cascaded_expander, cfg->phy,
						     link_rate[cfg->link_rate & IPR_PHY_LINK_RATE_MASK],
						     be32_to_cpu(cfg->wwid[0]), be32_to_cpu(cfg->wwid[1]));
				}
			}
			return;
		}
	}

	ipr_hcam_err(hostrcb, "Path element=%02X: Cascade=%d Phy=%d Link rate=%s "
		     "WWN=%08X%08X\n", cfg->type_status, cfg->cascaded_expander, cfg->phy,
		     link_rate[cfg->link_rate & IPR_PHY_LINK_RATE_MASK],
		     be32_to_cpu(cfg->wwid[0]), be32_to_cpu(cfg->wwid[1]));
}

/**
 * ipr_log64_path_elem - Log a fabric path element.
 * @hostrcb:	hostrcb struct
 * @cfg:		fabric path element struct
 *
 * Return value:
 * 	none
 **/
static void ipr_log64_path_elem(struct ipr_hostrcb *hostrcb,
				struct ipr_hostrcb64_config_element *cfg)
{
	int i, j;
	u8 desc_id = cfg->descriptor_id & IPR_DESCRIPTOR_MASK;
	u8 type = cfg->type_status & IPR_PATH_CFG_TYPE_MASK;
	u8 status = cfg->type_status & IPR_PATH_CFG_STATUS_MASK;
	char buffer[IPR_MAX_RES_PATH_LENGTH];

	if (type == IPR_PATH_CFG_NOT_EXIST || desc_id != IPR_DESCRIPTOR_SIS64)
		return;

	for (i = 0; i < ARRAY_SIZE(path_type_desc); i++) {
		if (path_type_desc[i].type != type)
			continue;

		for (j = 0; j < ARRAY_SIZE(path_status_desc); j++) {
			if (path_status_desc[j].status != status)
				continue;

			ipr_hcam_err(hostrcb, "%s %s: Resource Path=%s, Link rate=%s, WWN=%08X%08X\n",
				     path_status_desc[j].desc, path_type_desc[i].desc,
				     ipr_format_res_path(hostrcb->ioa_cfg,
					cfg->res_path, buffer, sizeof(buffer)),
					link_rate[cfg->link_rate & IPR_PHY_LINK_RATE_MASK],
					be32_to_cpu(cfg->wwid[0]),
					be32_to_cpu(cfg->wwid[1]));
			return;
		}
	}
	ipr_hcam_err(hostrcb, "Path element=%02X: Resource Path=%s, Link rate=%s "
		     "WWN=%08X%08X\n", cfg->type_status,
		     ipr_format_res_path(hostrcb->ioa_cfg,
			cfg->res_path, buffer, sizeof(buffer)),
			link_rate[cfg->link_rate & IPR_PHY_LINK_RATE_MASK],
			be32_to_cpu(cfg->wwid[0]), be32_to_cpu(cfg->wwid[1]));
}

/**
 * ipr_log_fabric_error - Log a fabric error.
 * @ioa_cfg:	ioa config struct
 * @hostrcb:	hostrcb struct
 *
 * Return value:
 * 	none
 **/
static void ipr_log_fabric_error(struct ipr_ioa_cfg *ioa_cfg,
				 struct ipr_hostrcb *hostrcb)
{
	struct ipr_hostrcb_type_20_error *error;
	struct ipr_hostrcb_fabric_desc *fabric;
	struct ipr_hostrcb_config_element *cfg;
	int i, add_len;

	error = &hostrcb->hcam.u.error.u.type_20_error;
	error->failure_reason[sizeof(error->failure_reason) - 1] = '\0';
	ipr_hcam_err(hostrcb, "%s\n", error->failure_reason);

	add_len = be32_to_cpu(hostrcb->hcam.length) -
		(offsetof(struct ipr_hostrcb_error, u) +
		 offsetof(struct ipr_hostrcb_type_20_error, desc));

	for (i = 0, fabric = error->desc; i < error->num_entries; i++) {
		ipr_log_fabric_path(hostrcb, fabric);
		for_each_fabric_cfg(fabric, cfg)
			ipr_log_path_elem(hostrcb, cfg);

		add_len -= be16_to_cpu(fabric->length);
		fabric = (struct ipr_hostrcb_fabric_desc *)
			((unsigned long)fabric + be16_to_cpu(fabric->length));
	}

	ipr_log_hex_data(ioa_cfg, (__be32 *)fabric, add_len);
}

/**
 * ipr_log_sis64_array_error - Log a sis64 array error.
 * @ioa_cfg:	ioa config struct
 * @hostrcb:	hostrcb struct
 *
 * Return value:
 * 	none
 **/
static void ipr_log_sis64_array_error(struct ipr_ioa_cfg *ioa_cfg,
				      struct ipr_hostrcb *hostrcb)
{
	int i, num_entries;
	struct ipr_hostrcb_type_24_error *error;
	struct ipr_hostrcb64_array_data_entry *array_entry;
	char buffer[IPR_MAX_RES_PATH_LENGTH];
	const u8 zero_sn[IPR_SERIAL_NUM_LEN] = { [0 ... IPR_SERIAL_NUM_LEN-1] = '0' };

	error = &hostrcb->hcam.u.error64.u.type_24_error;

	ipr_err_separator;

	ipr_err("RAID %s Array Configuration: %s\n",
		error->protection_level,
		ipr_format_res_path(ioa_cfg, error->last_res_path,
			buffer, sizeof(buffer)));

	ipr_err_separator;

	array_entry = error->array_member;
	num_entries = min_t(u32, error->num_entries,
			    ARRAY_SIZE(error->array_member));

	for (i = 0; i < num_entries; i++, array_entry++) {

		if (!memcmp(array_entry->vpd.vpd.sn, zero_sn, IPR_SERIAL_NUM_LEN))
			continue;

		if (error->exposed_mode_adn == i)
			ipr_err("Exposed Array Member %d:\n", i);
		else
			ipr_err("Array Member %d:\n", i);

		ipr_err("Array Member %d:\n", i);
		ipr_log_ext_vpd(&array_entry->vpd);
		ipr_err("Current Location: %s\n",
			 ipr_format_res_path(ioa_cfg, array_entry->res_path,
				buffer, sizeof(buffer)));
		ipr_err("Expected Location: %s\n",
			 ipr_format_res_path(ioa_cfg,
				array_entry->expected_res_path,
				buffer, sizeof(buffer)));

		ipr_err_separator;
	}
}

/**
 * ipr_log_sis64_fabric_error - Log a sis64 fabric error.
 * @ioa_cfg:	ioa config struct
 * @hostrcb:	hostrcb struct
 *
 * Return value:
 * 	none
 **/
static void ipr_log_sis64_fabric_error(struct ipr_ioa_cfg *ioa_cfg,
				       struct ipr_hostrcb *hostrcb)
{
	struct ipr_hostrcb_type_30_error *error;
	struct ipr_hostrcb64_fabric_desc *fabric;
	struct ipr_hostrcb64_config_element *cfg;
	int i, add_len;

	error = &hostrcb->hcam.u.error64.u.type_30_error;

	error->failure_reason[sizeof(error->failure_reason) - 1] = '\0';
	ipr_hcam_err(hostrcb, "%s\n", error->failure_reason);

	add_len = be32_to_cpu(hostrcb->hcam.length) -
		(offsetof(struct ipr_hostrcb64_error, u) +
		 offsetof(struct ipr_hostrcb_type_30_error, desc));

	for (i = 0, fabric = error->desc; i < error->num_entries; i++) {
		ipr_log64_fabric_path(hostrcb, fabric);
		for_each_fabric_cfg(fabric, cfg)
			ipr_log64_path_elem(hostrcb, cfg);

		add_len -= be16_to_cpu(fabric->length);
		fabric = (struct ipr_hostrcb64_fabric_desc *)
			((unsigned long)fabric + be16_to_cpu(fabric->length));
	}

	ipr_log_hex_data(ioa_cfg, (__be32 *)fabric, add_len);
}

/**
 * ipr_log_generic_error - Log an adapter error.
 * @ioa_cfg:	ioa config struct
 * @hostrcb:	hostrcb struct
 *
 * Return value:
 * 	none
 **/
static void ipr_log_generic_error(struct ipr_ioa_cfg *ioa_cfg,
				  struct ipr_hostrcb *hostrcb)
{
	ipr_log_hex_data(ioa_cfg, hostrcb->hcam.u.raw.data,
			 be32_to_cpu(hostrcb->hcam.length));
}

/**
 * ipr_log_sis64_device_error - Log a cache error.
 * @ioa_cfg:	ioa config struct
 * @hostrcb:	hostrcb struct
 *
 * Return value:
 * 	none
 **/
static void ipr_log_sis64_device_error(struct ipr_ioa_cfg *ioa_cfg,
					 struct ipr_hostrcb *hostrcb)
{
	struct ipr_hostrcb_type_21_error *error;
	char buffer[IPR_MAX_RES_PATH_LENGTH];

	error = &hostrcb->hcam.u.error64.u.type_21_error;

	ipr_err("-----Failing Device Information-----\n");
	ipr_err("World Wide Unique ID: %08X%08X%08X%08X\n",
		be32_to_cpu(error->wwn[0]), be32_to_cpu(error->wwn[1]),
		 be32_to_cpu(error->wwn[2]), be32_to_cpu(error->wwn[3]));
	ipr_err("Device Resource Path: %s\n",
		__ipr_format_res_path(error->res_path,
				      buffer, sizeof(buffer)));
	error->primary_problem_desc[sizeof(error->primary_problem_desc) - 1] = '\0';
	error->second_problem_desc[sizeof(error->second_problem_desc) - 1] = '\0';
	ipr_err("Primary Problem Description: %s\n", error->primary_problem_desc);
	ipr_err("Secondary Problem Description:  %s\n", error->second_problem_desc);
	ipr_err("SCSI Sense Data:\n");
	ipr_log_hex_data(ioa_cfg, error->sense_data, sizeof(error->sense_data));
	ipr_err("SCSI Command Descriptor Block: \n");
	ipr_log_hex_data(ioa_cfg, error->cdb, sizeof(error->cdb));

	ipr_err("Additional IOA Data:\n");
	ipr_log_hex_data(ioa_cfg, error->ioa_data, be32_to_cpu(error->length_of_error));
}

/**
 * ipr_get_error - Find the specfied IOASC in the ipr_error_table.
 * @ioasc:	IOASC
 *
 * This function will return the index of into the ipr_error_table
 * for the specified IOASC. If the IOASC is not in the table,
 * 0 will be returned, which points to the entry used for unknown errors.
 *
 * Return value:
 * 	index into the ipr_error_table
 **/
static u32 ipr_get_error(u32 ioasc)
{
	int i;

	for (i = 0; i < ARRAY_SIZE(ipr_error_table); i++)
		if (ipr_error_table[i].ioasc == (ioasc & IPR_IOASC_IOASC_MASK))
			return i;

	return 0;
}

/**
 * ipr_handle_log_data - Log an adapter error.
 * @ioa_cfg:	ioa config struct
 * @hostrcb:	hostrcb struct
 *
 * This function logs an adapter error to the system.
 *
 * Return value:
 * 	none
 **/
static void ipr_handle_log_data(struct ipr_ioa_cfg *ioa_cfg,
				struct ipr_hostrcb *hostrcb)
{
	u32 ioasc;
	int error_index;
	struct ipr_hostrcb_type_21_error *error;

	if (hostrcb->hcam.notify_type != IPR_HOST_RCB_NOTIF_TYPE_ERROR_LOG_ENTRY)
		return;

	if (hostrcb->hcam.notifications_lost == IPR_HOST_RCB_NOTIFICATIONS_LOST)
		dev_err(&ioa_cfg->pdev->dev, "Error notifications lost\n");

	if (ioa_cfg->sis64)
		ioasc = be32_to_cpu(hostrcb->hcam.u.error64.fd_ioasc);
	else
		ioasc = be32_to_cpu(hostrcb->hcam.u.error.fd_ioasc);

	if (!ioa_cfg->sis64 && (ioasc == IPR_IOASC_BUS_WAS_RESET ||
	    ioasc == IPR_IOASC_BUS_WAS_RESET_BY_OTHER)) {
		/* Tell the midlayer we had a bus reset so it will handle the UA properly */
		scsi_report_bus_reset(ioa_cfg->host,
				      hostrcb->hcam.u.error.fd_res_addr.bus);
	}

	error_index = ipr_get_error(ioasc);

	if (!ipr_error_table[error_index].log_hcam)
		return;

	if (ioasc == IPR_IOASC_HW_CMD_FAILED &&
	    hostrcb->hcam.overlay_id == IPR_HOST_RCB_OVERLAY_ID_21) {
		error = &hostrcb->hcam.u.error64.u.type_21_error;

		if (((be32_to_cpu(error->sense_data[0]) & 0x0000ff00) >> 8) == ILLEGAL_REQUEST &&
			ioa_cfg->log_level <= IPR_DEFAULT_LOG_LEVEL)
				return;
	}

	ipr_hcam_err(hostrcb, "%s\n", ipr_error_table[error_index].error);

	/* Set indication we have logged an error */
	ioa_cfg->errors_logged++;

	if (ioa_cfg->log_level < ipr_error_table[error_index].log_hcam)
		return;
	if (be32_to_cpu(hostrcb->hcam.length) > sizeof(hostrcb->hcam.u.raw))
		hostrcb->hcam.length = cpu_to_be32(sizeof(hostrcb->hcam.u.raw));

	switch (hostrcb->hcam.overlay_id) {
	case IPR_HOST_RCB_OVERLAY_ID_2:
		ipr_log_cache_error(ioa_cfg, hostrcb);
		break;
	case IPR_HOST_RCB_OVERLAY_ID_3:
		ipr_log_config_error(ioa_cfg, hostrcb);
		break;
	case IPR_HOST_RCB_OVERLAY_ID_4:
	case IPR_HOST_RCB_OVERLAY_ID_6:
		ipr_log_array_error(ioa_cfg, hostrcb);
		break;
	case IPR_HOST_RCB_OVERLAY_ID_7:
		ipr_log_dual_ioa_error(ioa_cfg, hostrcb);
		break;
	case IPR_HOST_RCB_OVERLAY_ID_12:
		ipr_log_enhanced_cache_error(ioa_cfg, hostrcb);
		break;
	case IPR_HOST_RCB_OVERLAY_ID_13:
		ipr_log_enhanced_config_error(ioa_cfg, hostrcb);
		break;
	case IPR_HOST_RCB_OVERLAY_ID_14:
	case IPR_HOST_RCB_OVERLAY_ID_16:
		ipr_log_enhanced_array_error(ioa_cfg, hostrcb);
		break;
	case IPR_HOST_RCB_OVERLAY_ID_17:
		ipr_log_enhanced_dual_ioa_error(ioa_cfg, hostrcb);
		break;
	case IPR_HOST_RCB_OVERLAY_ID_20:
		ipr_log_fabric_error(ioa_cfg, hostrcb);
		break;
	case IPR_HOST_RCB_OVERLAY_ID_21:
		ipr_log_sis64_device_error(ioa_cfg, hostrcb);
		break;
	case IPR_HOST_RCB_OVERLAY_ID_23:
		ipr_log_sis64_config_error(ioa_cfg, hostrcb);
		break;
	case IPR_HOST_RCB_OVERLAY_ID_24:
	case IPR_HOST_RCB_OVERLAY_ID_26:
		ipr_log_sis64_array_error(ioa_cfg, hostrcb);
		break;
	case IPR_HOST_RCB_OVERLAY_ID_30:
		ipr_log_sis64_fabric_error(ioa_cfg, hostrcb);
		break;
	case IPR_HOST_RCB_OVERLAY_ID_1:
	case IPR_HOST_RCB_OVERLAY_ID_DEFAULT:
	default:
		ipr_log_generic_error(ioa_cfg, hostrcb);
		break;
	}
}

static struct ipr_hostrcb *ipr_get_free_hostrcb(struct ipr_ioa_cfg *ioa)
{
	struct ipr_hostrcb *hostrcb;

	hostrcb = list_first_entry_or_null(&ioa->hostrcb_free_q,
					struct ipr_hostrcb, queue);

	if (unlikely(!hostrcb)) {
		dev_info(&ioa->pdev->dev, "Reclaiming async error buffers.");
		hostrcb = list_first_entry_or_null(&ioa->hostrcb_report_q,
						struct ipr_hostrcb, queue);
	}

	list_del_init(&hostrcb->queue);
	return hostrcb;
}

/**
 * ipr_process_error - Op done function for an adapter error log.
 * @ipr_cmd:	ipr command struct
 *
 * This function is the op done function for an error log host
 * controlled async from the adapter. It will log the error and
 * send the HCAM back to the adapter.
 *
 * Return value:
 * 	none
 **/
static void ipr_process_error(struct ipr_cmnd *ipr_cmd)
{
	struct ipr_ioa_cfg *ioa_cfg = ipr_cmd->ioa_cfg;
	struct ipr_hostrcb *hostrcb = ipr_cmd->u.hostrcb;
	u32 ioasc = be32_to_cpu(ipr_cmd->s.ioasa.hdr.ioasc);
	u32 fd_ioasc;
	char *envp[] = { "ASYNC_ERR_LOG=1", NULL };

	if (ioa_cfg->sis64)
		fd_ioasc = be32_to_cpu(hostrcb->hcam.u.error64.fd_ioasc);
	else
		fd_ioasc = be32_to_cpu(hostrcb->hcam.u.error.fd_ioasc);

	list_del_init(&hostrcb->queue);
	list_add_tail(&ipr_cmd->queue, &ipr_cmd->hrrq->hrrq_free_q);

	if (!ioasc) {
		ipr_handle_log_data(ioa_cfg, hostrcb);
		if (fd_ioasc == IPR_IOASC_NR_IOA_RESET_REQUIRED)
			ipr_initiate_ioa_reset(ioa_cfg, IPR_SHUTDOWN_ABBREV);
	} else if (ioasc != IPR_IOASC_IOA_WAS_RESET &&
		   ioasc != IPR_IOASC_ABORTED_CMD_TERM_BY_HOST) {
		dev_err(&ioa_cfg->pdev->dev,
			"Host RCB failed with IOASC: 0x%08X\n", ioasc);
	}

	list_add_tail(&hostrcb->queue, &ioa_cfg->hostrcb_report_q);
<<<<<<< HEAD
	hostrcb = ipr_get_free_hostrcb(ioa_cfg);
	kobject_uevent_env(&ioa_cfg->host->shost_dev.kobj, KOBJ_CHANGE, envp);
=======
	schedule_work(&ioa_cfg->work_q);
	hostrcb = ipr_get_free_hostrcb(ioa_cfg);
>>>>>>> d06e622d

	ipr_send_hcam(ioa_cfg, IPR_HCAM_CDB_OP_CODE_LOG_DATA, hostrcb);
}

/**
 * ipr_timeout -  An internally generated op has timed out.
 * @ipr_cmd:	ipr command struct
 *
 * This function blocks host requests and initiates an
 * adapter reset.
 *
 * Return value:
 * 	none
 **/
static void ipr_timeout(struct ipr_cmnd *ipr_cmd)
{
	unsigned long lock_flags = 0;
	struct ipr_ioa_cfg *ioa_cfg = ipr_cmd->ioa_cfg;

	ENTER;
	spin_lock_irqsave(ioa_cfg->host->host_lock, lock_flags);

	ioa_cfg->errors_logged++;
	dev_err(&ioa_cfg->pdev->dev,
		"Adapter being reset due to command timeout.\n");

	if (WAIT_FOR_DUMP == ioa_cfg->sdt_state)
		ioa_cfg->sdt_state = GET_DUMP;

	if (!ioa_cfg->in_reset_reload || ioa_cfg->reset_cmd == ipr_cmd)
		ipr_initiate_ioa_reset(ioa_cfg, IPR_SHUTDOWN_NONE);

	spin_unlock_irqrestore(ioa_cfg->host->host_lock, lock_flags);
	LEAVE;
}

/**
 * ipr_oper_timeout -  Adapter timed out transitioning to operational
 * @ipr_cmd:	ipr command struct
 *
 * This function blocks host requests and initiates an
 * adapter reset.
 *
 * Return value:
 * 	none
 **/
static void ipr_oper_timeout(struct ipr_cmnd *ipr_cmd)
{
	unsigned long lock_flags = 0;
	struct ipr_ioa_cfg *ioa_cfg = ipr_cmd->ioa_cfg;

	ENTER;
	spin_lock_irqsave(ioa_cfg->host->host_lock, lock_flags);

	ioa_cfg->errors_logged++;
	dev_err(&ioa_cfg->pdev->dev,
		"Adapter timed out transitioning to operational.\n");

	if (WAIT_FOR_DUMP == ioa_cfg->sdt_state)
		ioa_cfg->sdt_state = GET_DUMP;

	if (!ioa_cfg->in_reset_reload || ioa_cfg->reset_cmd == ipr_cmd) {
		if (ipr_fastfail)
			ioa_cfg->reset_retries += IPR_NUM_RESET_RELOAD_RETRIES;
		ipr_initiate_ioa_reset(ioa_cfg, IPR_SHUTDOWN_NONE);
	}

	spin_unlock_irqrestore(ioa_cfg->host->host_lock, lock_flags);
	LEAVE;
}

/**
 * ipr_find_ses_entry - Find matching SES in SES table
 * @res:	resource entry struct of SES
 *
 * Return value:
 * 	pointer to SES table entry / NULL on failure
 **/
static const struct ipr_ses_table_entry *
ipr_find_ses_entry(struct ipr_resource_entry *res)
{
	int i, j, matches;
	struct ipr_std_inq_vpids *vpids;
	const struct ipr_ses_table_entry *ste = ipr_ses_table;

	for (i = 0; i < ARRAY_SIZE(ipr_ses_table); i++, ste++) {
		for (j = 0, matches = 0; j < IPR_PROD_ID_LEN; j++) {
			if (ste->compare_product_id_byte[j] == 'X') {
				vpids = &res->std_inq_data.vpids;
				if (vpids->product_id[j] == ste->product_id[j])
					matches++;
				else
					break;
			} else
				matches++;
		}

		if (matches == IPR_PROD_ID_LEN)
			return ste;
	}

	return NULL;
}

/**
 * ipr_get_max_scsi_speed - Determine max SCSI speed for a given bus
 * @ioa_cfg:	ioa config struct
 * @bus:		SCSI bus
 * @bus_width:	bus width
 *
 * Return value:
 *	SCSI bus speed in units of 100KHz, 1600 is 160 MHz
 *	For a 2-byte wide SCSI bus, the maximum transfer speed is
 *	twice the maximum transfer rate (e.g. for a wide enabled bus,
 *	max 160MHz = max 320MB/sec).
 **/
static u32 ipr_get_max_scsi_speed(struct ipr_ioa_cfg *ioa_cfg, u8 bus, u8 bus_width)
{
	struct ipr_resource_entry *res;
	const struct ipr_ses_table_entry *ste;
	u32 max_xfer_rate = IPR_MAX_SCSI_RATE(bus_width);

	/* Loop through each config table entry in the config table buffer */
	list_for_each_entry(res, &ioa_cfg->used_res_q, queue) {
		if (!(IPR_IS_SES_DEVICE(res->std_inq_data)))
			continue;

		if (bus != res->bus)
			continue;

		if (!(ste = ipr_find_ses_entry(res)))
			continue;

		max_xfer_rate = (ste->max_bus_speed_limit * 10) / (bus_width / 8);
	}

	return max_xfer_rate;
}

/**
 * ipr_wait_iodbg_ack - Wait for an IODEBUG ACK from the IOA
 * @ioa_cfg:		ioa config struct
 * @max_delay:		max delay in micro-seconds to wait
 *
 * Waits for an IODEBUG ACK from the IOA, doing busy looping.
 *
 * Return value:
 * 	0 on success / other on failure
 **/
static int ipr_wait_iodbg_ack(struct ipr_ioa_cfg *ioa_cfg, int max_delay)
{
	volatile u32 pcii_reg;
	int delay = 1;

	/* Read interrupt reg until IOA signals IO Debug Acknowledge */
	while (delay < max_delay) {
		pcii_reg = readl(ioa_cfg->regs.sense_interrupt_reg);

		if (pcii_reg & IPR_PCII_IO_DEBUG_ACKNOWLEDGE)
			return 0;

		/* udelay cannot be used if delay is more than a few milliseconds */
		if ((delay / 1000) > MAX_UDELAY_MS)
			mdelay(delay / 1000);
		else
			udelay(delay);

		delay += delay;
	}
	return -EIO;
}

/**
 * ipr_get_sis64_dump_data_section - Dump IOA memory
 * @ioa_cfg:			ioa config struct
 * @start_addr:			adapter address to dump
 * @dest:			destination kernel buffer
 * @length_in_words:		length to dump in 4 byte words
 *
 * Return value:
 * 	0 on success
 **/
static int ipr_get_sis64_dump_data_section(struct ipr_ioa_cfg *ioa_cfg,
					   u32 start_addr,
					   __be32 *dest, u32 length_in_words)
{
	int i;

	for (i = 0; i < length_in_words; i++) {
		writel(start_addr+(i*4), ioa_cfg->regs.dump_addr_reg);
		*dest = cpu_to_be32(readl(ioa_cfg->regs.dump_data_reg));
		dest++;
	}

	return 0;
}

/**
 * ipr_get_ldump_data_section - Dump IOA memory
 * @ioa_cfg:			ioa config struct
 * @start_addr:			adapter address to dump
 * @dest:				destination kernel buffer
 * @length_in_words:	length to dump in 4 byte words
 *
 * Return value:
 * 	0 on success / -EIO on failure
 **/
static int ipr_get_ldump_data_section(struct ipr_ioa_cfg *ioa_cfg,
				      u32 start_addr,
				      __be32 *dest, u32 length_in_words)
{
	volatile u32 temp_pcii_reg;
	int i, delay = 0;

	if (ioa_cfg->sis64)
		return ipr_get_sis64_dump_data_section(ioa_cfg, start_addr,
						       dest, length_in_words);

	/* Write IOA interrupt reg starting LDUMP state  */
	writel((IPR_UPROCI_RESET_ALERT | IPR_UPROCI_IO_DEBUG_ALERT),
	       ioa_cfg->regs.set_uproc_interrupt_reg32);

	/* Wait for IO debug acknowledge */
	if (ipr_wait_iodbg_ack(ioa_cfg,
			       IPR_LDUMP_MAX_LONG_ACK_DELAY_IN_USEC)) {
		dev_err(&ioa_cfg->pdev->dev,
			"IOA dump long data transfer timeout\n");
		return -EIO;
	}

	/* Signal LDUMP interlocked - clear IO debug ack */
	writel(IPR_PCII_IO_DEBUG_ACKNOWLEDGE,
	       ioa_cfg->regs.clr_interrupt_reg);

	/* Write Mailbox with starting address */
	writel(start_addr, ioa_cfg->ioa_mailbox);

	/* Signal address valid - clear IOA Reset alert */
	writel(IPR_UPROCI_RESET_ALERT,
	       ioa_cfg->regs.clr_uproc_interrupt_reg32);

	for (i = 0; i < length_in_words; i++) {
		/* Wait for IO debug acknowledge */
		if (ipr_wait_iodbg_ack(ioa_cfg,
				       IPR_LDUMP_MAX_SHORT_ACK_DELAY_IN_USEC)) {
			dev_err(&ioa_cfg->pdev->dev,
				"IOA dump short data transfer timeout\n");
			return -EIO;
		}

		/* Read data from mailbox and increment destination pointer */
		*dest = cpu_to_be32(readl(ioa_cfg->ioa_mailbox));
		dest++;

		/* For all but the last word of data, signal data received */
		if (i < (length_in_words - 1)) {
			/* Signal dump data received - Clear IO debug Ack */
			writel(IPR_PCII_IO_DEBUG_ACKNOWLEDGE,
			       ioa_cfg->regs.clr_interrupt_reg);
		}
	}

	/* Signal end of block transfer. Set reset alert then clear IO debug ack */
	writel(IPR_UPROCI_RESET_ALERT,
	       ioa_cfg->regs.set_uproc_interrupt_reg32);

	writel(IPR_UPROCI_IO_DEBUG_ALERT,
	       ioa_cfg->regs.clr_uproc_interrupt_reg32);

	/* Signal dump data received - Clear IO debug Ack */
	writel(IPR_PCII_IO_DEBUG_ACKNOWLEDGE,
	       ioa_cfg->regs.clr_interrupt_reg);

	/* Wait for IOA to signal LDUMP exit - IOA reset alert will be cleared */
	while (delay < IPR_LDUMP_MAX_SHORT_ACK_DELAY_IN_USEC) {
		temp_pcii_reg =
		    readl(ioa_cfg->regs.sense_uproc_interrupt_reg32);

		if (!(temp_pcii_reg & IPR_UPROCI_RESET_ALERT))
			return 0;

		udelay(10);
		delay += 10;
	}

	return 0;
}

#ifdef CONFIG_SCSI_IPR_DUMP
/**
 * ipr_sdt_copy - Copy Smart Dump Table to kernel buffer
 * @ioa_cfg:		ioa config struct
 * @pci_address:	adapter address
 * @length:			length of data to copy
 *
 * Copy data from PCI adapter to kernel buffer.
 * Note: length MUST be a 4 byte multiple
 * Return value:
 * 	0 on success / other on failure
 **/
static int ipr_sdt_copy(struct ipr_ioa_cfg *ioa_cfg,
			unsigned long pci_address, u32 length)
{
	int bytes_copied = 0;
	int cur_len, rc, rem_len, rem_page_len, max_dump_size;
	__be32 *page;
	unsigned long lock_flags = 0;
	struct ipr_ioa_dump *ioa_dump = &ioa_cfg->dump->ioa_dump;

	if (ioa_cfg->sis64)
		max_dump_size = IPR_FMT3_MAX_IOA_DUMP_SIZE;
	else
		max_dump_size = IPR_FMT2_MAX_IOA_DUMP_SIZE;

	while (bytes_copied < length &&
	       (ioa_dump->hdr.len + bytes_copied) < max_dump_size) {
		if (ioa_dump->page_offset >= PAGE_SIZE ||
		    ioa_dump->page_offset == 0) {
			page = (__be32 *)__get_free_page(GFP_ATOMIC);

			if (!page) {
				ipr_trace;
				return bytes_copied;
			}

			ioa_dump->page_offset = 0;
			ioa_dump->ioa_data[ioa_dump->next_page_index] = page;
			ioa_dump->next_page_index++;
		} else
			page = ioa_dump->ioa_data[ioa_dump->next_page_index - 1];

		rem_len = length - bytes_copied;
		rem_page_len = PAGE_SIZE - ioa_dump->page_offset;
		cur_len = min(rem_len, rem_page_len);

		spin_lock_irqsave(ioa_cfg->host->host_lock, lock_flags);
		if (ioa_cfg->sdt_state == ABORT_DUMP) {
			rc = -EIO;
		} else {
			rc = ipr_get_ldump_data_section(ioa_cfg,
							pci_address + bytes_copied,
							&page[ioa_dump->page_offset / 4],
							(cur_len / sizeof(u32)));
		}
		spin_unlock_irqrestore(ioa_cfg->host->host_lock, lock_flags);

		if (!rc) {
			ioa_dump->page_offset += cur_len;
			bytes_copied += cur_len;
		} else {
			ipr_trace;
			break;
		}
		schedule();
	}

	return bytes_copied;
}

/**
 * ipr_init_dump_entry_hdr - Initialize a dump entry header.
 * @hdr:	dump entry header struct
 *
 * Return value:
 * 	nothing
 **/
static void ipr_init_dump_entry_hdr(struct ipr_dump_entry_header *hdr)
{
	hdr->eye_catcher = IPR_DUMP_EYE_CATCHER;
	hdr->num_elems = 1;
	hdr->offset = sizeof(*hdr);
	hdr->status = IPR_DUMP_STATUS_SUCCESS;
}

/**
 * ipr_dump_ioa_type_data - Fill in the adapter type in the dump.
 * @ioa_cfg:	ioa config struct
 * @driver_dump:	driver dump struct
 *
 * Return value:
 * 	nothing
 **/
static void ipr_dump_ioa_type_data(struct ipr_ioa_cfg *ioa_cfg,
				   struct ipr_driver_dump *driver_dump)
{
	struct ipr_inquiry_page3 *ucode_vpd = &ioa_cfg->vpd_cbs->page3_data;

	ipr_init_dump_entry_hdr(&driver_dump->ioa_type_entry.hdr);
	driver_dump->ioa_type_entry.hdr.len =
		sizeof(struct ipr_dump_ioa_type_entry) -
		sizeof(struct ipr_dump_entry_header);
	driver_dump->ioa_type_entry.hdr.data_type = IPR_DUMP_DATA_TYPE_BINARY;
	driver_dump->ioa_type_entry.hdr.id = IPR_DUMP_DRIVER_TYPE_ID;
	driver_dump->ioa_type_entry.type = ioa_cfg->type;
	driver_dump->ioa_type_entry.fw_version = (ucode_vpd->major_release << 24) |
		(ucode_vpd->card_type << 16) | (ucode_vpd->minor_release[0] << 8) |
		ucode_vpd->minor_release[1];
	driver_dump->hdr.num_entries++;
}

/**
 * ipr_dump_version_data - Fill in the driver version in the dump.
 * @ioa_cfg:	ioa config struct
 * @driver_dump:	driver dump struct
 *
 * Return value:
 * 	nothing
 **/
static void ipr_dump_version_data(struct ipr_ioa_cfg *ioa_cfg,
				  struct ipr_driver_dump *driver_dump)
{
	ipr_init_dump_entry_hdr(&driver_dump->version_entry.hdr);
	driver_dump->version_entry.hdr.len =
		sizeof(struct ipr_dump_version_entry) -
		sizeof(struct ipr_dump_entry_header);
	driver_dump->version_entry.hdr.data_type = IPR_DUMP_DATA_TYPE_ASCII;
	driver_dump->version_entry.hdr.id = IPR_DUMP_DRIVER_VERSION_ID;
	strcpy(driver_dump->version_entry.version, IPR_DRIVER_VERSION);
	driver_dump->hdr.num_entries++;
}

/**
 * ipr_dump_trace_data - Fill in the IOA trace in the dump.
 * @ioa_cfg:	ioa config struct
 * @driver_dump:	driver dump struct
 *
 * Return value:
 * 	nothing
 **/
static void ipr_dump_trace_data(struct ipr_ioa_cfg *ioa_cfg,
				   struct ipr_driver_dump *driver_dump)
{
	ipr_init_dump_entry_hdr(&driver_dump->trace_entry.hdr);
	driver_dump->trace_entry.hdr.len =
		sizeof(struct ipr_dump_trace_entry) -
		sizeof(struct ipr_dump_entry_header);
	driver_dump->trace_entry.hdr.data_type = IPR_DUMP_DATA_TYPE_BINARY;
	driver_dump->trace_entry.hdr.id = IPR_DUMP_TRACE_ID;
	memcpy(driver_dump->trace_entry.trace, ioa_cfg->trace, IPR_TRACE_SIZE);
	driver_dump->hdr.num_entries++;
}

/**
 * ipr_dump_location_data - Fill in the IOA location in the dump.
 * @ioa_cfg:	ioa config struct
 * @driver_dump:	driver dump struct
 *
 * Return value:
 * 	nothing
 **/
static void ipr_dump_location_data(struct ipr_ioa_cfg *ioa_cfg,
				   struct ipr_driver_dump *driver_dump)
{
	ipr_init_dump_entry_hdr(&driver_dump->location_entry.hdr);
	driver_dump->location_entry.hdr.len =
		sizeof(struct ipr_dump_location_entry) -
		sizeof(struct ipr_dump_entry_header);
	driver_dump->location_entry.hdr.data_type = IPR_DUMP_DATA_TYPE_ASCII;
	driver_dump->location_entry.hdr.id = IPR_DUMP_LOCATION_ID;
	strcpy(driver_dump->location_entry.location, dev_name(&ioa_cfg->pdev->dev));
	driver_dump->hdr.num_entries++;
}

/**
 * ipr_get_ioa_dump - Perform a dump of the driver and adapter.
 * @ioa_cfg:	ioa config struct
 * @dump:		dump struct
 *
 * Return value:
 * 	nothing
 **/
static void ipr_get_ioa_dump(struct ipr_ioa_cfg *ioa_cfg, struct ipr_dump *dump)
{
	unsigned long start_addr, sdt_word;
	unsigned long lock_flags = 0;
	struct ipr_driver_dump *driver_dump = &dump->driver_dump;
	struct ipr_ioa_dump *ioa_dump = &dump->ioa_dump;
	u32 num_entries, max_num_entries, start_off, end_off;
	u32 max_dump_size, bytes_to_copy, bytes_copied, rc;
	struct ipr_sdt *sdt;
	int valid = 1;
	int i;

	ENTER;

	spin_lock_irqsave(ioa_cfg->host->host_lock, lock_flags);

	if (ioa_cfg->sdt_state != READ_DUMP) {
		spin_unlock_irqrestore(ioa_cfg->host->host_lock, lock_flags);
		return;
	}

	if (ioa_cfg->sis64) {
		spin_unlock_irqrestore(ioa_cfg->host->host_lock, lock_flags);
		ssleep(IPR_DUMP_DELAY_SECONDS);
		spin_lock_irqsave(ioa_cfg->host->host_lock, lock_flags);
	}

	start_addr = readl(ioa_cfg->ioa_mailbox);

	if (!ioa_cfg->sis64 && !ipr_sdt_is_fmt2(start_addr)) {
		dev_err(&ioa_cfg->pdev->dev,
			"Invalid dump table format: %lx\n", start_addr);
		spin_unlock_irqrestore(ioa_cfg->host->host_lock, lock_flags);
		return;
	}

	dev_err(&ioa_cfg->pdev->dev, "Dump of IOA initiated\n");

	driver_dump->hdr.eye_catcher = IPR_DUMP_EYE_CATCHER;

	/* Initialize the overall dump header */
	driver_dump->hdr.len = sizeof(struct ipr_driver_dump);
	driver_dump->hdr.num_entries = 1;
	driver_dump->hdr.first_entry_offset = sizeof(struct ipr_dump_header);
	driver_dump->hdr.status = IPR_DUMP_STATUS_SUCCESS;
	driver_dump->hdr.os = IPR_DUMP_OS_LINUX;
	driver_dump->hdr.driver_name = IPR_DUMP_DRIVER_NAME;

	ipr_dump_version_data(ioa_cfg, driver_dump);
	ipr_dump_location_data(ioa_cfg, driver_dump);
	ipr_dump_ioa_type_data(ioa_cfg, driver_dump);
	ipr_dump_trace_data(ioa_cfg, driver_dump);

	/* Update dump_header */
	driver_dump->hdr.len += sizeof(struct ipr_dump_entry_header);

	/* IOA Dump entry */
	ipr_init_dump_entry_hdr(&ioa_dump->hdr);
	ioa_dump->hdr.len = 0;
	ioa_dump->hdr.data_type = IPR_DUMP_DATA_TYPE_BINARY;
	ioa_dump->hdr.id = IPR_DUMP_IOA_DUMP_ID;

	/* First entries in sdt are actually a list of dump addresses and
	 lengths to gather the real dump data.  sdt represents the pointer
	 to the ioa generated dump table.  Dump data will be extracted based
	 on entries in this table */
	sdt = &ioa_dump->sdt;

	if (ioa_cfg->sis64) {
		max_num_entries = IPR_FMT3_NUM_SDT_ENTRIES;
		max_dump_size = IPR_FMT3_MAX_IOA_DUMP_SIZE;
	} else {
		max_num_entries = IPR_FMT2_NUM_SDT_ENTRIES;
		max_dump_size = IPR_FMT2_MAX_IOA_DUMP_SIZE;
	}

	bytes_to_copy = offsetof(struct ipr_sdt, entry) +
			(max_num_entries * sizeof(struct ipr_sdt_entry));
	rc = ipr_get_ldump_data_section(ioa_cfg, start_addr, (__be32 *)sdt,
					bytes_to_copy / sizeof(__be32));

	/* Smart Dump table is ready to use and the first entry is valid */
	if (rc || ((be32_to_cpu(sdt->hdr.state) != IPR_FMT3_SDT_READY_TO_USE) &&
	    (be32_to_cpu(sdt->hdr.state) != IPR_FMT2_SDT_READY_TO_USE))) {
		dev_err(&ioa_cfg->pdev->dev,
			"Dump of IOA failed. Dump table not valid: %d, %X.\n",
			rc, be32_to_cpu(sdt->hdr.state));
		driver_dump->hdr.status = IPR_DUMP_STATUS_FAILED;
		ioa_cfg->sdt_state = DUMP_OBTAINED;
		spin_unlock_irqrestore(ioa_cfg->host->host_lock, lock_flags);
		return;
	}

	num_entries = be32_to_cpu(sdt->hdr.num_entries_used);

	if (num_entries > max_num_entries)
		num_entries = max_num_entries;

	/* Update dump length to the actual data to be copied */
	dump->driver_dump.hdr.len += sizeof(struct ipr_sdt_header);
	if (ioa_cfg->sis64)
		dump->driver_dump.hdr.len += num_entries * sizeof(struct ipr_sdt_entry);
	else
		dump->driver_dump.hdr.len += max_num_entries * sizeof(struct ipr_sdt_entry);

	spin_unlock_irqrestore(ioa_cfg->host->host_lock, lock_flags);

	for (i = 0; i < num_entries; i++) {
		if (ioa_dump->hdr.len > max_dump_size) {
			driver_dump->hdr.status = IPR_DUMP_STATUS_QUAL_SUCCESS;
			break;
		}

		if (sdt->entry[i].flags & IPR_SDT_VALID_ENTRY) {
			sdt_word = be32_to_cpu(sdt->entry[i].start_token);
			if (ioa_cfg->sis64)
				bytes_to_copy = be32_to_cpu(sdt->entry[i].end_token);
			else {
				start_off = sdt_word & IPR_FMT2_MBX_ADDR_MASK;
				end_off = be32_to_cpu(sdt->entry[i].end_token);

				if (ipr_sdt_is_fmt2(sdt_word) && sdt_word)
					bytes_to_copy = end_off - start_off;
				else
					valid = 0;
			}
			if (valid) {
				if (bytes_to_copy > max_dump_size) {
					sdt->entry[i].flags &= ~IPR_SDT_VALID_ENTRY;
					continue;
				}

				/* Copy data from adapter to driver buffers */
				bytes_copied = ipr_sdt_copy(ioa_cfg, sdt_word,
							    bytes_to_copy);

				ioa_dump->hdr.len += bytes_copied;

				if (bytes_copied != bytes_to_copy) {
					driver_dump->hdr.status = IPR_DUMP_STATUS_QUAL_SUCCESS;
					break;
				}
			}
		}
	}

	dev_err(&ioa_cfg->pdev->dev, "Dump of IOA completed.\n");

	/* Update dump_header */
	driver_dump->hdr.len += ioa_dump->hdr.len;
	wmb();
	ioa_cfg->sdt_state = DUMP_OBTAINED;
	LEAVE;
}

#else
#define ipr_get_ioa_dump(ioa_cfg, dump) do { } while (0)
#endif

/**
 * ipr_release_dump - Free adapter dump memory
 * @kref:	kref struct
 *
 * Return value:
 *	nothing
 **/
static void ipr_release_dump(struct kref *kref)
{
	struct ipr_dump *dump = container_of(kref, struct ipr_dump, kref);
	struct ipr_ioa_cfg *ioa_cfg = dump->ioa_cfg;
	unsigned long lock_flags = 0;
	int i;

	ENTER;
	spin_lock_irqsave(ioa_cfg->host->host_lock, lock_flags);
	ioa_cfg->dump = NULL;
	ioa_cfg->sdt_state = INACTIVE;
	spin_unlock_irqrestore(ioa_cfg->host->host_lock, lock_flags);

	for (i = 0; i < dump->ioa_dump.next_page_index; i++)
		free_page((unsigned long) dump->ioa_dump.ioa_data[i]);

	vfree(dump->ioa_dump.ioa_data);
	kfree(dump);
	LEAVE;
}

/**
 * ipr_worker_thread - Worker thread
 * @work:		ioa config struct
 *
 * Called at task level from a work thread. This function takes care
 * of adding and removing device from the mid-layer as configuration
 * changes are detected by the adapter.
 *
 * Return value:
 * 	nothing
 **/
static void ipr_worker_thread(struct work_struct *work)
{
	unsigned long lock_flags;
	struct ipr_resource_entry *res;
	struct scsi_device *sdev;
	struct ipr_dump *dump;
	struct ipr_ioa_cfg *ioa_cfg =
		container_of(work, struct ipr_ioa_cfg, work_q);
	u8 bus, target, lun;
	int did_work;

	ENTER;
	spin_lock_irqsave(ioa_cfg->host->host_lock, lock_flags);

	if (ioa_cfg->sdt_state == READ_DUMP) {
		dump = ioa_cfg->dump;
		if (!dump) {
			spin_unlock_irqrestore(ioa_cfg->host->host_lock, lock_flags);
			return;
		}
		kref_get(&dump->kref);
		spin_unlock_irqrestore(ioa_cfg->host->host_lock, lock_flags);
		ipr_get_ioa_dump(ioa_cfg, dump);
		kref_put(&dump->kref, ipr_release_dump);

		spin_lock_irqsave(ioa_cfg->host->host_lock, lock_flags);
		if (ioa_cfg->sdt_state == DUMP_OBTAINED && !ioa_cfg->dump_timeout)
			ipr_initiate_ioa_reset(ioa_cfg, IPR_SHUTDOWN_NONE);
		spin_unlock_irqrestore(ioa_cfg->host->host_lock, lock_flags);
		return;
	}

	if (!ioa_cfg->scan_enabled) {
		spin_unlock_irqrestore(ioa_cfg->host->host_lock, lock_flags);
		return;
	}

restart:
	do {
		did_work = 0;
		if (!ioa_cfg->hrrq[IPR_INIT_HRRQ].allow_cmds) {
			spin_unlock_irqrestore(ioa_cfg->host->host_lock, lock_flags);
			return;
		}

		list_for_each_entry(res, &ioa_cfg->used_res_q, queue) {
			if (res->del_from_ml && res->sdev) {
				did_work = 1;
				sdev = res->sdev;
				if (!scsi_device_get(sdev)) {
					if (!res->add_to_ml)
						list_move_tail(&res->queue, &ioa_cfg->free_res_q);
					else
						res->del_from_ml = 0;
					spin_unlock_irqrestore(ioa_cfg->host->host_lock, lock_flags);
					scsi_remove_device(sdev);
					scsi_device_put(sdev);
					spin_lock_irqsave(ioa_cfg->host->host_lock, lock_flags);
				}
				break;
			}
		}
	} while (did_work);

	list_for_each_entry(res, &ioa_cfg->used_res_q, queue) {
		if (res->add_to_ml) {
			bus = res->bus;
			target = res->target;
			lun = res->lun;
			res->add_to_ml = 0;
			spin_unlock_irqrestore(ioa_cfg->host->host_lock, lock_flags);
			scsi_add_device(ioa_cfg->host, bus, target, lun);
			spin_lock_irqsave(ioa_cfg->host->host_lock, lock_flags);
			goto restart;
		}
	}

	ioa_cfg->scan_done = 1;
	spin_unlock_irqrestore(ioa_cfg->host->host_lock, lock_flags);
	kobject_uevent(&ioa_cfg->host->shost_dev.kobj, KOBJ_CHANGE);
	LEAVE;
}

#ifdef CONFIG_SCSI_IPR_TRACE
/**
 * ipr_read_trace - Dump the adapter trace
 * @filp:		open sysfs file
 * @kobj:		kobject struct
 * @bin_attr:		bin_attribute struct
 * @buf:		buffer
 * @off:		offset
 * @count:		buffer size
 *
 * Return value:
 *	number of bytes printed to buffer
 **/
static ssize_t ipr_read_trace(struct file *filp, struct kobject *kobj,
			      struct bin_attribute *bin_attr,
			      char *buf, loff_t off, size_t count)
{
	struct device *dev = container_of(kobj, struct device, kobj);
	struct Scsi_Host *shost = class_to_shost(dev);
	struct ipr_ioa_cfg *ioa_cfg = (struct ipr_ioa_cfg *)shost->hostdata;
	unsigned long lock_flags = 0;
	ssize_t ret;

	spin_lock_irqsave(ioa_cfg->host->host_lock, lock_flags);
	ret = memory_read_from_buffer(buf, count, &off, ioa_cfg->trace,
				IPR_TRACE_SIZE);
	spin_unlock_irqrestore(ioa_cfg->host->host_lock, lock_flags);

	return ret;
}

static struct bin_attribute ipr_trace_attr = {
	.attr =	{
		.name = "trace",
		.mode = S_IRUGO,
	},
	.size = 0,
	.read = ipr_read_trace,
};
#endif

/**
 * ipr_show_fw_version - Show the firmware version
 * @dev:	class device struct
 * @buf:	buffer
 *
 * Return value:
 *	number of bytes printed to buffer
 **/
static ssize_t ipr_show_fw_version(struct device *dev,
				   struct device_attribute *attr, char *buf)
{
	struct Scsi_Host *shost = class_to_shost(dev);
	struct ipr_ioa_cfg *ioa_cfg = (struct ipr_ioa_cfg *)shost->hostdata;
	struct ipr_inquiry_page3 *ucode_vpd = &ioa_cfg->vpd_cbs->page3_data;
	unsigned long lock_flags = 0;
	int len;

	spin_lock_irqsave(ioa_cfg->host->host_lock, lock_flags);
	len = snprintf(buf, PAGE_SIZE, "%02X%02X%02X%02X\n",
		       ucode_vpd->major_release, ucode_vpd->card_type,
		       ucode_vpd->minor_release[0],
		       ucode_vpd->minor_release[1]);
	spin_unlock_irqrestore(ioa_cfg->host->host_lock, lock_flags);
	return len;
}

static struct device_attribute ipr_fw_version_attr = {
	.attr = {
		.name =		"fw_version",
		.mode =		S_IRUGO,
	},
	.show = ipr_show_fw_version,
};

/**
 * ipr_show_log_level - Show the adapter's error logging level
 * @dev:	class device struct
 * @buf:	buffer
 *
 * Return value:
 * 	number of bytes printed to buffer
 **/
static ssize_t ipr_show_log_level(struct device *dev,
				   struct device_attribute *attr, char *buf)
{
	struct Scsi_Host *shost = class_to_shost(dev);
	struct ipr_ioa_cfg *ioa_cfg = (struct ipr_ioa_cfg *)shost->hostdata;
	unsigned long lock_flags = 0;
	int len;

	spin_lock_irqsave(ioa_cfg->host->host_lock, lock_flags);
	len = snprintf(buf, PAGE_SIZE, "%d\n", ioa_cfg->log_level);
	spin_unlock_irqrestore(ioa_cfg->host->host_lock, lock_flags);
	return len;
}

/**
 * ipr_store_log_level - Change the adapter's error logging level
 * @dev:	class device struct
 * @buf:	buffer
 *
 * Return value:
 * 	number of bytes printed to buffer
 **/
static ssize_t ipr_store_log_level(struct device *dev,
				   struct device_attribute *attr,
				   const char *buf, size_t count)
{
	struct Scsi_Host *shost = class_to_shost(dev);
	struct ipr_ioa_cfg *ioa_cfg = (struct ipr_ioa_cfg *)shost->hostdata;
	unsigned long lock_flags = 0;

	spin_lock_irqsave(ioa_cfg->host->host_lock, lock_flags);
	ioa_cfg->log_level = simple_strtoul(buf, NULL, 10);
	spin_unlock_irqrestore(ioa_cfg->host->host_lock, lock_flags);
	return strlen(buf);
}

static struct device_attribute ipr_log_level_attr = {
	.attr = {
		.name =		"log_level",
		.mode =		S_IRUGO | S_IWUSR,
	},
	.show = ipr_show_log_level,
	.store = ipr_store_log_level
};

/**
 * ipr_store_diagnostics - IOA Diagnostics interface
 * @dev:	device struct
 * @buf:	buffer
 * @count:	buffer size
 *
 * This function will reset the adapter and wait a reasonable
 * amount of time for any errors that the adapter might log.
 *
 * Return value:
 * 	count on success / other on failure
 **/
static ssize_t ipr_store_diagnostics(struct device *dev,
				     struct device_attribute *attr,
				     const char *buf, size_t count)
{
	struct Scsi_Host *shost = class_to_shost(dev);
	struct ipr_ioa_cfg *ioa_cfg = (struct ipr_ioa_cfg *)shost->hostdata;
	unsigned long lock_flags = 0;
	int rc = count;

	if (!capable(CAP_SYS_ADMIN))
		return -EACCES;

	spin_lock_irqsave(ioa_cfg->host->host_lock, lock_flags);
	while (ioa_cfg->in_reset_reload) {
		spin_unlock_irqrestore(ioa_cfg->host->host_lock, lock_flags);
		wait_event(ioa_cfg->reset_wait_q, !ioa_cfg->in_reset_reload);
		spin_lock_irqsave(ioa_cfg->host->host_lock, lock_flags);
	}

	ioa_cfg->errors_logged = 0;
	ipr_initiate_ioa_reset(ioa_cfg, IPR_SHUTDOWN_NORMAL);

	if (ioa_cfg->in_reset_reload) {
		spin_unlock_irqrestore(ioa_cfg->host->host_lock, lock_flags);
		wait_event(ioa_cfg->reset_wait_q, !ioa_cfg->in_reset_reload);

		/* Wait for a second for any errors to be logged */
		msleep(1000);
	} else {
		spin_unlock_irqrestore(ioa_cfg->host->host_lock, lock_flags);
		return -EIO;
	}

	spin_lock_irqsave(ioa_cfg->host->host_lock, lock_flags);
	if (ioa_cfg->in_reset_reload || ioa_cfg->errors_logged)
		rc = -EIO;
	spin_unlock_irqrestore(ioa_cfg->host->host_lock, lock_flags);

	return rc;
}

static struct device_attribute ipr_diagnostics_attr = {
	.attr = {
		.name =		"run_diagnostics",
		.mode =		S_IWUSR,
	},
	.store = ipr_store_diagnostics
};

/**
 * ipr_show_adapter_state - Show the adapter's state
 * @class_dev:	device struct
 * @buf:	buffer
 *
 * Return value:
 * 	number of bytes printed to buffer
 **/
static ssize_t ipr_show_adapter_state(struct device *dev,
				      struct device_attribute *attr, char *buf)
{
	struct Scsi_Host *shost = class_to_shost(dev);
	struct ipr_ioa_cfg *ioa_cfg = (struct ipr_ioa_cfg *)shost->hostdata;
	unsigned long lock_flags = 0;
	int len;

	spin_lock_irqsave(ioa_cfg->host->host_lock, lock_flags);
	if (ioa_cfg->hrrq[IPR_INIT_HRRQ].ioa_is_dead)
		len = snprintf(buf, PAGE_SIZE, "offline\n");
	else
		len = snprintf(buf, PAGE_SIZE, "online\n");
	spin_unlock_irqrestore(ioa_cfg->host->host_lock, lock_flags);
	return len;
}

/**
 * ipr_store_adapter_state - Change adapter state
 * @dev:	device struct
 * @buf:	buffer
 * @count:	buffer size
 *
 * This function will change the adapter's state.
 *
 * Return value:
 * 	count on success / other on failure
 **/
static ssize_t ipr_store_adapter_state(struct device *dev,
				       struct device_attribute *attr,
				       const char *buf, size_t count)
{
	struct Scsi_Host *shost = class_to_shost(dev);
	struct ipr_ioa_cfg *ioa_cfg = (struct ipr_ioa_cfg *)shost->hostdata;
	unsigned long lock_flags;
	int result = count, i;

	if (!capable(CAP_SYS_ADMIN))
		return -EACCES;

	spin_lock_irqsave(ioa_cfg->host->host_lock, lock_flags);
	if (ioa_cfg->hrrq[IPR_INIT_HRRQ].ioa_is_dead &&
	    !strncmp(buf, "online", 6)) {
		for (i = 0; i < ioa_cfg->hrrq_num; i++) {
			spin_lock(&ioa_cfg->hrrq[i]._lock);
			ioa_cfg->hrrq[i].ioa_is_dead = 0;
			spin_unlock(&ioa_cfg->hrrq[i]._lock);
		}
		wmb();
		ioa_cfg->reset_retries = 0;
		ioa_cfg->in_ioa_bringdown = 0;
		ipr_initiate_ioa_reset(ioa_cfg, IPR_SHUTDOWN_NONE);
	}
	spin_unlock_irqrestore(ioa_cfg->host->host_lock, lock_flags);
	wait_event(ioa_cfg->reset_wait_q, !ioa_cfg->in_reset_reload);

	return result;
}

static struct device_attribute ipr_ioa_state_attr = {
	.attr = {
		.name =		"online_state",
		.mode =		S_IRUGO | S_IWUSR,
	},
	.show = ipr_show_adapter_state,
	.store = ipr_store_adapter_state
};

/**
 * ipr_store_reset_adapter - Reset the adapter
 * @dev:	device struct
 * @buf:	buffer
 * @count:	buffer size
 *
 * This function will reset the adapter.
 *
 * Return value:
 * 	count on success / other on failure
 **/
static ssize_t ipr_store_reset_adapter(struct device *dev,
				       struct device_attribute *attr,
				       const char *buf, size_t count)
{
	struct Scsi_Host *shost = class_to_shost(dev);
	struct ipr_ioa_cfg *ioa_cfg = (struct ipr_ioa_cfg *)shost->hostdata;
	unsigned long lock_flags;
	int result = count;

	if (!capable(CAP_SYS_ADMIN))
		return -EACCES;

	spin_lock_irqsave(ioa_cfg->host->host_lock, lock_flags);
	if (!ioa_cfg->in_reset_reload)
		ipr_initiate_ioa_reset(ioa_cfg, IPR_SHUTDOWN_NORMAL);
	spin_unlock_irqrestore(ioa_cfg->host->host_lock, lock_flags);
	wait_event(ioa_cfg->reset_wait_q, !ioa_cfg->in_reset_reload);

	return result;
}

static struct device_attribute ipr_ioa_reset_attr = {
	.attr = {
		.name =		"reset_host",
		.mode =		S_IWUSR,
	},
	.store = ipr_store_reset_adapter
};

static int ipr_iopoll(struct irq_poll *iop, int budget);
 /**
 * ipr_show_iopoll_weight - Show ipr polling mode
 * @dev:	class device struct
 * @buf:	buffer
 *
 * Return value:
 *	number of bytes printed to buffer
 **/
static ssize_t ipr_show_iopoll_weight(struct device *dev,
				   struct device_attribute *attr, char *buf)
{
	struct Scsi_Host *shost = class_to_shost(dev);
	struct ipr_ioa_cfg *ioa_cfg = (struct ipr_ioa_cfg *)shost->hostdata;
	unsigned long lock_flags = 0;
	int len;

	spin_lock_irqsave(shost->host_lock, lock_flags);
	len = snprintf(buf, PAGE_SIZE, "%d\n", ioa_cfg->iopoll_weight);
	spin_unlock_irqrestore(shost->host_lock, lock_flags);

	return len;
}

/**
 * ipr_store_iopoll_weight - Change the adapter's polling mode
 * @dev:	class device struct
 * @buf:	buffer
 *
 * Return value:
 *	number of bytes printed to buffer
 **/
static ssize_t ipr_store_iopoll_weight(struct device *dev,
					struct device_attribute *attr,
					const char *buf, size_t count)
{
	struct Scsi_Host *shost = class_to_shost(dev);
	struct ipr_ioa_cfg *ioa_cfg = (struct ipr_ioa_cfg *)shost->hostdata;
	unsigned long user_iopoll_weight;
	unsigned long lock_flags = 0;
	int i;

	if (!ioa_cfg->sis64) {
		dev_info(&ioa_cfg->pdev->dev, "irq_poll not supported on this adapter\n");
		return -EINVAL;
	}
	if (kstrtoul(buf, 10, &user_iopoll_weight))
		return -EINVAL;

	if (user_iopoll_weight > 256) {
		dev_info(&ioa_cfg->pdev->dev, "Invalid irq_poll weight. It must be less than 256\n");
		return -EINVAL;
	}

	if (user_iopoll_weight == ioa_cfg->iopoll_weight) {
		dev_info(&ioa_cfg->pdev->dev, "Current irq_poll weight has the same weight\n");
		return strlen(buf);
	}

	if (ioa_cfg->iopoll_weight && ioa_cfg->sis64 && ioa_cfg->nvectors > 1) {
		for (i = 1; i < ioa_cfg->hrrq_num; i++)
			irq_poll_disable(&ioa_cfg->hrrq[i].iopoll);
	}

	spin_lock_irqsave(shost->host_lock, lock_flags);
	ioa_cfg->iopoll_weight = user_iopoll_weight;
	if (ioa_cfg->iopoll_weight && ioa_cfg->sis64 && ioa_cfg->nvectors > 1) {
		for (i = 1; i < ioa_cfg->hrrq_num; i++) {
			irq_poll_init(&ioa_cfg->hrrq[i].iopoll,
					ioa_cfg->iopoll_weight, ipr_iopoll);
		}
	}
	spin_unlock_irqrestore(shost->host_lock, lock_flags);

	return strlen(buf);
}

static struct device_attribute ipr_iopoll_weight_attr = {
	.attr = {
		.name =		"iopoll_weight",
		.mode =		S_IRUGO | S_IWUSR,
	},
	.show = ipr_show_iopoll_weight,
	.store = ipr_store_iopoll_weight
};

/**
 * ipr_alloc_ucode_buffer - Allocates a microcode download buffer
 * @buf_len:		buffer length
 *
 * Allocates a DMA'able buffer in chunks and assembles a scatter/gather
 * list to use for microcode download
 *
 * Return value:
 * 	pointer to sglist / NULL on failure
 **/
static struct ipr_sglist *ipr_alloc_ucode_buffer(int buf_len)
{
	int sg_size, order, bsize_elem, num_elem, i, j;
	struct ipr_sglist *sglist;
	struct scatterlist *scatterlist;
	struct page *page;

	/* Get the minimum size per scatter/gather element */
	sg_size = buf_len / (IPR_MAX_SGLIST - 1);

	/* Get the actual size per element */
	order = get_order(sg_size);

	/* Determine the actual number of bytes per element */
	bsize_elem = PAGE_SIZE * (1 << order);

	/* Determine the actual number of sg entries needed */
	if (buf_len % bsize_elem)
		num_elem = (buf_len / bsize_elem) + 1;
	else
		num_elem = buf_len / bsize_elem;

	/* Allocate a scatter/gather list for the DMA */
	sglist = kzalloc(sizeof(struct ipr_sglist) +
			 (sizeof(struct scatterlist) * (num_elem - 1)),
			 GFP_KERNEL);

	if (sglist == NULL) {
		ipr_trace;
		return NULL;
	}

	scatterlist = sglist->scatterlist;
	sg_init_table(scatterlist, num_elem);

	sglist->order = order;
	sglist->num_sg = num_elem;

	/* Allocate a bunch of sg elements */
	for (i = 0; i < num_elem; i++) {
		page = alloc_pages(GFP_KERNEL, order);
		if (!page) {
			ipr_trace;

			/* Free up what we already allocated */
			for (j = i - 1; j >= 0; j--)
				__free_pages(sg_page(&scatterlist[j]), order);
			kfree(sglist);
			return NULL;
		}

		sg_set_page(&scatterlist[i], page, 0, 0);
	}

	return sglist;
}

/**
 * ipr_free_ucode_buffer - Frees a microcode download buffer
 * @p_dnld:		scatter/gather list pointer
 *
 * Free a DMA'able ucode download buffer previously allocated with
 * ipr_alloc_ucode_buffer
 *
 * Return value:
 * 	nothing
 **/
static void ipr_free_ucode_buffer(struct ipr_sglist *sglist)
{
	int i;

	for (i = 0; i < sglist->num_sg; i++)
		__free_pages(sg_page(&sglist->scatterlist[i]), sglist->order);

	kfree(sglist);
}

/**
 * ipr_copy_ucode_buffer - Copy user buffer to kernel buffer
 * @sglist:		scatter/gather list pointer
 * @buffer:		buffer pointer
 * @len:		buffer length
 *
 * Copy a microcode image from a user buffer into a buffer allocated by
 * ipr_alloc_ucode_buffer
 *
 * Return value:
 * 	0 on success / other on failure
 **/
static int ipr_copy_ucode_buffer(struct ipr_sglist *sglist,
				 u8 *buffer, u32 len)
{
	int bsize_elem, i, result = 0;
	struct scatterlist *scatterlist;
	void *kaddr;

	/* Determine the actual number of bytes per element */
	bsize_elem = PAGE_SIZE * (1 << sglist->order);

	scatterlist = sglist->scatterlist;

	for (i = 0; i < (len / bsize_elem); i++, buffer += bsize_elem) {
		struct page *page = sg_page(&scatterlist[i]);

		kaddr = kmap(page);
		memcpy(kaddr, buffer, bsize_elem);
		kunmap(page);

		scatterlist[i].length = bsize_elem;

		if (result != 0) {
			ipr_trace;
			return result;
		}
	}

	if (len % bsize_elem) {
		struct page *page = sg_page(&scatterlist[i]);

		kaddr = kmap(page);
		memcpy(kaddr, buffer, len % bsize_elem);
		kunmap(page);

		scatterlist[i].length = len % bsize_elem;
	}

	sglist->buffer_len = len;
	return result;
}

/**
 * ipr_build_ucode_ioadl64 - Build a microcode download IOADL
 * @ipr_cmd:		ipr command struct
 * @sglist:		scatter/gather list
 *
 * Builds a microcode download IOA data list (IOADL).
 *
 **/
static void ipr_build_ucode_ioadl64(struct ipr_cmnd *ipr_cmd,
				    struct ipr_sglist *sglist)
{
	struct ipr_ioarcb *ioarcb = &ipr_cmd->ioarcb;
	struct ipr_ioadl64_desc *ioadl64 = ipr_cmd->i.ioadl64;
	struct scatterlist *scatterlist = sglist->scatterlist;
	int i;

	ipr_cmd->dma_use_sg = sglist->num_dma_sg;
	ioarcb->cmd_pkt.flags_hi |= IPR_FLAGS_HI_WRITE_NOT_READ;
	ioarcb->data_transfer_length = cpu_to_be32(sglist->buffer_len);

	ioarcb->ioadl_len =
		cpu_to_be32(sizeof(struct ipr_ioadl64_desc) * ipr_cmd->dma_use_sg);
	for (i = 0; i < ipr_cmd->dma_use_sg; i++) {
		ioadl64[i].flags = cpu_to_be32(IPR_IOADL_FLAGS_WRITE);
		ioadl64[i].data_len = cpu_to_be32(sg_dma_len(&scatterlist[i]));
		ioadl64[i].address = cpu_to_be64(sg_dma_address(&scatterlist[i]));
	}

	ioadl64[i-1].flags |= cpu_to_be32(IPR_IOADL_FLAGS_LAST);
}

/**
 * ipr_build_ucode_ioadl - Build a microcode download IOADL
 * @ipr_cmd:	ipr command struct
 * @sglist:		scatter/gather list
 *
 * Builds a microcode download IOA data list (IOADL).
 *
 **/
static void ipr_build_ucode_ioadl(struct ipr_cmnd *ipr_cmd,
				  struct ipr_sglist *sglist)
{
	struct ipr_ioarcb *ioarcb = &ipr_cmd->ioarcb;
	struct ipr_ioadl_desc *ioadl = ipr_cmd->i.ioadl;
	struct scatterlist *scatterlist = sglist->scatterlist;
	int i;

	ipr_cmd->dma_use_sg = sglist->num_dma_sg;
	ioarcb->cmd_pkt.flags_hi |= IPR_FLAGS_HI_WRITE_NOT_READ;
	ioarcb->data_transfer_length = cpu_to_be32(sglist->buffer_len);

	ioarcb->ioadl_len =
		cpu_to_be32(sizeof(struct ipr_ioadl_desc) * ipr_cmd->dma_use_sg);

	for (i = 0; i < ipr_cmd->dma_use_sg; i++) {
		ioadl[i].flags_and_data_len =
			cpu_to_be32(IPR_IOADL_FLAGS_WRITE | sg_dma_len(&scatterlist[i]));
		ioadl[i].address =
			cpu_to_be32(sg_dma_address(&scatterlist[i]));
	}

	ioadl[i-1].flags_and_data_len |=
		cpu_to_be32(IPR_IOADL_FLAGS_LAST);
}

/**
 * ipr_update_ioa_ucode - Update IOA's microcode
 * @ioa_cfg:	ioa config struct
 * @sglist:		scatter/gather list
 *
 * Initiate an adapter reset to update the IOA's microcode
 *
 * Return value:
 * 	0 on success / -EIO on failure
 **/
static int ipr_update_ioa_ucode(struct ipr_ioa_cfg *ioa_cfg,
				struct ipr_sglist *sglist)
{
	unsigned long lock_flags;

	spin_lock_irqsave(ioa_cfg->host->host_lock, lock_flags);
	while (ioa_cfg->in_reset_reload) {
		spin_unlock_irqrestore(ioa_cfg->host->host_lock, lock_flags);
		wait_event(ioa_cfg->reset_wait_q, !ioa_cfg->in_reset_reload);
		spin_lock_irqsave(ioa_cfg->host->host_lock, lock_flags);
	}

	if (ioa_cfg->ucode_sglist) {
		spin_unlock_irqrestore(ioa_cfg->host->host_lock, lock_flags);
		dev_err(&ioa_cfg->pdev->dev,
			"Microcode download already in progress\n");
		return -EIO;
	}

	sglist->num_dma_sg = dma_map_sg(&ioa_cfg->pdev->dev,
					sglist->scatterlist, sglist->num_sg,
					DMA_TO_DEVICE);

	if (!sglist->num_dma_sg) {
		spin_unlock_irqrestore(ioa_cfg->host->host_lock, lock_flags);
		dev_err(&ioa_cfg->pdev->dev,
			"Failed to map microcode download buffer!\n");
		return -EIO;
	}

	ioa_cfg->ucode_sglist = sglist;
	ipr_initiate_ioa_reset(ioa_cfg, IPR_SHUTDOWN_NORMAL);
	spin_unlock_irqrestore(ioa_cfg->host->host_lock, lock_flags);
	wait_event(ioa_cfg->reset_wait_q, !ioa_cfg->in_reset_reload);

	spin_lock_irqsave(ioa_cfg->host->host_lock, lock_flags);
	ioa_cfg->ucode_sglist = NULL;
	spin_unlock_irqrestore(ioa_cfg->host->host_lock, lock_flags);
	return 0;
}

/**
 * ipr_store_update_fw - Update the firmware on the adapter
 * @class_dev:	device struct
 * @buf:	buffer
 * @count:	buffer size
 *
 * This function will update the firmware on the adapter.
 *
 * Return value:
 * 	count on success / other on failure
 **/
static ssize_t ipr_store_update_fw(struct device *dev,
				   struct device_attribute *attr,
				   const char *buf, size_t count)
{
	struct Scsi_Host *shost = class_to_shost(dev);
	struct ipr_ioa_cfg *ioa_cfg = (struct ipr_ioa_cfg *)shost->hostdata;
	struct ipr_ucode_image_header *image_hdr;
	const struct firmware *fw_entry;
	struct ipr_sglist *sglist;
	char fname[100];
	char *src;
	char *endline;
	int result, dnld_size;

	if (!capable(CAP_SYS_ADMIN))
		return -EACCES;

	snprintf(fname, sizeof(fname), "%s", buf);

	endline = strchr(fname, '\n');
	if (endline)
		*endline = '\0';

	if (request_firmware(&fw_entry, fname, &ioa_cfg->pdev->dev)) {
		dev_err(&ioa_cfg->pdev->dev, "Firmware file %s not found\n", fname);
		return -EIO;
	}

	image_hdr = (struct ipr_ucode_image_header *)fw_entry->data;

	src = (u8 *)image_hdr + be32_to_cpu(image_hdr->header_length);
	dnld_size = fw_entry->size - be32_to_cpu(image_hdr->header_length);
	sglist = ipr_alloc_ucode_buffer(dnld_size);

	if (!sglist) {
		dev_err(&ioa_cfg->pdev->dev, "Microcode buffer allocation failed\n");
		release_firmware(fw_entry);
		return -ENOMEM;
	}

	result = ipr_copy_ucode_buffer(sglist, src, dnld_size);

	if (result) {
		dev_err(&ioa_cfg->pdev->dev,
			"Microcode buffer copy to DMA buffer failed\n");
		goto out;
	}

	ipr_info("Updating microcode, please be patient.  This may take up to 30 minutes.\n");

	result = ipr_update_ioa_ucode(ioa_cfg, sglist);

	if (!result)
		result = count;
out:
	ipr_free_ucode_buffer(sglist);
	release_firmware(fw_entry);
	return result;
}

static struct device_attribute ipr_update_fw_attr = {
	.attr = {
		.name =		"update_fw",
		.mode =		S_IWUSR,
	},
	.store = ipr_store_update_fw
};

/**
 * ipr_show_fw_type - Show the adapter's firmware type.
 * @dev:	class device struct
 * @buf:	buffer
 *
 * Return value:
 *	number of bytes printed to buffer
 **/
static ssize_t ipr_show_fw_type(struct device *dev,
				struct device_attribute *attr, char *buf)
{
	struct Scsi_Host *shost = class_to_shost(dev);
	struct ipr_ioa_cfg *ioa_cfg = (struct ipr_ioa_cfg *)shost->hostdata;
	unsigned long lock_flags = 0;
	int len;

	spin_lock_irqsave(ioa_cfg->host->host_lock, lock_flags);
	len = snprintf(buf, PAGE_SIZE, "%d\n", ioa_cfg->sis64);
	spin_unlock_irqrestore(ioa_cfg->host->host_lock, lock_flags);
	return len;
}

static struct device_attribute ipr_ioa_fw_type_attr = {
	.attr = {
		.name =		"fw_type",
		.mode =		S_IRUGO,
	},
	.show = ipr_show_fw_type
};

static ssize_t ipr_read_async_err_log(struct file *filep, struct kobject *kobj,
				struct bin_attribute *bin_attr, char *buf,
				loff_t off, size_t count)
{
	struct device *cdev = container_of(kobj, struct device, kobj);
	struct Scsi_Host *shost = class_to_shost(cdev);
	struct ipr_ioa_cfg *ioa_cfg = (struct ipr_ioa_cfg *)shost->hostdata;
	struct ipr_hostrcb *hostrcb;
	unsigned long lock_flags = 0;
	int ret;

	spin_lock_irqsave(ioa_cfg->host->host_lock, lock_flags);
	hostrcb = list_first_entry_or_null(&ioa_cfg->hostrcb_report_q,
					struct ipr_hostrcb, queue);
	if (!hostrcb) {
		spin_unlock_irqrestore(ioa_cfg->host->host_lock, lock_flags);
		return 0;
	}
	ret = memory_read_from_buffer(buf, count, &off, &hostrcb->hcam,
				sizeof(hostrcb->hcam));
	spin_unlock_irqrestore(ioa_cfg->host->host_lock, lock_flags);
	return ret;
}

static ssize_t ipr_next_async_err_log(struct file *filep, struct kobject *kobj,
				struct bin_attribute *bin_attr, char *buf,
				loff_t off, size_t count)
{
	struct device *cdev = container_of(kobj, struct device, kobj);
	struct Scsi_Host *shost = class_to_shost(cdev);
	struct ipr_ioa_cfg *ioa_cfg = (struct ipr_ioa_cfg *)shost->hostdata;
	struct ipr_hostrcb *hostrcb;
	unsigned long lock_flags = 0;

	spin_lock_irqsave(ioa_cfg->host->host_lock, lock_flags);
	hostrcb = list_first_entry_or_null(&ioa_cfg->hostrcb_report_q,
					struct ipr_hostrcb, queue);
	if (!hostrcb) {
		spin_unlock_irqrestore(ioa_cfg->host->host_lock, lock_flags);
		return count;
	}

	/* Reclaim hostrcb before exit */
	list_move_tail(&hostrcb->queue, &ioa_cfg->hostrcb_free_q);
	spin_unlock_irqrestore(ioa_cfg->host->host_lock, lock_flags);
	return count;
}

static struct bin_attribute ipr_ioa_async_err_log = {
	.attr = {
		.name =		"async_err_log",
		.mode =		S_IRUGO | S_IWUSR,
	},
	.size = 0,
	.read = ipr_read_async_err_log,
	.write = ipr_next_async_err_log
};

static struct device_attribute *ipr_ioa_attrs[] = {
	&ipr_fw_version_attr,
	&ipr_log_level_attr,
	&ipr_diagnostics_attr,
	&ipr_ioa_state_attr,
	&ipr_ioa_reset_attr,
	&ipr_update_fw_attr,
	&ipr_ioa_fw_type_attr,
	&ipr_iopoll_weight_attr,
	NULL,
};

#ifdef CONFIG_SCSI_IPR_DUMP
/**
 * ipr_read_dump - Dump the adapter
 * @filp:		open sysfs file
 * @kobj:		kobject struct
 * @bin_attr:		bin_attribute struct
 * @buf:		buffer
 * @off:		offset
 * @count:		buffer size
 *
 * Return value:
 *	number of bytes printed to buffer
 **/
static ssize_t ipr_read_dump(struct file *filp, struct kobject *kobj,
			     struct bin_attribute *bin_attr,
			     char *buf, loff_t off, size_t count)
{
	struct device *cdev = container_of(kobj, struct device, kobj);
	struct Scsi_Host *shost = class_to_shost(cdev);
	struct ipr_ioa_cfg *ioa_cfg = (struct ipr_ioa_cfg *)shost->hostdata;
	struct ipr_dump *dump;
	unsigned long lock_flags = 0;
	char *src;
	int len, sdt_end;
	size_t rc = count;

	if (!capable(CAP_SYS_ADMIN))
		return -EACCES;

	spin_lock_irqsave(ioa_cfg->host->host_lock, lock_flags);
	dump = ioa_cfg->dump;

	if (ioa_cfg->sdt_state != DUMP_OBTAINED || !dump) {
		spin_unlock_irqrestore(ioa_cfg->host->host_lock, lock_flags);
		return 0;
	}
	kref_get(&dump->kref);
	spin_unlock_irqrestore(ioa_cfg->host->host_lock, lock_flags);

	if (off > dump->driver_dump.hdr.len) {
		kref_put(&dump->kref, ipr_release_dump);
		return 0;
	}

	if (off + count > dump->driver_dump.hdr.len) {
		count = dump->driver_dump.hdr.len - off;
		rc = count;
	}

	if (count && off < sizeof(dump->driver_dump)) {
		if (off + count > sizeof(dump->driver_dump))
			len = sizeof(dump->driver_dump) - off;
		else
			len = count;
		src = (u8 *)&dump->driver_dump + off;
		memcpy(buf, src, len);
		buf += len;
		off += len;
		count -= len;
	}

	off -= sizeof(dump->driver_dump);

	if (ioa_cfg->sis64)
		sdt_end = offsetof(struct ipr_ioa_dump, sdt.entry) +
			  (be32_to_cpu(dump->ioa_dump.sdt.hdr.num_entries_used) *
			   sizeof(struct ipr_sdt_entry));
	else
		sdt_end = offsetof(struct ipr_ioa_dump, sdt.entry) +
			  (IPR_FMT2_NUM_SDT_ENTRIES * sizeof(struct ipr_sdt_entry));

	if (count && off < sdt_end) {
		if (off + count > sdt_end)
			len = sdt_end - off;
		else
			len = count;
		src = (u8 *)&dump->ioa_dump + off;
		memcpy(buf, src, len);
		buf += len;
		off += len;
		count -= len;
	}

	off -= sdt_end;

	while (count) {
		if ((off & PAGE_MASK) != ((off + count) & PAGE_MASK))
			len = PAGE_ALIGN(off) - off;
		else
			len = count;
		src = (u8 *)dump->ioa_dump.ioa_data[(off & PAGE_MASK) >> PAGE_SHIFT];
		src += off & ~PAGE_MASK;
		memcpy(buf, src, len);
		buf += len;
		off += len;
		count -= len;
	}

	kref_put(&dump->kref, ipr_release_dump);
	return rc;
}

/**
 * ipr_alloc_dump - Prepare for adapter dump
 * @ioa_cfg:	ioa config struct
 *
 * Return value:
 *	0 on success / other on failure
 **/
static int ipr_alloc_dump(struct ipr_ioa_cfg *ioa_cfg)
{
	struct ipr_dump *dump;
	__be32 **ioa_data;
	unsigned long lock_flags = 0;

	dump = kzalloc(sizeof(struct ipr_dump), GFP_KERNEL);

	if (!dump) {
		ipr_err("Dump memory allocation failed\n");
		return -ENOMEM;
	}

	if (ioa_cfg->sis64)
		ioa_data = vmalloc(IPR_FMT3_MAX_NUM_DUMP_PAGES * sizeof(__be32 *));
	else
		ioa_data = vmalloc(IPR_FMT2_MAX_NUM_DUMP_PAGES * sizeof(__be32 *));

	if (!ioa_data) {
		ipr_err("Dump memory allocation failed\n");
		kfree(dump);
		return -ENOMEM;
	}

	dump->ioa_dump.ioa_data = ioa_data;

	kref_init(&dump->kref);
	dump->ioa_cfg = ioa_cfg;

	spin_lock_irqsave(ioa_cfg->host->host_lock, lock_flags);

	if (INACTIVE != ioa_cfg->sdt_state) {
		spin_unlock_irqrestore(ioa_cfg->host->host_lock, lock_flags);
		vfree(dump->ioa_dump.ioa_data);
		kfree(dump);
		return 0;
	}

	ioa_cfg->dump = dump;
	ioa_cfg->sdt_state = WAIT_FOR_DUMP;
	if (ioa_cfg->hrrq[IPR_INIT_HRRQ].ioa_is_dead && !ioa_cfg->dump_taken) {
		ioa_cfg->dump_taken = 1;
		schedule_work(&ioa_cfg->work_q);
	}
	spin_unlock_irqrestore(ioa_cfg->host->host_lock, lock_flags);

	return 0;
}

/**
 * ipr_free_dump - Free adapter dump memory
 * @ioa_cfg:	ioa config struct
 *
 * Return value:
 *	0 on success / other on failure
 **/
static int ipr_free_dump(struct ipr_ioa_cfg *ioa_cfg)
{
	struct ipr_dump *dump;
	unsigned long lock_flags = 0;

	ENTER;

	spin_lock_irqsave(ioa_cfg->host->host_lock, lock_flags);
	dump = ioa_cfg->dump;
	if (!dump) {
		spin_unlock_irqrestore(ioa_cfg->host->host_lock, lock_flags);
		return 0;
	}

	ioa_cfg->dump = NULL;
	spin_unlock_irqrestore(ioa_cfg->host->host_lock, lock_flags);

	kref_put(&dump->kref, ipr_release_dump);

	LEAVE;
	return 0;
}

/**
 * ipr_write_dump - Setup dump state of adapter
 * @filp:		open sysfs file
 * @kobj:		kobject struct
 * @bin_attr:		bin_attribute struct
 * @buf:		buffer
 * @off:		offset
 * @count:		buffer size
 *
 * Return value:
 *	number of bytes printed to buffer
 **/
static ssize_t ipr_write_dump(struct file *filp, struct kobject *kobj,
			      struct bin_attribute *bin_attr,
			      char *buf, loff_t off, size_t count)
{
	struct device *cdev = container_of(kobj, struct device, kobj);
	struct Scsi_Host *shost = class_to_shost(cdev);
	struct ipr_ioa_cfg *ioa_cfg = (struct ipr_ioa_cfg *)shost->hostdata;
	int rc;

	if (!capable(CAP_SYS_ADMIN))
		return -EACCES;

	if (buf[0] == '1')
		rc = ipr_alloc_dump(ioa_cfg);
	else if (buf[0] == '0')
		rc = ipr_free_dump(ioa_cfg);
	else
		return -EINVAL;

	if (rc)
		return rc;
	else
		return count;
}

static struct bin_attribute ipr_dump_attr = {
	.attr =	{
		.name = "dump",
		.mode = S_IRUSR | S_IWUSR,
	},
	.size = 0,
	.read = ipr_read_dump,
	.write = ipr_write_dump
};
#else
static int ipr_free_dump(struct ipr_ioa_cfg *ioa_cfg) { return 0; };
#endif

/**
 * ipr_change_queue_depth - Change the device's queue depth
 * @sdev:	scsi device struct
 * @qdepth:	depth to set
 * @reason:	calling context
 *
 * Return value:
 * 	actual depth set
 **/
static int ipr_change_queue_depth(struct scsi_device *sdev, int qdepth)
{
	struct ipr_ioa_cfg *ioa_cfg = (struct ipr_ioa_cfg *)sdev->host->hostdata;
	struct ipr_resource_entry *res;
	unsigned long lock_flags = 0;

	spin_lock_irqsave(ioa_cfg->host->host_lock, lock_flags);
	res = (struct ipr_resource_entry *)sdev->hostdata;

	if (res && ipr_is_gata(res) && qdepth > IPR_MAX_CMD_PER_ATA_LUN)
		qdepth = IPR_MAX_CMD_PER_ATA_LUN;
	spin_unlock_irqrestore(ioa_cfg->host->host_lock, lock_flags);

	scsi_change_queue_depth(sdev, qdepth);
	return sdev->queue_depth;
}

/**
 * ipr_show_adapter_handle - Show the adapter's resource handle for this device
 * @dev:	device struct
 * @attr:	device attribute structure
 * @buf:	buffer
 *
 * Return value:
 * 	number of bytes printed to buffer
 **/
static ssize_t ipr_show_adapter_handle(struct device *dev, struct device_attribute *attr, char *buf)
{
	struct scsi_device *sdev = to_scsi_device(dev);
	struct ipr_ioa_cfg *ioa_cfg = (struct ipr_ioa_cfg *)sdev->host->hostdata;
	struct ipr_resource_entry *res;
	unsigned long lock_flags = 0;
	ssize_t len = -ENXIO;

	spin_lock_irqsave(ioa_cfg->host->host_lock, lock_flags);
	res = (struct ipr_resource_entry *)sdev->hostdata;
	if (res)
		len = snprintf(buf, PAGE_SIZE, "%08X\n", res->res_handle);
	spin_unlock_irqrestore(ioa_cfg->host->host_lock, lock_flags);
	return len;
}

static struct device_attribute ipr_adapter_handle_attr = {
	.attr = {
		.name = 	"adapter_handle",
		.mode =		S_IRUSR,
	},
	.show = ipr_show_adapter_handle
};

/**
 * ipr_show_resource_path - Show the resource path or the resource address for
 *			    this device.
 * @dev:	device struct
 * @attr:	device attribute structure
 * @buf:	buffer
 *
 * Return value:
 * 	number of bytes printed to buffer
 **/
static ssize_t ipr_show_resource_path(struct device *dev, struct device_attribute *attr, char *buf)
{
	struct scsi_device *sdev = to_scsi_device(dev);
	struct ipr_ioa_cfg *ioa_cfg = (struct ipr_ioa_cfg *)sdev->host->hostdata;
	struct ipr_resource_entry *res;
	unsigned long lock_flags = 0;
	ssize_t len = -ENXIO;
	char buffer[IPR_MAX_RES_PATH_LENGTH];

	spin_lock_irqsave(ioa_cfg->host->host_lock, lock_flags);
	res = (struct ipr_resource_entry *)sdev->hostdata;
	if (res && ioa_cfg->sis64)
		len = snprintf(buf, PAGE_SIZE, "%s\n",
			       __ipr_format_res_path(res->res_path, buffer,
						     sizeof(buffer)));
	else if (res)
		len = snprintf(buf, PAGE_SIZE, "%d:%d:%d:%d\n", ioa_cfg->host->host_no,
			       res->bus, res->target, res->lun);

	spin_unlock_irqrestore(ioa_cfg->host->host_lock, lock_flags);
	return len;
}

static struct device_attribute ipr_resource_path_attr = {
	.attr = {
		.name = 	"resource_path",
		.mode =		S_IRUGO,
	},
	.show = ipr_show_resource_path
};

/**
 * ipr_show_device_id - Show the device_id for this device.
 * @dev:	device struct
 * @attr:	device attribute structure
 * @buf:	buffer
 *
 * Return value:
 *	number of bytes printed to buffer
 **/
static ssize_t ipr_show_device_id(struct device *dev, struct device_attribute *attr, char *buf)
{
	struct scsi_device *sdev = to_scsi_device(dev);
	struct ipr_ioa_cfg *ioa_cfg = (struct ipr_ioa_cfg *)sdev->host->hostdata;
	struct ipr_resource_entry *res;
	unsigned long lock_flags = 0;
	ssize_t len = -ENXIO;

	spin_lock_irqsave(ioa_cfg->host->host_lock, lock_flags);
	res = (struct ipr_resource_entry *)sdev->hostdata;
	if (res && ioa_cfg->sis64)
		len = snprintf(buf, PAGE_SIZE, "0x%llx\n", be64_to_cpu(res->dev_id));
	else if (res)
		len = snprintf(buf, PAGE_SIZE, "0x%llx\n", res->lun_wwn);

	spin_unlock_irqrestore(ioa_cfg->host->host_lock, lock_flags);
	return len;
}

static struct device_attribute ipr_device_id_attr = {
	.attr = {
		.name =		"device_id",
		.mode =		S_IRUGO,
	},
	.show = ipr_show_device_id
};

/**
 * ipr_show_resource_type - Show the resource type for this device.
 * @dev:	device struct
 * @attr:	device attribute structure
 * @buf:	buffer
 *
 * Return value:
 *	number of bytes printed to buffer
 **/
static ssize_t ipr_show_resource_type(struct device *dev, struct device_attribute *attr, char *buf)
{
	struct scsi_device *sdev = to_scsi_device(dev);
	struct ipr_ioa_cfg *ioa_cfg = (struct ipr_ioa_cfg *)sdev->host->hostdata;
	struct ipr_resource_entry *res;
	unsigned long lock_flags = 0;
	ssize_t len = -ENXIO;

	spin_lock_irqsave(ioa_cfg->host->host_lock, lock_flags);
	res = (struct ipr_resource_entry *)sdev->hostdata;

	if (res)
		len = snprintf(buf, PAGE_SIZE, "%x\n", res->type);

	spin_unlock_irqrestore(ioa_cfg->host->host_lock, lock_flags);
	return len;
}

static struct device_attribute ipr_resource_type_attr = {
	.attr = {
		.name =		"resource_type",
		.mode =		S_IRUGO,
	},
	.show = ipr_show_resource_type
};

/**
 * ipr_show_raw_mode - Show the adapter's raw mode
 * @dev:	class device struct
 * @buf:	buffer
 *
 * Return value:
 * 	number of bytes printed to buffer
 **/
static ssize_t ipr_show_raw_mode(struct device *dev,
				 struct device_attribute *attr, char *buf)
{
	struct scsi_device *sdev = to_scsi_device(dev);
	struct ipr_ioa_cfg *ioa_cfg = (struct ipr_ioa_cfg *)sdev->host->hostdata;
	struct ipr_resource_entry *res;
	unsigned long lock_flags = 0;
	ssize_t len;

	spin_lock_irqsave(ioa_cfg->host->host_lock, lock_flags);
	res = (struct ipr_resource_entry *)sdev->hostdata;
	if (res)
		len = snprintf(buf, PAGE_SIZE, "%d\n", res->raw_mode);
	else
		len = -ENXIO;
	spin_unlock_irqrestore(ioa_cfg->host->host_lock, lock_flags);
	return len;
}

/**
 * ipr_store_raw_mode - Change the adapter's raw mode
 * @dev:	class device struct
 * @buf:	buffer
 *
 * Return value:
 * 	number of bytes printed to buffer
 **/
static ssize_t ipr_store_raw_mode(struct device *dev,
				  struct device_attribute *attr,
				  const char *buf, size_t count)
{
	struct scsi_device *sdev = to_scsi_device(dev);
	struct ipr_ioa_cfg *ioa_cfg = (struct ipr_ioa_cfg *)sdev->host->hostdata;
	struct ipr_resource_entry *res;
	unsigned long lock_flags = 0;
	ssize_t len;

	spin_lock_irqsave(ioa_cfg->host->host_lock, lock_flags);
	res = (struct ipr_resource_entry *)sdev->hostdata;
	if (res) {
		if (ipr_is_af_dasd_device(res)) {
			res->raw_mode = simple_strtoul(buf, NULL, 10);
			len = strlen(buf);
			if (res->sdev)
				sdev_printk(KERN_INFO, res->sdev, "raw mode is %s\n",
					res->raw_mode ? "enabled" : "disabled");
		} else
			len = -EINVAL;
	} else
		len = -ENXIO;
	spin_unlock_irqrestore(ioa_cfg->host->host_lock, lock_flags);
	return len;
}

static struct device_attribute ipr_raw_mode_attr = {
	.attr = {
		.name =		"raw_mode",
		.mode =		S_IRUGO | S_IWUSR,
	},
	.show = ipr_show_raw_mode,
	.store = ipr_store_raw_mode
};

static struct device_attribute *ipr_dev_attrs[] = {
	&ipr_adapter_handle_attr,
	&ipr_resource_path_attr,
	&ipr_device_id_attr,
	&ipr_resource_type_attr,
	&ipr_raw_mode_attr,
	NULL,
};

/**
 * ipr_biosparam - Return the HSC mapping
 * @sdev:			scsi device struct
 * @block_device:	block device pointer
 * @capacity:		capacity of the device
 * @parm:			Array containing returned HSC values.
 *
 * This function generates the HSC parms that fdisk uses.
 * We want to make sure we return something that places partitions
 * on 4k boundaries for best performance with the IOA.
 *
 * Return value:
 * 	0 on success
 **/
static int ipr_biosparam(struct scsi_device *sdev,
			 struct block_device *block_device,
			 sector_t capacity, int *parm)
{
	int heads, sectors;
	sector_t cylinders;

	heads = 128;
	sectors = 32;

	cylinders = capacity;
	sector_div(cylinders, (128 * 32));

	/* return result */
	parm[0] = heads;
	parm[1] = sectors;
	parm[2] = cylinders;

	return 0;
}

/**
 * ipr_find_starget - Find target based on bus/target.
 * @starget:	scsi target struct
 *
 * Return value:
 * 	resource entry pointer if found / NULL if not found
 **/
static struct ipr_resource_entry *ipr_find_starget(struct scsi_target *starget)
{
	struct Scsi_Host *shost = dev_to_shost(&starget->dev);
	struct ipr_ioa_cfg *ioa_cfg = (struct ipr_ioa_cfg *) shost->hostdata;
	struct ipr_resource_entry *res;

	list_for_each_entry(res, &ioa_cfg->used_res_q, queue) {
		if ((res->bus == starget->channel) &&
		    (res->target == starget->id)) {
			return res;
		}
	}

	return NULL;
}

static struct ata_port_info sata_port_info;

/**
 * ipr_target_alloc - Prepare for commands to a SCSI target
 * @starget:	scsi target struct
 *
 * If the device is a SATA device, this function allocates an
 * ATA port with libata, else it does nothing.
 *
 * Return value:
 * 	0 on success / non-0 on failure
 **/
static int ipr_target_alloc(struct scsi_target *starget)
{
	struct Scsi_Host *shost = dev_to_shost(&starget->dev);
	struct ipr_ioa_cfg *ioa_cfg = (struct ipr_ioa_cfg *) shost->hostdata;
	struct ipr_sata_port *sata_port;
	struct ata_port *ap;
	struct ipr_resource_entry *res;
	unsigned long lock_flags;

	spin_lock_irqsave(ioa_cfg->host->host_lock, lock_flags);
	res = ipr_find_starget(starget);
	starget->hostdata = NULL;

	if (res && ipr_is_gata(res)) {
		spin_unlock_irqrestore(ioa_cfg->host->host_lock, lock_flags);
		sata_port = kzalloc(sizeof(*sata_port), GFP_KERNEL);
		if (!sata_port)
			return -ENOMEM;

		ap = ata_sas_port_alloc(&ioa_cfg->ata_host, &sata_port_info, shost);
		if (ap) {
			spin_lock_irqsave(ioa_cfg->host->host_lock, lock_flags);
			sata_port->ioa_cfg = ioa_cfg;
			sata_port->ap = ap;
			sata_port->res = res;

			res->sata_port = sata_port;
			ap->private_data = sata_port;
			starget->hostdata = sata_port;
		} else {
			kfree(sata_port);
			return -ENOMEM;
		}
	}
	spin_unlock_irqrestore(ioa_cfg->host->host_lock, lock_flags);

	return 0;
}

/**
 * ipr_target_destroy - Destroy a SCSI target
 * @starget:	scsi target struct
 *
 * If the device was a SATA device, this function frees the libata
 * ATA port, else it does nothing.
 *
 **/
static void ipr_target_destroy(struct scsi_target *starget)
{
	struct ipr_sata_port *sata_port = starget->hostdata;
	struct Scsi_Host *shost = dev_to_shost(&starget->dev);
	struct ipr_ioa_cfg *ioa_cfg = (struct ipr_ioa_cfg *) shost->hostdata;

	if (ioa_cfg->sis64) {
		if (!ipr_find_starget(starget)) {
			if (starget->channel == IPR_ARRAY_VIRTUAL_BUS)
				clear_bit(starget->id, ioa_cfg->array_ids);
			else if (starget->channel == IPR_VSET_VIRTUAL_BUS)
				clear_bit(starget->id, ioa_cfg->vset_ids);
			else if (starget->channel == 0)
				clear_bit(starget->id, ioa_cfg->target_ids);
		}
	}

	if (sata_port) {
		starget->hostdata = NULL;
		ata_sas_port_destroy(sata_port->ap);
		kfree(sata_port);
	}
}

/**
 * ipr_find_sdev - Find device based on bus/target/lun.
 * @sdev:	scsi device struct
 *
 * Return value:
 * 	resource entry pointer if found / NULL if not found
 **/
static struct ipr_resource_entry *ipr_find_sdev(struct scsi_device *sdev)
{
	struct ipr_ioa_cfg *ioa_cfg = (struct ipr_ioa_cfg *) sdev->host->hostdata;
	struct ipr_resource_entry *res;

	list_for_each_entry(res, &ioa_cfg->used_res_q, queue) {
		if ((res->bus == sdev->channel) &&
		    (res->target == sdev->id) &&
		    (res->lun == sdev->lun))
			return res;
	}

	return NULL;
}

/**
 * ipr_slave_destroy - Unconfigure a SCSI device
 * @sdev:	scsi device struct
 *
 * Return value:
 * 	nothing
 **/
static void ipr_slave_destroy(struct scsi_device *sdev)
{
	struct ipr_resource_entry *res;
	struct ipr_ioa_cfg *ioa_cfg;
	unsigned long lock_flags = 0;

	ioa_cfg = (struct ipr_ioa_cfg *) sdev->host->hostdata;

	spin_lock_irqsave(ioa_cfg->host->host_lock, lock_flags);
	res = (struct ipr_resource_entry *) sdev->hostdata;
	if (res) {
		if (res->sata_port)
			res->sata_port->ap->link.device[0].class = ATA_DEV_NONE;
		sdev->hostdata = NULL;
		res->sdev = NULL;
		res->sata_port = NULL;
	}
	spin_unlock_irqrestore(ioa_cfg->host->host_lock, lock_flags);
}

/**
 * ipr_slave_configure - Configure a SCSI device
 * @sdev:	scsi device struct
 *
 * This function configures the specified scsi device.
 *
 * Return value:
 * 	0 on success
 **/
static int ipr_slave_configure(struct scsi_device *sdev)
{
	struct ipr_ioa_cfg *ioa_cfg = (struct ipr_ioa_cfg *) sdev->host->hostdata;
	struct ipr_resource_entry *res;
	struct ata_port *ap = NULL;
	unsigned long lock_flags = 0;
	char buffer[IPR_MAX_RES_PATH_LENGTH];

	spin_lock_irqsave(ioa_cfg->host->host_lock, lock_flags);
	res = sdev->hostdata;
	if (res) {
		if (ipr_is_af_dasd_device(res))
			sdev->type = TYPE_RAID;
		if (ipr_is_af_dasd_device(res) || ipr_is_ioa_resource(res)) {
			sdev->scsi_level = 4;
			sdev->no_uld_attach = 1;
		}
		if (ipr_is_vset_device(res)) {
			sdev->scsi_level = SCSI_SPC_3;
			blk_queue_rq_timeout(sdev->request_queue,
					     IPR_VSET_RW_TIMEOUT);
			blk_queue_max_hw_sectors(sdev->request_queue, IPR_VSET_MAX_SECTORS);
		}
		if (ipr_is_gata(res) && res->sata_port)
			ap = res->sata_port->ap;
		spin_unlock_irqrestore(ioa_cfg->host->host_lock, lock_flags);

		if (ap) {
			scsi_change_queue_depth(sdev, IPR_MAX_CMD_PER_ATA_LUN);
			ata_sas_slave_configure(sdev, ap);
		}

		if (ioa_cfg->sis64)
			sdev_printk(KERN_INFO, sdev, "Resource path: %s\n",
				    ipr_format_res_path(ioa_cfg,
				res->res_path, buffer, sizeof(buffer)));
		return 0;
	}
	spin_unlock_irqrestore(ioa_cfg->host->host_lock, lock_flags);
	return 0;
}

/**
 * ipr_ata_slave_alloc - Prepare for commands to a SATA device
 * @sdev:	scsi device struct
 *
 * This function initializes an ATA port so that future commands
 * sent through queuecommand will work.
 *
 * Return value:
 * 	0 on success
 **/
static int ipr_ata_slave_alloc(struct scsi_device *sdev)
{
	struct ipr_sata_port *sata_port = NULL;
	int rc = -ENXIO;

	ENTER;
	if (sdev->sdev_target)
		sata_port = sdev->sdev_target->hostdata;
	if (sata_port) {
		rc = ata_sas_port_init(sata_port->ap);
		if (rc == 0)
			rc = ata_sas_sync_probe(sata_port->ap);
	}

	if (rc)
		ipr_slave_destroy(sdev);

	LEAVE;
	return rc;
}

/**
 * ipr_slave_alloc - Prepare for commands to a device.
 * @sdev:	scsi device struct
 *
 * This function saves a pointer to the resource entry
 * in the scsi device struct if the device exists. We
 * can then use this pointer in ipr_queuecommand when
 * handling new commands.
 *
 * Return value:
 * 	0 on success / -ENXIO if device does not exist
 **/
static int ipr_slave_alloc(struct scsi_device *sdev)
{
	struct ipr_ioa_cfg *ioa_cfg = (struct ipr_ioa_cfg *) sdev->host->hostdata;
	struct ipr_resource_entry *res;
	unsigned long lock_flags;
	int rc = -ENXIO;

	sdev->hostdata = NULL;

	spin_lock_irqsave(ioa_cfg->host->host_lock, lock_flags);

	res = ipr_find_sdev(sdev);
	if (res) {
		res->sdev = sdev;
		res->add_to_ml = 0;
		res->in_erp = 0;
		sdev->hostdata = res;
		if (!ipr_is_naca_model(res))
			res->needs_sync_complete = 1;
		rc = 0;
		if (ipr_is_gata(res)) {
			spin_unlock_irqrestore(ioa_cfg->host->host_lock, lock_flags);
			return ipr_ata_slave_alloc(sdev);
		}
	}

	spin_unlock_irqrestore(ioa_cfg->host->host_lock, lock_flags);

	return rc;
}

/**
 * ipr_match_lun - Match function for specified LUN
 * @ipr_cmd:	ipr command struct
 * @device:		device to match (sdev)
 *
 * Returns:
 *	1 if command matches sdev / 0 if command does not match sdev
 **/
static int ipr_match_lun(struct ipr_cmnd *ipr_cmd, void *device)
{
	if (ipr_cmd->scsi_cmd && ipr_cmd->scsi_cmd->device == device)
		return 1;
	return 0;
}

/**
 * ipr_wait_for_ops - Wait for matching commands to complete
 * @ipr_cmd:	ipr command struct
 * @device:		device to match (sdev)
 * @match:		match function to use
 *
 * Returns:
 *	SUCCESS / FAILED
 **/
static int ipr_wait_for_ops(struct ipr_ioa_cfg *ioa_cfg, void *device,
			    int (*match)(struct ipr_cmnd *, void *))
{
	struct ipr_cmnd *ipr_cmd;
	int wait;
	unsigned long flags;
	struct ipr_hrr_queue *hrrq;
	signed long timeout = IPR_ABORT_TASK_TIMEOUT;
	DECLARE_COMPLETION_ONSTACK(comp);

	ENTER;
	do {
		wait = 0;

		for_each_hrrq(hrrq, ioa_cfg) {
			spin_lock_irqsave(hrrq->lock, flags);
			list_for_each_entry(ipr_cmd, &hrrq->hrrq_pending_q, queue) {
				if (match(ipr_cmd, device)) {
					ipr_cmd->eh_comp = &comp;
					wait++;
				}
			}
			spin_unlock_irqrestore(hrrq->lock, flags);
		}

		if (wait) {
			timeout = wait_for_completion_timeout(&comp, timeout);

			if (!timeout) {
				wait = 0;

				for_each_hrrq(hrrq, ioa_cfg) {
					spin_lock_irqsave(hrrq->lock, flags);
					list_for_each_entry(ipr_cmd, &hrrq->hrrq_pending_q, queue) {
						if (match(ipr_cmd, device)) {
							ipr_cmd->eh_comp = NULL;
							wait++;
						}
					}
					spin_unlock_irqrestore(hrrq->lock, flags);
				}

				if (wait)
					dev_err(&ioa_cfg->pdev->dev, "Timed out waiting for aborted commands\n");
				LEAVE;
				return wait ? FAILED : SUCCESS;
			}
		}
	} while (wait);

	LEAVE;
	return SUCCESS;
}

static int ipr_eh_host_reset(struct scsi_cmnd *cmd)
{
	struct ipr_ioa_cfg *ioa_cfg;
	unsigned long lock_flags = 0;
	int rc = SUCCESS;

	ENTER;
	ioa_cfg = (struct ipr_ioa_cfg *) cmd->device->host->hostdata;
	spin_lock_irqsave(ioa_cfg->host->host_lock, lock_flags);

	if (!ioa_cfg->in_reset_reload && !ioa_cfg->hrrq[IPR_INIT_HRRQ].ioa_is_dead) {
		ipr_initiate_ioa_reset(ioa_cfg, IPR_SHUTDOWN_ABBREV);
		dev_err(&ioa_cfg->pdev->dev,
			"Adapter being reset as a result of error recovery.\n");

		if (WAIT_FOR_DUMP == ioa_cfg->sdt_state)
			ioa_cfg->sdt_state = GET_DUMP;
	}

	spin_unlock_irqrestore(ioa_cfg->host->host_lock, lock_flags);
	wait_event(ioa_cfg->reset_wait_q, !ioa_cfg->in_reset_reload);
	spin_lock_irqsave(ioa_cfg->host->host_lock, lock_flags);

	/* If we got hit with a host reset while we were already resetting
	 the adapter for some reason, and the reset failed. */
	if (ioa_cfg->hrrq[IPR_INIT_HRRQ].ioa_is_dead) {
		ipr_trace;
		rc = FAILED;
	}

	spin_unlock_irqrestore(ioa_cfg->host->host_lock, lock_flags);
	LEAVE;
	return rc;
}

/**
 * ipr_device_reset - Reset the device
 * @ioa_cfg:	ioa config struct
 * @res:		resource entry struct
 *
 * This function issues a device reset to the affected device.
 * If the device is a SCSI device, a LUN reset will be sent
 * to the device first. If that does not work, a target reset
 * will be sent. If the device is a SATA device, a PHY reset will
 * be sent.
 *
 * Return value:
 *	0 on success / non-zero on failure
 **/
static int ipr_device_reset(struct ipr_ioa_cfg *ioa_cfg,
			    struct ipr_resource_entry *res)
{
	struct ipr_cmnd *ipr_cmd;
	struct ipr_ioarcb *ioarcb;
	struct ipr_cmd_pkt *cmd_pkt;
	struct ipr_ioarcb_ata_regs *regs;
	u32 ioasc;

	ENTER;
	ipr_cmd = ipr_get_free_ipr_cmnd(ioa_cfg);
	ioarcb = &ipr_cmd->ioarcb;
	cmd_pkt = &ioarcb->cmd_pkt;

	if (ipr_cmd->ioa_cfg->sis64) {
		regs = &ipr_cmd->i.ata_ioadl.regs;
		ioarcb->add_cmd_parms_offset = cpu_to_be16(sizeof(*ioarcb));
	} else
		regs = &ioarcb->u.add_data.u.regs;

	ioarcb->res_handle = res->res_handle;
	cmd_pkt->request_type = IPR_RQTYPE_IOACMD;
	cmd_pkt->cdb[0] = IPR_RESET_DEVICE;
	if (ipr_is_gata(res)) {
		cmd_pkt->cdb[2] = IPR_ATA_PHY_RESET;
		ioarcb->add_cmd_parms_len = cpu_to_be16(sizeof(regs->flags));
		regs->flags |= IPR_ATA_FLAG_STATUS_ON_GOOD_COMPLETION;
	}

	ipr_send_blocking_cmd(ipr_cmd, ipr_timeout, IPR_DEVICE_RESET_TIMEOUT);
	ioasc = be32_to_cpu(ipr_cmd->s.ioasa.hdr.ioasc);
	list_add_tail(&ipr_cmd->queue, &ipr_cmd->hrrq->hrrq_free_q);
	if (ipr_is_gata(res) && res->sata_port && ioasc != IPR_IOASC_IOA_WAS_RESET) {
		if (ipr_cmd->ioa_cfg->sis64)
			memcpy(&res->sata_port->ioasa, &ipr_cmd->s.ioasa64.u.gata,
			       sizeof(struct ipr_ioasa_gata));
		else
			memcpy(&res->sata_port->ioasa, &ipr_cmd->s.ioasa.u.gata,
			       sizeof(struct ipr_ioasa_gata));
	}

	LEAVE;
	return IPR_IOASC_SENSE_KEY(ioasc) ? -EIO : 0;
}

/**
 * ipr_sata_reset - Reset the SATA port
 * @link:	SATA link to reset
 * @classes:	class of the attached device
 *
 * This function issues a SATA phy reset to the affected ATA link.
 *
 * Return value:
 *	0 on success / non-zero on failure
 **/
static int ipr_sata_reset(struct ata_link *link, unsigned int *classes,
				unsigned long deadline)
{
	struct ipr_sata_port *sata_port = link->ap->private_data;
	struct ipr_ioa_cfg *ioa_cfg = sata_port->ioa_cfg;
	struct ipr_resource_entry *res;
	unsigned long lock_flags = 0;
	int rc = -ENXIO;

	ENTER;
	spin_lock_irqsave(ioa_cfg->host->host_lock, lock_flags);
	while (ioa_cfg->in_reset_reload) {
		spin_unlock_irqrestore(ioa_cfg->host->host_lock, lock_flags);
		wait_event(ioa_cfg->reset_wait_q, !ioa_cfg->in_reset_reload);
		spin_lock_irqsave(ioa_cfg->host->host_lock, lock_flags);
	}

	res = sata_port->res;
	if (res) {
		rc = ipr_device_reset(ioa_cfg, res);
		*classes = res->ata_class;
	}

	spin_unlock_irqrestore(ioa_cfg->host->host_lock, lock_flags);
	LEAVE;
	return rc;
}

/**
 * ipr_eh_dev_reset - Reset the device
 * @scsi_cmd:	scsi command struct
 *
 * This function issues a device reset to the affected device.
 * A LUN reset will be sent to the device first. If that does
 * not work, a target reset will be sent.
 *
 * Return value:
 *	SUCCESS / FAILED
 **/
static int __ipr_eh_dev_reset(struct scsi_cmnd *scsi_cmd)
{
	struct ipr_cmnd *ipr_cmd;
	struct ipr_ioa_cfg *ioa_cfg;
	struct ipr_resource_entry *res;
	struct ata_port *ap;
	int rc = 0;
	struct ipr_hrr_queue *hrrq;

	ENTER;
	ioa_cfg = (struct ipr_ioa_cfg *) scsi_cmd->device->host->hostdata;
	res = scsi_cmd->device->hostdata;

	if (!res)
		return FAILED;

	/*
	 * If we are currently going through reset/reload, return failed. This will force the
	 * mid-layer to call ipr_eh_host_reset, which will then go to sleep and wait for the
	 * reset to complete
	 */
	if (ioa_cfg->in_reset_reload)
		return FAILED;
	if (ioa_cfg->hrrq[IPR_INIT_HRRQ].ioa_is_dead)
		return FAILED;

	for_each_hrrq(hrrq, ioa_cfg) {
		spin_lock(&hrrq->_lock);
		list_for_each_entry(ipr_cmd, &hrrq->hrrq_pending_q, queue) {
			if (ipr_cmd->ioarcb.res_handle == res->res_handle) {
				if (ipr_cmd->scsi_cmd)
					ipr_cmd->done = ipr_scsi_eh_done;
				if (ipr_cmd->qc)
					ipr_cmd->done = ipr_sata_eh_done;
				if (ipr_cmd->qc &&
				    !(ipr_cmd->qc->flags & ATA_QCFLAG_FAILED)) {
					ipr_cmd->qc->err_mask |= AC_ERR_TIMEOUT;
					ipr_cmd->qc->flags |= ATA_QCFLAG_FAILED;
				}
			}
		}
		spin_unlock(&hrrq->_lock);
	}
	res->resetting_device = 1;
	scmd_printk(KERN_ERR, scsi_cmd, "Resetting device\n");

	if (ipr_is_gata(res) && res->sata_port) {
		ap = res->sata_port->ap;
		spin_unlock_irq(scsi_cmd->device->host->host_lock);
		ata_std_error_handler(ap);
		spin_lock_irq(scsi_cmd->device->host->host_lock);

		for_each_hrrq(hrrq, ioa_cfg) {
			spin_lock(&hrrq->_lock);
			list_for_each_entry(ipr_cmd,
					    &hrrq->hrrq_pending_q, queue) {
				if (ipr_cmd->ioarcb.res_handle ==
				    res->res_handle) {
					rc = -EIO;
					break;
				}
			}
			spin_unlock(&hrrq->_lock);
		}
	} else
		rc = ipr_device_reset(ioa_cfg, res);
	res->resetting_device = 0;
	res->reset_occurred = 1;

	LEAVE;
	return rc ? FAILED : SUCCESS;
}

static int ipr_eh_dev_reset(struct scsi_cmnd *cmd)
{
	int rc;
	struct ipr_ioa_cfg *ioa_cfg;

	ioa_cfg = (struct ipr_ioa_cfg *) cmd->device->host->hostdata;

	spin_lock_irq(cmd->device->host->host_lock);
	rc = __ipr_eh_dev_reset(cmd);
	spin_unlock_irq(cmd->device->host->host_lock);

	if (rc == SUCCESS)
		rc = ipr_wait_for_ops(ioa_cfg, cmd->device, ipr_match_lun);

	return rc;
}

/**
 * ipr_bus_reset_done - Op done function for bus reset.
 * @ipr_cmd:	ipr command struct
 *
 * This function is the op done function for a bus reset
 *
 * Return value:
 * 	none
 **/
static void ipr_bus_reset_done(struct ipr_cmnd *ipr_cmd)
{
	struct ipr_ioa_cfg *ioa_cfg = ipr_cmd->ioa_cfg;
	struct ipr_resource_entry *res;

	ENTER;
	if (!ioa_cfg->sis64)
		list_for_each_entry(res, &ioa_cfg->used_res_q, queue) {
			if (res->res_handle == ipr_cmd->ioarcb.res_handle) {
				scsi_report_bus_reset(ioa_cfg->host, res->bus);
				break;
			}
		}

	/*
	 * If abort has not completed, indicate the reset has, else call the
	 * abort's done function to wake the sleeping eh thread
	 */
	if (ipr_cmd->sibling->sibling)
		ipr_cmd->sibling->sibling = NULL;
	else
		ipr_cmd->sibling->done(ipr_cmd->sibling);

	list_add_tail(&ipr_cmd->queue, &ipr_cmd->hrrq->hrrq_free_q);
	LEAVE;
}

/**
 * ipr_abort_timeout - An abort task has timed out
 * @ipr_cmd:	ipr command struct
 *
 * This function handles when an abort task times out. If this
 * happens we issue a bus reset since we have resources tied
 * up that must be freed before returning to the midlayer.
 *
 * Return value:
 *	none
 **/
static void ipr_abort_timeout(struct ipr_cmnd *ipr_cmd)
{
	struct ipr_cmnd *reset_cmd;
	struct ipr_ioa_cfg *ioa_cfg = ipr_cmd->ioa_cfg;
	struct ipr_cmd_pkt *cmd_pkt;
	unsigned long lock_flags = 0;

	ENTER;
	spin_lock_irqsave(ioa_cfg->host->host_lock, lock_flags);
	if (ipr_cmd->completion.done || ioa_cfg->in_reset_reload) {
		spin_unlock_irqrestore(ioa_cfg->host->host_lock, lock_flags);
		return;
	}

	sdev_printk(KERN_ERR, ipr_cmd->u.sdev, "Abort timed out. Resetting bus.\n");
	reset_cmd = ipr_get_free_ipr_cmnd(ioa_cfg);
	ipr_cmd->sibling = reset_cmd;
	reset_cmd->sibling = ipr_cmd;
	reset_cmd->ioarcb.res_handle = ipr_cmd->ioarcb.res_handle;
	cmd_pkt = &reset_cmd->ioarcb.cmd_pkt;
	cmd_pkt->request_type = IPR_RQTYPE_IOACMD;
	cmd_pkt->cdb[0] = IPR_RESET_DEVICE;
	cmd_pkt->cdb[2] = IPR_RESET_TYPE_SELECT | IPR_BUS_RESET;

	ipr_do_req(reset_cmd, ipr_bus_reset_done, ipr_timeout, IPR_DEVICE_RESET_TIMEOUT);
	spin_unlock_irqrestore(ioa_cfg->host->host_lock, lock_flags);
	LEAVE;
}

/**
 * ipr_cancel_op - Cancel specified op
 * @scsi_cmd:	scsi command struct
 *
 * This function cancels specified op.
 *
 * Return value:
 *	SUCCESS / FAILED
 **/
static int ipr_cancel_op(struct scsi_cmnd *scsi_cmd)
{
	struct ipr_cmnd *ipr_cmd;
	struct ipr_ioa_cfg *ioa_cfg;
	struct ipr_resource_entry *res;
	struct ipr_cmd_pkt *cmd_pkt;
	u32 ioasc, int_reg;
	int op_found = 0;
	struct ipr_hrr_queue *hrrq;

	ENTER;
	ioa_cfg = (struct ipr_ioa_cfg *)scsi_cmd->device->host->hostdata;
	res = scsi_cmd->device->hostdata;

	/* If we are currently going through reset/reload, return failed.
	 * This will force the mid-layer to call ipr_eh_host_reset,
	 * which will then go to sleep and wait for the reset to complete
	 */
	if (ioa_cfg->in_reset_reload ||
	    ioa_cfg->hrrq[IPR_INIT_HRRQ].ioa_is_dead)
		return FAILED;
	if (!res)
		return FAILED;

	/*
	 * If we are aborting a timed out op, chances are that the timeout was caused
	 * by a still not detected EEH error. In such cases, reading a register will
	 * trigger the EEH recovery infrastructure.
	 */
	int_reg = readl(ioa_cfg->regs.sense_interrupt_reg);

	if (!ipr_is_gscsi(res))
		return FAILED;

	for_each_hrrq(hrrq, ioa_cfg) {
		spin_lock(&hrrq->_lock);
		list_for_each_entry(ipr_cmd, &hrrq->hrrq_pending_q, queue) {
			if (ipr_cmd->scsi_cmd == scsi_cmd) {
				ipr_cmd->done = ipr_scsi_eh_done;
				op_found = 1;
				break;
			}
		}
		spin_unlock(&hrrq->_lock);
	}

	if (!op_found)
		return SUCCESS;

	ipr_cmd = ipr_get_free_ipr_cmnd(ioa_cfg);
	ipr_cmd->ioarcb.res_handle = res->res_handle;
	cmd_pkt = &ipr_cmd->ioarcb.cmd_pkt;
	cmd_pkt->request_type = IPR_RQTYPE_IOACMD;
	cmd_pkt->cdb[0] = IPR_CANCEL_ALL_REQUESTS;
	ipr_cmd->u.sdev = scsi_cmd->device;

	scmd_printk(KERN_ERR, scsi_cmd, "Aborting command: %02X\n",
		    scsi_cmd->cmnd[0]);
	ipr_send_blocking_cmd(ipr_cmd, ipr_abort_timeout, IPR_CANCEL_ALL_TIMEOUT);
	ioasc = be32_to_cpu(ipr_cmd->s.ioasa.hdr.ioasc);

	/*
	 * If the abort task timed out and we sent a bus reset, we will get
	 * one the following responses to the abort
	 */
	if (ioasc == IPR_IOASC_BUS_WAS_RESET || ioasc == IPR_IOASC_SYNC_REQUIRED) {
		ioasc = 0;
		ipr_trace;
	}

	list_add_tail(&ipr_cmd->queue, &ipr_cmd->hrrq->hrrq_free_q);
	if (!ipr_is_naca_model(res))
		res->needs_sync_complete = 1;

	LEAVE;
	return IPR_IOASC_SENSE_KEY(ioasc) ? FAILED : SUCCESS;
}

/**
 * ipr_eh_abort - Abort a single op
 * @scsi_cmd:	scsi command struct
 *
 * Return value:
 *	0 if scan in progress / 1 if scan is complete
 **/
static int ipr_scan_finished(struct Scsi_Host *shost, unsigned long elapsed_time)
{
	unsigned long lock_flags;
	struct ipr_ioa_cfg *ioa_cfg = (struct ipr_ioa_cfg *) shost->hostdata;
	int rc = 0;

	spin_lock_irqsave(shost->host_lock, lock_flags);
	if (ioa_cfg->hrrq[IPR_INIT_HRRQ].ioa_is_dead || ioa_cfg->scan_done)
		rc = 1;
	if ((elapsed_time/HZ) > (ioa_cfg->transop_timeout * 2))
		rc = 1;
	spin_unlock_irqrestore(shost->host_lock, lock_flags);
	return rc;
}

/**
 * ipr_eh_host_reset - Reset the host adapter
 * @scsi_cmd:	scsi command struct
 *
 * Return value:
 * 	SUCCESS / FAILED
 **/
static int ipr_eh_abort(struct scsi_cmnd *scsi_cmd)
{
	unsigned long flags;
	int rc;
	struct ipr_ioa_cfg *ioa_cfg;

	ENTER;

	ioa_cfg = (struct ipr_ioa_cfg *) scsi_cmd->device->host->hostdata;

	spin_lock_irqsave(scsi_cmd->device->host->host_lock, flags);
	rc = ipr_cancel_op(scsi_cmd);
	spin_unlock_irqrestore(scsi_cmd->device->host->host_lock, flags);

	if (rc == SUCCESS)
		rc = ipr_wait_for_ops(ioa_cfg, scsi_cmd->device, ipr_match_lun);
	LEAVE;
	return rc;
}

/**
 * ipr_handle_other_interrupt - Handle "other" interrupts
 * @ioa_cfg:	ioa config struct
 * @int_reg:	interrupt register
 *
 * Return value:
 * 	IRQ_NONE / IRQ_HANDLED
 **/
static irqreturn_t ipr_handle_other_interrupt(struct ipr_ioa_cfg *ioa_cfg,
					      u32 int_reg)
{
	irqreturn_t rc = IRQ_HANDLED;
	u32 int_mask_reg;

	int_mask_reg = readl(ioa_cfg->regs.sense_interrupt_mask_reg32);
	int_reg &= ~int_mask_reg;

	/* If an interrupt on the adapter did not occur, ignore it.
	 * Or in the case of SIS 64, check for a stage change interrupt.
	 */
	if ((int_reg & IPR_PCII_OPER_INTERRUPTS) == 0) {
		if (ioa_cfg->sis64) {
			int_mask_reg = readl(ioa_cfg->regs.sense_interrupt_mask_reg);
			int_reg = readl(ioa_cfg->regs.sense_interrupt_reg) & ~int_mask_reg;
			if (int_reg & IPR_PCII_IPL_STAGE_CHANGE) {

				/* clear stage change */
				writel(IPR_PCII_IPL_STAGE_CHANGE, ioa_cfg->regs.clr_interrupt_reg);
				int_reg = readl(ioa_cfg->regs.sense_interrupt_reg) & ~int_mask_reg;
				list_del(&ioa_cfg->reset_cmd->queue);
				del_timer(&ioa_cfg->reset_cmd->timer);
				ipr_reset_ioa_job(ioa_cfg->reset_cmd);
				return IRQ_HANDLED;
			}
		}

		return IRQ_NONE;
	}

	if (int_reg & IPR_PCII_IOA_TRANS_TO_OPER) {
		/* Mask the interrupt */
		writel(IPR_PCII_IOA_TRANS_TO_OPER, ioa_cfg->regs.set_interrupt_mask_reg);
		int_reg = readl(ioa_cfg->regs.sense_interrupt_reg);

		list_del(&ioa_cfg->reset_cmd->queue);
		del_timer(&ioa_cfg->reset_cmd->timer);
		ipr_reset_ioa_job(ioa_cfg->reset_cmd);
	} else if ((int_reg & IPR_PCII_HRRQ_UPDATED) == int_reg) {
		if (ioa_cfg->clear_isr) {
			if (ipr_debug && printk_ratelimit())
				dev_err(&ioa_cfg->pdev->dev,
					"Spurious interrupt detected. 0x%08X\n", int_reg);
			writel(IPR_PCII_HRRQ_UPDATED, ioa_cfg->regs.clr_interrupt_reg32);
			int_reg = readl(ioa_cfg->regs.sense_interrupt_reg32);
			return IRQ_NONE;
		}
	} else {
		if (int_reg & IPR_PCII_IOA_UNIT_CHECKED)
			ioa_cfg->ioa_unit_checked = 1;
		else if (int_reg & IPR_PCII_NO_HOST_RRQ)
			dev_err(&ioa_cfg->pdev->dev,
				"No Host RRQ. 0x%08X\n", int_reg);
		else
			dev_err(&ioa_cfg->pdev->dev,
				"Permanent IOA failure. 0x%08X\n", int_reg);

		if (WAIT_FOR_DUMP == ioa_cfg->sdt_state)
			ioa_cfg->sdt_state = GET_DUMP;

		ipr_mask_and_clear_interrupts(ioa_cfg, ~0);
		ipr_initiate_ioa_reset(ioa_cfg, IPR_SHUTDOWN_NONE);
	}

	return rc;
}

/**
 * ipr_isr_eh - Interrupt service routine error handler
 * @ioa_cfg:	ioa config struct
 * @msg:	message to log
 *
 * Return value:
 * 	none
 **/
static void ipr_isr_eh(struct ipr_ioa_cfg *ioa_cfg, char *msg, u16 number)
{
	ioa_cfg->errors_logged++;
	dev_err(&ioa_cfg->pdev->dev, "%s %d\n", msg, number);

	if (WAIT_FOR_DUMP == ioa_cfg->sdt_state)
		ioa_cfg->sdt_state = GET_DUMP;

	ipr_initiate_ioa_reset(ioa_cfg, IPR_SHUTDOWN_NONE);
}

static int ipr_process_hrrq(struct ipr_hrr_queue *hrr_queue, int budget,
						struct list_head *doneq)
{
	u32 ioasc;
	u16 cmd_index;
	struct ipr_cmnd *ipr_cmd;
	struct ipr_ioa_cfg *ioa_cfg = hrr_queue->ioa_cfg;
	int num_hrrq = 0;

	/* If interrupts are disabled, ignore the interrupt */
	if (!hrr_queue->allow_interrupts)
		return 0;

	while ((be32_to_cpu(*hrr_queue->hrrq_curr) & IPR_HRRQ_TOGGLE_BIT) ==
	       hrr_queue->toggle_bit) {

		cmd_index = (be32_to_cpu(*hrr_queue->hrrq_curr) &
			     IPR_HRRQ_REQ_RESP_HANDLE_MASK) >>
			     IPR_HRRQ_REQ_RESP_HANDLE_SHIFT;

		if (unlikely(cmd_index > hrr_queue->max_cmd_id ||
			     cmd_index < hrr_queue->min_cmd_id)) {
			ipr_isr_eh(ioa_cfg,
				"Invalid response handle from IOA: ",
				cmd_index);
			break;
		}

		ipr_cmd = ioa_cfg->ipr_cmnd_list[cmd_index];
		ioasc = be32_to_cpu(ipr_cmd->s.ioasa.hdr.ioasc);

		ipr_trc_hook(ipr_cmd, IPR_TRACE_FINISH, ioasc);

		list_move_tail(&ipr_cmd->queue, doneq);

		if (hrr_queue->hrrq_curr < hrr_queue->hrrq_end) {
			hrr_queue->hrrq_curr++;
		} else {
			hrr_queue->hrrq_curr = hrr_queue->hrrq_start;
			hrr_queue->toggle_bit ^= 1u;
		}
		num_hrrq++;
		if (budget > 0 && num_hrrq >= budget)
			break;
	}

	return num_hrrq;
}

static int ipr_iopoll(struct irq_poll *iop, int budget)
{
	struct ipr_ioa_cfg *ioa_cfg;
	struct ipr_hrr_queue *hrrq;
	struct ipr_cmnd *ipr_cmd, *temp;
	unsigned long hrrq_flags;
	int completed_ops;
	LIST_HEAD(doneq);

	hrrq = container_of(iop, struct ipr_hrr_queue, iopoll);
	ioa_cfg = hrrq->ioa_cfg;

	spin_lock_irqsave(hrrq->lock, hrrq_flags);
	completed_ops = ipr_process_hrrq(hrrq, budget, &doneq);

	if (completed_ops < budget)
		irq_poll_complete(iop);
	spin_unlock_irqrestore(hrrq->lock, hrrq_flags);

	list_for_each_entry_safe(ipr_cmd, temp, &doneq, queue) {
		list_del(&ipr_cmd->queue);
		del_timer(&ipr_cmd->timer);
		ipr_cmd->fast_done(ipr_cmd);
	}

	return completed_ops;
}

/**
 * ipr_isr - Interrupt service routine
 * @irq:	irq number
 * @devp:	pointer to ioa config struct
 *
 * Return value:
 * 	IRQ_NONE / IRQ_HANDLED
 **/
static irqreturn_t ipr_isr(int irq, void *devp)
{
	struct ipr_hrr_queue *hrrq = (struct ipr_hrr_queue *)devp;
	struct ipr_ioa_cfg *ioa_cfg = hrrq->ioa_cfg;
	unsigned long hrrq_flags = 0;
	u32 int_reg = 0;
	int num_hrrq = 0;
	int irq_none = 0;
	struct ipr_cmnd *ipr_cmd, *temp;
	irqreturn_t rc = IRQ_NONE;
	LIST_HEAD(doneq);

	spin_lock_irqsave(hrrq->lock, hrrq_flags);
	/* If interrupts are disabled, ignore the interrupt */
	if (!hrrq->allow_interrupts) {
		spin_unlock_irqrestore(hrrq->lock, hrrq_flags);
		return IRQ_NONE;
	}

	while (1) {
		if (ipr_process_hrrq(hrrq, -1, &doneq)) {
			rc =  IRQ_HANDLED;

			if (!ioa_cfg->clear_isr)
				break;

			/* Clear the PCI interrupt */
			num_hrrq = 0;
			do {
				writel(IPR_PCII_HRRQ_UPDATED,
				     ioa_cfg->regs.clr_interrupt_reg32);
				int_reg = readl(ioa_cfg->regs.sense_interrupt_reg32);
			} while (int_reg & IPR_PCII_HRRQ_UPDATED &&
				num_hrrq++ < IPR_MAX_HRRQ_RETRIES);

		} else if (rc == IRQ_NONE && irq_none == 0) {
			int_reg = readl(ioa_cfg->regs.sense_interrupt_reg32);
			irq_none++;
		} else if (num_hrrq == IPR_MAX_HRRQ_RETRIES &&
			   int_reg & IPR_PCII_HRRQ_UPDATED) {
			ipr_isr_eh(ioa_cfg,
				"Error clearing HRRQ: ", num_hrrq);
			rc = IRQ_HANDLED;
			break;
		} else
			break;
	}

	if (unlikely(rc == IRQ_NONE))
		rc = ipr_handle_other_interrupt(ioa_cfg, int_reg);

	spin_unlock_irqrestore(hrrq->lock, hrrq_flags);
	list_for_each_entry_safe(ipr_cmd, temp, &doneq, queue) {
		list_del(&ipr_cmd->queue);
		del_timer(&ipr_cmd->timer);
		ipr_cmd->fast_done(ipr_cmd);
	}
	return rc;
}

/**
 * ipr_isr_mhrrq - Interrupt service routine
 * @irq:	irq number
 * @devp:	pointer to ioa config struct
 *
 * Return value:
 *	IRQ_NONE / IRQ_HANDLED
 **/
static irqreturn_t ipr_isr_mhrrq(int irq, void *devp)
{
	struct ipr_hrr_queue *hrrq = (struct ipr_hrr_queue *)devp;
	struct ipr_ioa_cfg *ioa_cfg = hrrq->ioa_cfg;
	unsigned long hrrq_flags = 0;
	struct ipr_cmnd *ipr_cmd, *temp;
	irqreturn_t rc = IRQ_NONE;
	LIST_HEAD(doneq);

	spin_lock_irqsave(hrrq->lock, hrrq_flags);

	/* If interrupts are disabled, ignore the interrupt */
	if (!hrrq->allow_interrupts) {
		spin_unlock_irqrestore(hrrq->lock, hrrq_flags);
		return IRQ_NONE;
	}

	if (ioa_cfg->iopoll_weight && ioa_cfg->sis64 && ioa_cfg->nvectors > 1) {
		if ((be32_to_cpu(*hrrq->hrrq_curr) & IPR_HRRQ_TOGGLE_BIT) ==
		       hrrq->toggle_bit) {
			irq_poll_sched(&hrrq->iopoll);
			spin_unlock_irqrestore(hrrq->lock, hrrq_flags);
			return IRQ_HANDLED;
		}
	} else {
		if ((be32_to_cpu(*hrrq->hrrq_curr) & IPR_HRRQ_TOGGLE_BIT) ==
			hrrq->toggle_bit)

			if (ipr_process_hrrq(hrrq, -1, &doneq))
				rc =  IRQ_HANDLED;
	}

	spin_unlock_irqrestore(hrrq->lock, hrrq_flags);

	list_for_each_entry_safe(ipr_cmd, temp, &doneq, queue) {
		list_del(&ipr_cmd->queue);
		del_timer(&ipr_cmd->timer);
		ipr_cmd->fast_done(ipr_cmd);
	}
	return rc;
}

/**
 * ipr_build_ioadl64 - Build a scatter/gather list and map the buffer
 * @ioa_cfg:	ioa config struct
 * @ipr_cmd:	ipr command struct
 *
 * Return value:
 * 	0 on success / -1 on failure
 **/
static int ipr_build_ioadl64(struct ipr_ioa_cfg *ioa_cfg,
			     struct ipr_cmnd *ipr_cmd)
{
	int i, nseg;
	struct scatterlist *sg;
	u32 length;
	u32 ioadl_flags = 0;
	struct scsi_cmnd *scsi_cmd = ipr_cmd->scsi_cmd;
	struct ipr_ioarcb *ioarcb = &ipr_cmd->ioarcb;
	struct ipr_ioadl64_desc *ioadl64 = ipr_cmd->i.ioadl64;

	length = scsi_bufflen(scsi_cmd);
	if (!length)
		return 0;

	nseg = scsi_dma_map(scsi_cmd);
	if (nseg < 0) {
		if (printk_ratelimit())
			dev_err(&ioa_cfg->pdev->dev, "scsi_dma_map failed!\n");
		return -1;
	}

	ipr_cmd->dma_use_sg = nseg;

	ioarcb->data_transfer_length = cpu_to_be32(length);
	ioarcb->ioadl_len =
		cpu_to_be32(sizeof(struct ipr_ioadl64_desc) * ipr_cmd->dma_use_sg);

	if (scsi_cmd->sc_data_direction == DMA_TO_DEVICE) {
		ioadl_flags = IPR_IOADL_FLAGS_WRITE;
		ioarcb->cmd_pkt.flags_hi |= IPR_FLAGS_HI_WRITE_NOT_READ;
	} else if (scsi_cmd->sc_data_direction == DMA_FROM_DEVICE)
		ioadl_flags = IPR_IOADL_FLAGS_READ;

	scsi_for_each_sg(scsi_cmd, sg, ipr_cmd->dma_use_sg, i) {
		ioadl64[i].flags = cpu_to_be32(ioadl_flags);
		ioadl64[i].data_len = cpu_to_be32(sg_dma_len(sg));
		ioadl64[i].address = cpu_to_be64(sg_dma_address(sg));
	}

	ioadl64[i-1].flags |= cpu_to_be32(IPR_IOADL_FLAGS_LAST);
	return 0;
}

/**
 * ipr_build_ioadl - Build a scatter/gather list and map the buffer
 * @ioa_cfg:	ioa config struct
 * @ipr_cmd:	ipr command struct
 *
 * Return value:
 * 	0 on success / -1 on failure
 **/
static int ipr_build_ioadl(struct ipr_ioa_cfg *ioa_cfg,
			   struct ipr_cmnd *ipr_cmd)
{
	int i, nseg;
	struct scatterlist *sg;
	u32 length;
	u32 ioadl_flags = 0;
	struct scsi_cmnd *scsi_cmd = ipr_cmd->scsi_cmd;
	struct ipr_ioarcb *ioarcb = &ipr_cmd->ioarcb;
	struct ipr_ioadl_desc *ioadl = ipr_cmd->i.ioadl;

	length = scsi_bufflen(scsi_cmd);
	if (!length)
		return 0;

	nseg = scsi_dma_map(scsi_cmd);
	if (nseg < 0) {
		dev_err(&ioa_cfg->pdev->dev, "scsi_dma_map failed!\n");
		return -1;
	}

	ipr_cmd->dma_use_sg = nseg;

	if (scsi_cmd->sc_data_direction == DMA_TO_DEVICE) {
		ioadl_flags = IPR_IOADL_FLAGS_WRITE;
		ioarcb->cmd_pkt.flags_hi |= IPR_FLAGS_HI_WRITE_NOT_READ;
		ioarcb->data_transfer_length = cpu_to_be32(length);
		ioarcb->ioadl_len =
			cpu_to_be32(sizeof(struct ipr_ioadl_desc) * ipr_cmd->dma_use_sg);
	} else if (scsi_cmd->sc_data_direction == DMA_FROM_DEVICE) {
		ioadl_flags = IPR_IOADL_FLAGS_READ;
		ioarcb->read_data_transfer_length = cpu_to_be32(length);
		ioarcb->read_ioadl_len =
			cpu_to_be32(sizeof(struct ipr_ioadl_desc) * ipr_cmd->dma_use_sg);
	}

	if (ipr_cmd->dma_use_sg <= ARRAY_SIZE(ioarcb->u.add_data.u.ioadl)) {
		ioadl = ioarcb->u.add_data.u.ioadl;
		ioarcb->write_ioadl_addr = cpu_to_be32((ipr_cmd->dma_addr) +
				    offsetof(struct ipr_ioarcb, u.add_data));
		ioarcb->read_ioadl_addr = ioarcb->write_ioadl_addr;
	}

	scsi_for_each_sg(scsi_cmd, sg, ipr_cmd->dma_use_sg, i) {
		ioadl[i].flags_and_data_len =
			cpu_to_be32(ioadl_flags | sg_dma_len(sg));
		ioadl[i].address = cpu_to_be32(sg_dma_address(sg));
	}

	ioadl[i-1].flags_and_data_len |= cpu_to_be32(IPR_IOADL_FLAGS_LAST);
	return 0;
}

/**
 * ipr_erp_done - Process completion of ERP for a device
 * @ipr_cmd:		ipr command struct
 *
 * This function copies the sense buffer into the scsi_cmd
 * struct and pushes the scsi_done function.
 *
 * Return value:
 * 	nothing
 **/
static void ipr_erp_done(struct ipr_cmnd *ipr_cmd)
{
	struct scsi_cmnd *scsi_cmd = ipr_cmd->scsi_cmd;
	struct ipr_resource_entry *res = scsi_cmd->device->hostdata;
	u32 ioasc = be32_to_cpu(ipr_cmd->s.ioasa.hdr.ioasc);

	if (IPR_IOASC_SENSE_KEY(ioasc) > 0) {
		scsi_cmd->result |= (DID_ERROR << 16);
		scmd_printk(KERN_ERR, scsi_cmd,
			    "Request Sense failed with IOASC: 0x%08X\n", ioasc);
	} else {
		memcpy(scsi_cmd->sense_buffer, ipr_cmd->sense_buffer,
		       SCSI_SENSE_BUFFERSIZE);
	}

	if (res) {
		if (!ipr_is_naca_model(res))
			res->needs_sync_complete = 1;
		res->in_erp = 0;
	}
	scsi_dma_unmap(ipr_cmd->scsi_cmd);
	list_add_tail(&ipr_cmd->queue, &ipr_cmd->hrrq->hrrq_free_q);
	scsi_cmd->scsi_done(scsi_cmd);
}

/**
 * ipr_reinit_ipr_cmnd_for_erp - Re-initialize a cmnd block to be used for ERP
 * @ipr_cmd:	ipr command struct
 *
 * Return value:
 * 	none
 **/
static void ipr_reinit_ipr_cmnd_for_erp(struct ipr_cmnd *ipr_cmd)
{
	struct ipr_ioarcb *ioarcb = &ipr_cmd->ioarcb;
	struct ipr_ioasa *ioasa = &ipr_cmd->s.ioasa;
	dma_addr_t dma_addr = ipr_cmd->dma_addr;

	memset(&ioarcb->cmd_pkt, 0, sizeof(struct ipr_cmd_pkt));
	ioarcb->data_transfer_length = 0;
	ioarcb->read_data_transfer_length = 0;
	ioarcb->ioadl_len = 0;
	ioarcb->read_ioadl_len = 0;
	ioasa->hdr.ioasc = 0;
	ioasa->hdr.residual_data_len = 0;

	if (ipr_cmd->ioa_cfg->sis64)
		ioarcb->u.sis64_addr_data.data_ioadl_addr =
			cpu_to_be64(dma_addr + offsetof(struct ipr_cmnd, i.ioadl64));
	else {
		ioarcb->write_ioadl_addr =
			cpu_to_be32(dma_addr + offsetof(struct ipr_cmnd, i.ioadl));
		ioarcb->read_ioadl_addr = ioarcb->write_ioadl_addr;
	}
}

/**
 * ipr_erp_request_sense - Send request sense to a device
 * @ipr_cmd:	ipr command struct
 *
 * This function sends a request sense to a device as a result
 * of a check condition.
 *
 * Return value:
 * 	nothing
 **/
static void ipr_erp_request_sense(struct ipr_cmnd *ipr_cmd)
{
	struct ipr_cmd_pkt *cmd_pkt = &ipr_cmd->ioarcb.cmd_pkt;
	u32 ioasc = be32_to_cpu(ipr_cmd->s.ioasa.hdr.ioasc);

	if (IPR_IOASC_SENSE_KEY(ioasc) > 0) {
		ipr_erp_done(ipr_cmd);
		return;
	}

	ipr_reinit_ipr_cmnd_for_erp(ipr_cmd);

	cmd_pkt->request_type = IPR_RQTYPE_SCSICDB;
	cmd_pkt->cdb[0] = REQUEST_SENSE;
	cmd_pkt->cdb[4] = SCSI_SENSE_BUFFERSIZE;
	cmd_pkt->flags_hi |= IPR_FLAGS_HI_SYNC_OVERRIDE;
	cmd_pkt->flags_hi |= IPR_FLAGS_HI_NO_ULEN_CHK;
	cmd_pkt->timeout = cpu_to_be16(IPR_REQUEST_SENSE_TIMEOUT / HZ);

	ipr_init_ioadl(ipr_cmd, ipr_cmd->sense_buffer_dma,
		       SCSI_SENSE_BUFFERSIZE, IPR_IOADL_FLAGS_READ_LAST);

	ipr_do_req(ipr_cmd, ipr_erp_done, ipr_timeout,
		   IPR_REQUEST_SENSE_TIMEOUT * 2);
}

/**
 * ipr_erp_cancel_all - Send cancel all to a device
 * @ipr_cmd:	ipr command struct
 *
 * This function sends a cancel all to a device to clear the
 * queue. If we are running TCQ on the device, QERR is set to 1,
 * which means all outstanding ops have been dropped on the floor.
 * Cancel all will return them to us.
 *
 * Return value:
 * 	nothing
 **/
static void ipr_erp_cancel_all(struct ipr_cmnd *ipr_cmd)
{
	struct scsi_cmnd *scsi_cmd = ipr_cmd->scsi_cmd;
	struct ipr_resource_entry *res = scsi_cmd->device->hostdata;
	struct ipr_cmd_pkt *cmd_pkt;

	res->in_erp = 1;

	ipr_reinit_ipr_cmnd_for_erp(ipr_cmd);

	if (!scsi_cmd->device->simple_tags) {
		ipr_erp_request_sense(ipr_cmd);
		return;
	}

	cmd_pkt = &ipr_cmd->ioarcb.cmd_pkt;
	cmd_pkt->request_type = IPR_RQTYPE_IOACMD;
	cmd_pkt->cdb[0] = IPR_CANCEL_ALL_REQUESTS;

	ipr_do_req(ipr_cmd, ipr_erp_request_sense, ipr_timeout,
		   IPR_CANCEL_ALL_TIMEOUT);
}

/**
 * ipr_dump_ioasa - Dump contents of IOASA
 * @ioa_cfg:	ioa config struct
 * @ipr_cmd:	ipr command struct
 * @res:		resource entry struct
 *
 * This function is invoked by the interrupt handler when ops
 * fail. It will log the IOASA if appropriate. Only called
 * for GPDD ops.
 *
 * Return value:
 * 	none
 **/
static void ipr_dump_ioasa(struct ipr_ioa_cfg *ioa_cfg,
			   struct ipr_cmnd *ipr_cmd, struct ipr_resource_entry *res)
{
	int i;
	u16 data_len;
	u32 ioasc, fd_ioasc;
	struct ipr_ioasa *ioasa = &ipr_cmd->s.ioasa;
	__be32 *ioasa_data = (__be32 *)ioasa;
	int error_index;

	ioasc = be32_to_cpu(ioasa->hdr.ioasc) & IPR_IOASC_IOASC_MASK;
	fd_ioasc = be32_to_cpu(ioasa->hdr.fd_ioasc) & IPR_IOASC_IOASC_MASK;

	if (0 == ioasc)
		return;

	if (ioa_cfg->log_level < IPR_DEFAULT_LOG_LEVEL)
		return;

	if (ioasc == IPR_IOASC_BUS_WAS_RESET && fd_ioasc)
		error_index = ipr_get_error(fd_ioasc);
	else
		error_index = ipr_get_error(ioasc);

	if (ioa_cfg->log_level < IPR_MAX_LOG_LEVEL) {
		/* Don't log an error if the IOA already logged one */
		if (ioasa->hdr.ilid != 0)
			return;

		if (!ipr_is_gscsi(res))
			return;

		if (ipr_error_table[error_index].log_ioasa == 0)
			return;
	}

	ipr_res_err(ioa_cfg, res, "%s\n", ipr_error_table[error_index].error);

	data_len = be16_to_cpu(ioasa->hdr.ret_stat_len);
	if (ioa_cfg->sis64 && sizeof(struct ipr_ioasa64) < data_len)
		data_len = sizeof(struct ipr_ioasa64);
	else if (!ioa_cfg->sis64 && sizeof(struct ipr_ioasa) < data_len)
		data_len = sizeof(struct ipr_ioasa);

	ipr_err("IOASA Dump:\n");

	for (i = 0; i < data_len / 4; i += 4) {
		ipr_err("%08X: %08X %08X %08X %08X\n", i*4,
			be32_to_cpu(ioasa_data[i]),
			be32_to_cpu(ioasa_data[i+1]),
			be32_to_cpu(ioasa_data[i+2]),
			be32_to_cpu(ioasa_data[i+3]));
	}
}

/**
 * ipr_gen_sense - Generate SCSI sense data from an IOASA
 * @ioasa:		IOASA
 * @sense_buf:	sense data buffer
 *
 * Return value:
 * 	none
 **/
static void ipr_gen_sense(struct ipr_cmnd *ipr_cmd)
{
	u32 failing_lba;
	u8 *sense_buf = ipr_cmd->scsi_cmd->sense_buffer;
	struct ipr_resource_entry *res = ipr_cmd->scsi_cmd->device->hostdata;
	struct ipr_ioasa *ioasa = &ipr_cmd->s.ioasa;
	u32 ioasc = be32_to_cpu(ioasa->hdr.ioasc);

	memset(sense_buf, 0, SCSI_SENSE_BUFFERSIZE);

	if (ioasc >= IPR_FIRST_DRIVER_IOASC)
		return;

	ipr_cmd->scsi_cmd->result = SAM_STAT_CHECK_CONDITION;

	if (ipr_is_vset_device(res) &&
	    ioasc == IPR_IOASC_MED_DO_NOT_REALLOC &&
	    ioasa->u.vset.failing_lba_hi != 0) {
		sense_buf[0] = 0x72;
		sense_buf[1] = IPR_IOASC_SENSE_KEY(ioasc);
		sense_buf[2] = IPR_IOASC_SENSE_CODE(ioasc);
		sense_buf[3] = IPR_IOASC_SENSE_QUAL(ioasc);

		sense_buf[7] = 12;
		sense_buf[8] = 0;
		sense_buf[9] = 0x0A;
		sense_buf[10] = 0x80;

		failing_lba = be32_to_cpu(ioasa->u.vset.failing_lba_hi);

		sense_buf[12] = (failing_lba & 0xff000000) >> 24;
		sense_buf[13] = (failing_lba & 0x00ff0000) >> 16;
		sense_buf[14] = (failing_lba & 0x0000ff00) >> 8;
		sense_buf[15] = failing_lba & 0x000000ff;

		failing_lba = be32_to_cpu(ioasa->u.vset.failing_lba_lo);

		sense_buf[16] = (failing_lba & 0xff000000) >> 24;
		sense_buf[17] = (failing_lba & 0x00ff0000) >> 16;
		sense_buf[18] = (failing_lba & 0x0000ff00) >> 8;
		sense_buf[19] = failing_lba & 0x000000ff;
	} else {
		sense_buf[0] = 0x70;
		sense_buf[2] = IPR_IOASC_SENSE_KEY(ioasc);
		sense_buf[12] = IPR_IOASC_SENSE_CODE(ioasc);
		sense_buf[13] = IPR_IOASC_SENSE_QUAL(ioasc);

		/* Illegal request */
		if ((IPR_IOASC_SENSE_KEY(ioasc) == 0x05) &&
		    (be32_to_cpu(ioasa->hdr.ioasc_specific) & IPR_FIELD_POINTER_VALID)) {
			sense_buf[7] = 10;	/* additional length */

			/* IOARCB was in error */
			if (IPR_IOASC_SENSE_CODE(ioasc) == 0x24)
				sense_buf[15] = 0xC0;
			else	/* Parameter data was invalid */
				sense_buf[15] = 0x80;

			sense_buf[16] =
			    ((IPR_FIELD_POINTER_MASK &
			      be32_to_cpu(ioasa->hdr.ioasc_specific)) >> 8) & 0xff;
			sense_buf[17] =
			    (IPR_FIELD_POINTER_MASK &
			     be32_to_cpu(ioasa->hdr.ioasc_specific)) & 0xff;
		} else {
			if (ioasc == IPR_IOASC_MED_DO_NOT_REALLOC) {
				if (ipr_is_vset_device(res))
					failing_lba = be32_to_cpu(ioasa->u.vset.failing_lba_lo);
				else
					failing_lba = be32_to_cpu(ioasa->u.dasd.failing_lba);

				sense_buf[0] |= 0x80;	/* Or in the Valid bit */
				sense_buf[3] = (failing_lba & 0xff000000) >> 24;
				sense_buf[4] = (failing_lba & 0x00ff0000) >> 16;
				sense_buf[5] = (failing_lba & 0x0000ff00) >> 8;
				sense_buf[6] = failing_lba & 0x000000ff;
			}

			sense_buf[7] = 6;	/* additional length */
		}
	}
}

/**
 * ipr_get_autosense - Copy autosense data to sense buffer
 * @ipr_cmd:	ipr command struct
 *
 * This function copies the autosense buffer to the buffer
 * in the scsi_cmd, if there is autosense available.
 *
 * Return value:
 *	1 if autosense was available / 0 if not
 **/
static int ipr_get_autosense(struct ipr_cmnd *ipr_cmd)
{
	struct ipr_ioasa *ioasa = &ipr_cmd->s.ioasa;
	struct ipr_ioasa64 *ioasa64 = &ipr_cmd->s.ioasa64;

	if ((be32_to_cpu(ioasa->hdr.ioasc_specific) & IPR_AUTOSENSE_VALID) == 0)
		return 0;

	if (ipr_cmd->ioa_cfg->sis64)
		memcpy(ipr_cmd->scsi_cmd->sense_buffer, ioasa64->auto_sense.data,
		       min_t(u16, be16_to_cpu(ioasa64->auto_sense.auto_sense_len),
			   SCSI_SENSE_BUFFERSIZE));
	else
		memcpy(ipr_cmd->scsi_cmd->sense_buffer, ioasa->auto_sense.data,
		       min_t(u16, be16_to_cpu(ioasa->auto_sense.auto_sense_len),
			   SCSI_SENSE_BUFFERSIZE));
	return 1;
}

/**
 * ipr_erp_start - Process an error response for a SCSI op
 * @ioa_cfg:	ioa config struct
 * @ipr_cmd:	ipr command struct
 *
 * This function determines whether or not to initiate ERP
 * on the affected device.
 *
 * Return value:
 * 	nothing
 **/
static void ipr_erp_start(struct ipr_ioa_cfg *ioa_cfg,
			      struct ipr_cmnd *ipr_cmd)
{
	struct scsi_cmnd *scsi_cmd = ipr_cmd->scsi_cmd;
	struct ipr_resource_entry *res = scsi_cmd->device->hostdata;
	u32 ioasc = be32_to_cpu(ipr_cmd->s.ioasa.hdr.ioasc);
	u32 masked_ioasc = ioasc & IPR_IOASC_IOASC_MASK;

	if (!res) {
		ipr_scsi_eh_done(ipr_cmd);
		return;
	}

	if (!ipr_is_gscsi(res) && masked_ioasc != IPR_IOASC_HW_DEV_BUS_STATUS)
		ipr_gen_sense(ipr_cmd);

	ipr_dump_ioasa(ioa_cfg, ipr_cmd, res);

	switch (masked_ioasc) {
	case IPR_IOASC_ABORTED_CMD_TERM_BY_HOST:
		if (ipr_is_naca_model(res))
			scsi_cmd->result |= (DID_ABORT << 16);
		else
			scsi_cmd->result |= (DID_IMM_RETRY << 16);
		break;
	case IPR_IOASC_IR_RESOURCE_HANDLE:
	case IPR_IOASC_IR_NO_CMDS_TO_2ND_IOA:
		scsi_cmd->result |= (DID_NO_CONNECT << 16);
		break;
	case IPR_IOASC_HW_SEL_TIMEOUT:
		scsi_cmd->result |= (DID_NO_CONNECT << 16);
		if (!ipr_is_naca_model(res))
			res->needs_sync_complete = 1;
		break;
	case IPR_IOASC_SYNC_REQUIRED:
		if (!res->in_erp)
			res->needs_sync_complete = 1;
		scsi_cmd->result |= (DID_IMM_RETRY << 16);
		break;
	case IPR_IOASC_MED_DO_NOT_REALLOC: /* prevent retries */
	case IPR_IOASA_IR_DUAL_IOA_DISABLED:
		scsi_cmd->result |= (DID_PASSTHROUGH << 16);
		break;
	case IPR_IOASC_BUS_WAS_RESET:
	case IPR_IOASC_BUS_WAS_RESET_BY_OTHER:
		/*
		 * Report the bus reset and ask for a retry. The device
		 * will give CC/UA the next command.
		 */
		if (!res->resetting_device)
			scsi_report_bus_reset(ioa_cfg->host, scsi_cmd->device->channel);
		scsi_cmd->result |= (DID_ERROR << 16);
		if (!ipr_is_naca_model(res))
			res->needs_sync_complete = 1;
		break;
	case IPR_IOASC_HW_DEV_BUS_STATUS:
		scsi_cmd->result |= IPR_IOASC_SENSE_STATUS(ioasc);
		if (IPR_IOASC_SENSE_STATUS(ioasc) == SAM_STAT_CHECK_CONDITION) {
			if (!ipr_get_autosense(ipr_cmd)) {
				if (!ipr_is_naca_model(res)) {
					ipr_erp_cancel_all(ipr_cmd);
					return;
				}
			}
		}
		if (!ipr_is_naca_model(res))
			res->needs_sync_complete = 1;
		break;
	case IPR_IOASC_NR_INIT_CMD_REQUIRED:
		break;
	case IPR_IOASC_IR_NON_OPTIMIZED:
		if (res->raw_mode) {
			res->raw_mode = 0;
			scsi_cmd->result |= (DID_IMM_RETRY << 16);
		} else
			scsi_cmd->result |= (DID_ERROR << 16);
		break;
	default:
		if (IPR_IOASC_SENSE_KEY(ioasc) > RECOVERED_ERROR)
			scsi_cmd->result |= (DID_ERROR << 16);
		if (!ipr_is_vset_device(res) && !ipr_is_naca_model(res))
			res->needs_sync_complete = 1;
		break;
	}

	scsi_dma_unmap(ipr_cmd->scsi_cmd);
	list_add_tail(&ipr_cmd->queue, &ipr_cmd->hrrq->hrrq_free_q);
	scsi_cmd->scsi_done(scsi_cmd);
}

/**
 * ipr_scsi_done - mid-layer done function
 * @ipr_cmd:	ipr command struct
 *
 * This function is invoked by the interrupt handler for
 * ops generated by the SCSI mid-layer
 *
 * Return value:
 * 	none
 **/
static void ipr_scsi_done(struct ipr_cmnd *ipr_cmd)
{
	struct ipr_ioa_cfg *ioa_cfg = ipr_cmd->ioa_cfg;
	struct scsi_cmnd *scsi_cmd = ipr_cmd->scsi_cmd;
	u32 ioasc = be32_to_cpu(ipr_cmd->s.ioasa.hdr.ioasc);
	unsigned long lock_flags;

	scsi_set_resid(scsi_cmd, be32_to_cpu(ipr_cmd->s.ioasa.hdr.residual_data_len));

	if (likely(IPR_IOASC_SENSE_KEY(ioasc) == 0)) {
		scsi_dma_unmap(scsi_cmd);

		spin_lock_irqsave(ipr_cmd->hrrq->lock, lock_flags);
		list_add_tail(&ipr_cmd->queue, &ipr_cmd->hrrq->hrrq_free_q);
		scsi_cmd->scsi_done(scsi_cmd);
		spin_unlock_irqrestore(ipr_cmd->hrrq->lock, lock_flags);
	} else {
		spin_lock_irqsave(ioa_cfg->host->host_lock, lock_flags);
		spin_lock(&ipr_cmd->hrrq->_lock);
		ipr_erp_start(ioa_cfg, ipr_cmd);
		spin_unlock(&ipr_cmd->hrrq->_lock);
		spin_unlock_irqrestore(ioa_cfg->host->host_lock, lock_flags);
	}
}

/**
 * ipr_queuecommand - Queue a mid-layer request
 * @shost:		scsi host struct
 * @scsi_cmd:	scsi command struct
 *
 * This function queues a request generated by the mid-layer.
 *
 * Return value:
 *	0 on success
 *	SCSI_MLQUEUE_DEVICE_BUSY if device is busy
 *	SCSI_MLQUEUE_HOST_BUSY if host is busy
 **/
static int ipr_queuecommand(struct Scsi_Host *shost,
			    struct scsi_cmnd *scsi_cmd)
{
	struct ipr_ioa_cfg *ioa_cfg;
	struct ipr_resource_entry *res;
	struct ipr_ioarcb *ioarcb;
	struct ipr_cmnd *ipr_cmd;
	unsigned long hrrq_flags, lock_flags;
	int rc;
	struct ipr_hrr_queue *hrrq;
	int hrrq_id;

	ioa_cfg = (struct ipr_ioa_cfg *)shost->hostdata;

	scsi_cmd->result = (DID_OK << 16);
	res = scsi_cmd->device->hostdata;

	if (ipr_is_gata(res) && res->sata_port) {
		spin_lock_irqsave(ioa_cfg->host->host_lock, lock_flags);
		rc = ata_sas_queuecmd(scsi_cmd, res->sata_port->ap);
		spin_unlock_irqrestore(ioa_cfg->host->host_lock, lock_flags);
		return rc;
	}

	hrrq_id = ipr_get_hrrq_index(ioa_cfg);
	hrrq = &ioa_cfg->hrrq[hrrq_id];

	spin_lock_irqsave(hrrq->lock, hrrq_flags);
	/*
	 * We are currently blocking all devices due to a host reset
	 * We have told the host to stop giving us new requests, but
	 * ERP ops don't count. FIXME
	 */
	if (unlikely(!hrrq->allow_cmds && !hrrq->ioa_is_dead && !hrrq->removing_ioa)) {
		spin_unlock_irqrestore(hrrq->lock, hrrq_flags);
		return SCSI_MLQUEUE_HOST_BUSY;
	}

	/*
	 * FIXME - Create scsi_set_host_offline interface
	 *  and the ioa_is_dead check can be removed
	 */
	if (unlikely(hrrq->ioa_is_dead || hrrq->removing_ioa || !res)) {
		spin_unlock_irqrestore(hrrq->lock, hrrq_flags);
		goto err_nodev;
	}

	ipr_cmd = __ipr_get_free_ipr_cmnd(hrrq);
	if (ipr_cmd == NULL) {
		spin_unlock_irqrestore(hrrq->lock, hrrq_flags);
		return SCSI_MLQUEUE_HOST_BUSY;
	}
	spin_unlock_irqrestore(hrrq->lock, hrrq_flags);

	ipr_init_ipr_cmnd(ipr_cmd, ipr_scsi_done);
	ioarcb = &ipr_cmd->ioarcb;

	memcpy(ioarcb->cmd_pkt.cdb, scsi_cmd->cmnd, scsi_cmd->cmd_len);
	ipr_cmd->scsi_cmd = scsi_cmd;
	ipr_cmd->done = ipr_scsi_eh_done;

	if (ipr_is_gscsi(res)) {
		if (scsi_cmd->underflow == 0)
			ioarcb->cmd_pkt.flags_hi |= IPR_FLAGS_HI_NO_ULEN_CHK;

		if (res->reset_occurred) {
			res->reset_occurred = 0;
			ioarcb->cmd_pkt.flags_lo |= IPR_FLAGS_LO_DELAY_AFTER_RST;
		}
	}

	if (ipr_is_gscsi(res) || ipr_is_vset_device(res)) {
		ioarcb->cmd_pkt.flags_hi |= IPR_FLAGS_HI_NO_LINK_DESC;

		ioarcb->cmd_pkt.flags_lo |= IPR_FLAGS_LO_ALIGNED_BFR;
		if (scsi_cmd->flags & SCMD_TAGGED)
			ioarcb->cmd_pkt.flags_lo |= IPR_FLAGS_LO_SIMPLE_TASK;
		else
			ioarcb->cmd_pkt.flags_lo |= IPR_FLAGS_LO_UNTAGGED_TASK;
	}

	if (scsi_cmd->cmnd[0] >= 0xC0 &&
	    (!ipr_is_gscsi(res) || scsi_cmd->cmnd[0] == IPR_QUERY_RSRC_STATE)) {
		ioarcb->cmd_pkt.request_type = IPR_RQTYPE_IOACMD;
	}
	if (res->raw_mode && ipr_is_af_dasd_device(res)) {
		ioarcb->cmd_pkt.request_type = IPR_RQTYPE_PIPE;

		if (scsi_cmd->underflow == 0)
			ioarcb->cmd_pkt.flags_hi |= IPR_FLAGS_HI_NO_ULEN_CHK;
	}

	if (ioa_cfg->sis64)
		rc = ipr_build_ioadl64(ioa_cfg, ipr_cmd);
	else
		rc = ipr_build_ioadl(ioa_cfg, ipr_cmd);

	spin_lock_irqsave(hrrq->lock, hrrq_flags);
	if (unlikely(rc || (!hrrq->allow_cmds && !hrrq->ioa_is_dead))) {
		list_add_tail(&ipr_cmd->queue, &hrrq->hrrq_free_q);
		spin_unlock_irqrestore(hrrq->lock, hrrq_flags);
		if (!rc)
			scsi_dma_unmap(scsi_cmd);
		return SCSI_MLQUEUE_HOST_BUSY;
	}

	if (unlikely(hrrq->ioa_is_dead)) {
		list_add_tail(&ipr_cmd->queue, &hrrq->hrrq_free_q);
		spin_unlock_irqrestore(hrrq->lock, hrrq_flags);
		scsi_dma_unmap(scsi_cmd);
		goto err_nodev;
	}

	ioarcb->res_handle = res->res_handle;
	if (res->needs_sync_complete) {
		ioarcb->cmd_pkt.flags_hi |= IPR_FLAGS_HI_SYNC_COMPLETE;
		res->needs_sync_complete = 0;
	}
	list_add_tail(&ipr_cmd->queue, &hrrq->hrrq_pending_q);
	ipr_trc_hook(ipr_cmd, IPR_TRACE_START, IPR_GET_RES_PHYS_LOC(res));
	ipr_send_command(ipr_cmd);
	spin_unlock_irqrestore(hrrq->lock, hrrq_flags);
	return 0;

err_nodev:
	spin_lock_irqsave(hrrq->lock, hrrq_flags);
	memset(scsi_cmd->sense_buffer, 0, SCSI_SENSE_BUFFERSIZE);
	scsi_cmd->result = (DID_NO_CONNECT << 16);
	scsi_cmd->scsi_done(scsi_cmd);
	spin_unlock_irqrestore(hrrq->lock, hrrq_flags);
	return 0;
}

/**
 * ipr_ioctl - IOCTL handler
 * @sdev:	scsi device struct
 * @cmd:	IOCTL cmd
 * @arg:	IOCTL arg
 *
 * Return value:
 * 	0 on success / other on failure
 **/
static int ipr_ioctl(struct scsi_device *sdev, int cmd, void __user *arg)
{
	struct ipr_resource_entry *res;

	res = (struct ipr_resource_entry *)sdev->hostdata;
	if (res && ipr_is_gata(res)) {
		if (cmd == HDIO_GET_IDENTITY)
			return -ENOTTY;
		return ata_sas_scsi_ioctl(res->sata_port->ap, sdev, cmd, arg);
	}

	return -EINVAL;
}

/**
 * ipr_info - Get information about the card/driver
 * @scsi_host:	scsi host struct
 *
 * Return value:
 * 	pointer to buffer with description string
 **/
static const char *ipr_ioa_info(struct Scsi_Host *host)
{
	static char buffer[512];
	struct ipr_ioa_cfg *ioa_cfg;
	unsigned long lock_flags = 0;

	ioa_cfg = (struct ipr_ioa_cfg *) host->hostdata;

	spin_lock_irqsave(host->host_lock, lock_flags);
	sprintf(buffer, "IBM %X Storage Adapter", ioa_cfg->type);
	spin_unlock_irqrestore(host->host_lock, lock_flags);

	return buffer;
}

static struct scsi_host_template driver_template = {
	.module = THIS_MODULE,
	.name = "IPR",
	.info = ipr_ioa_info,
	.ioctl = ipr_ioctl,
	.queuecommand = ipr_queuecommand,
	.eh_abort_handler = ipr_eh_abort,
	.eh_device_reset_handler = ipr_eh_dev_reset,
	.eh_host_reset_handler = ipr_eh_host_reset,
	.slave_alloc = ipr_slave_alloc,
	.slave_configure = ipr_slave_configure,
	.slave_destroy = ipr_slave_destroy,
	.scan_finished = ipr_scan_finished,
	.target_alloc = ipr_target_alloc,
	.target_destroy = ipr_target_destroy,
	.change_queue_depth = ipr_change_queue_depth,
	.bios_param = ipr_biosparam,
	.can_queue = IPR_MAX_COMMANDS,
	.this_id = -1,
	.sg_tablesize = IPR_MAX_SGLIST,
	.max_sectors = IPR_IOA_MAX_SECTORS,
	.cmd_per_lun = IPR_MAX_CMD_PER_LUN,
	.use_clustering = ENABLE_CLUSTERING,
	.shost_attrs = ipr_ioa_attrs,
	.sdev_attrs = ipr_dev_attrs,
	.proc_name = IPR_NAME,
};

/**
 * ipr_ata_phy_reset - libata phy_reset handler
 * @ap:		ata port to reset
 *
 **/
static void ipr_ata_phy_reset(struct ata_port *ap)
{
	unsigned long flags;
	struct ipr_sata_port *sata_port = ap->private_data;
	struct ipr_resource_entry *res = sata_port->res;
	struct ipr_ioa_cfg *ioa_cfg = sata_port->ioa_cfg;
	int rc;

	ENTER;
	spin_lock_irqsave(ioa_cfg->host->host_lock, flags);
	while (ioa_cfg->in_reset_reload) {
		spin_unlock_irqrestore(ioa_cfg->host->host_lock, flags);
		wait_event(ioa_cfg->reset_wait_q, !ioa_cfg->in_reset_reload);
		spin_lock_irqsave(ioa_cfg->host->host_lock, flags);
	}

	if (!ioa_cfg->hrrq[IPR_INIT_HRRQ].allow_cmds)
		goto out_unlock;

	rc = ipr_device_reset(ioa_cfg, res);

	if (rc) {
		ap->link.device[0].class = ATA_DEV_NONE;
		goto out_unlock;
	}

	ap->link.device[0].class = res->ata_class;
	if (ap->link.device[0].class == ATA_DEV_UNKNOWN)
		ap->link.device[0].class = ATA_DEV_NONE;

out_unlock:
	spin_unlock_irqrestore(ioa_cfg->host->host_lock, flags);
	LEAVE;
}

/**
 * ipr_ata_post_internal - Cleanup after an internal command
 * @qc:	ATA queued command
 *
 * Return value:
 * 	none
 **/
static void ipr_ata_post_internal(struct ata_queued_cmd *qc)
{
	struct ipr_sata_port *sata_port = qc->ap->private_data;
	struct ipr_ioa_cfg *ioa_cfg = sata_port->ioa_cfg;
	struct ipr_cmnd *ipr_cmd;
	struct ipr_hrr_queue *hrrq;
	unsigned long flags;

	spin_lock_irqsave(ioa_cfg->host->host_lock, flags);
	while (ioa_cfg->in_reset_reload) {
		spin_unlock_irqrestore(ioa_cfg->host->host_lock, flags);
		wait_event(ioa_cfg->reset_wait_q, !ioa_cfg->in_reset_reload);
		spin_lock_irqsave(ioa_cfg->host->host_lock, flags);
	}

	for_each_hrrq(hrrq, ioa_cfg) {
		spin_lock(&hrrq->_lock);
		list_for_each_entry(ipr_cmd, &hrrq->hrrq_pending_q, queue) {
			if (ipr_cmd->qc == qc) {
				ipr_device_reset(ioa_cfg, sata_port->res);
				break;
			}
		}
		spin_unlock(&hrrq->_lock);
	}
	spin_unlock_irqrestore(ioa_cfg->host->host_lock, flags);
}

/**
 * ipr_copy_sata_tf - Copy a SATA taskfile to an IOA data structure
 * @regs:	destination
 * @tf:	source ATA taskfile
 *
 * Return value:
 * 	none
 **/
static void ipr_copy_sata_tf(struct ipr_ioarcb_ata_regs *regs,
			     struct ata_taskfile *tf)
{
	regs->feature = tf->feature;
	regs->nsect = tf->nsect;
	regs->lbal = tf->lbal;
	regs->lbam = tf->lbam;
	regs->lbah = tf->lbah;
	regs->device = tf->device;
	regs->command = tf->command;
	regs->hob_feature = tf->hob_feature;
	regs->hob_nsect = tf->hob_nsect;
	regs->hob_lbal = tf->hob_lbal;
	regs->hob_lbam = tf->hob_lbam;
	regs->hob_lbah = tf->hob_lbah;
	regs->ctl = tf->ctl;
}

/**
 * ipr_sata_done - done function for SATA commands
 * @ipr_cmd:	ipr command struct
 *
 * This function is invoked by the interrupt handler for
 * ops generated by the SCSI mid-layer to SATA devices
 *
 * Return value:
 * 	none
 **/
static void ipr_sata_done(struct ipr_cmnd *ipr_cmd)
{
	struct ipr_ioa_cfg *ioa_cfg = ipr_cmd->ioa_cfg;
	struct ata_queued_cmd *qc = ipr_cmd->qc;
	struct ipr_sata_port *sata_port = qc->ap->private_data;
	struct ipr_resource_entry *res = sata_port->res;
	u32 ioasc = be32_to_cpu(ipr_cmd->s.ioasa.hdr.ioasc);

	spin_lock(&ipr_cmd->hrrq->_lock);
	if (ipr_cmd->ioa_cfg->sis64)
		memcpy(&sata_port->ioasa, &ipr_cmd->s.ioasa64.u.gata,
		       sizeof(struct ipr_ioasa_gata));
	else
		memcpy(&sata_port->ioasa, &ipr_cmd->s.ioasa.u.gata,
		       sizeof(struct ipr_ioasa_gata));
	ipr_dump_ioasa(ioa_cfg, ipr_cmd, res);

	if (be32_to_cpu(ipr_cmd->s.ioasa.hdr.ioasc_specific) & IPR_ATA_DEVICE_WAS_RESET)
		scsi_report_device_reset(ioa_cfg->host, res->bus, res->target);

	if (IPR_IOASC_SENSE_KEY(ioasc) > RECOVERED_ERROR)
		qc->err_mask |= __ac_err_mask(sata_port->ioasa.status);
	else
		qc->err_mask |= ac_err_mask(sata_port->ioasa.status);
	list_add_tail(&ipr_cmd->queue, &ipr_cmd->hrrq->hrrq_free_q);
	spin_unlock(&ipr_cmd->hrrq->_lock);
	ata_qc_complete(qc);
}

/**
 * ipr_build_ata_ioadl64 - Build an ATA scatter/gather list
 * @ipr_cmd:	ipr command struct
 * @qc:		ATA queued command
 *
 **/
static void ipr_build_ata_ioadl64(struct ipr_cmnd *ipr_cmd,
				  struct ata_queued_cmd *qc)
{
	u32 ioadl_flags = 0;
	struct ipr_ioarcb *ioarcb = &ipr_cmd->ioarcb;
	struct ipr_ioadl64_desc *ioadl64 = ipr_cmd->i.ata_ioadl.ioadl64;
	struct ipr_ioadl64_desc *last_ioadl64 = NULL;
	int len = qc->nbytes;
	struct scatterlist *sg;
	unsigned int si;
	dma_addr_t dma_addr = ipr_cmd->dma_addr;

	if (len == 0)
		return;

	if (qc->dma_dir == DMA_TO_DEVICE) {
		ioadl_flags = IPR_IOADL_FLAGS_WRITE;
		ioarcb->cmd_pkt.flags_hi |= IPR_FLAGS_HI_WRITE_NOT_READ;
	} else if (qc->dma_dir == DMA_FROM_DEVICE)
		ioadl_flags = IPR_IOADL_FLAGS_READ;

	ioarcb->data_transfer_length = cpu_to_be32(len);
	ioarcb->ioadl_len =
		cpu_to_be32(sizeof(struct ipr_ioadl64_desc) * ipr_cmd->dma_use_sg);
	ioarcb->u.sis64_addr_data.data_ioadl_addr =
		cpu_to_be64(dma_addr + offsetof(struct ipr_cmnd, i.ata_ioadl.ioadl64));

	for_each_sg(qc->sg, sg, qc->n_elem, si) {
		ioadl64->flags = cpu_to_be32(ioadl_flags);
		ioadl64->data_len = cpu_to_be32(sg_dma_len(sg));
		ioadl64->address = cpu_to_be64(sg_dma_address(sg));

		last_ioadl64 = ioadl64;
		ioadl64++;
	}

	if (likely(last_ioadl64))
		last_ioadl64->flags |= cpu_to_be32(IPR_IOADL_FLAGS_LAST);
}

/**
 * ipr_build_ata_ioadl - Build an ATA scatter/gather list
 * @ipr_cmd:	ipr command struct
 * @qc:		ATA queued command
 *
 **/
static void ipr_build_ata_ioadl(struct ipr_cmnd *ipr_cmd,
				struct ata_queued_cmd *qc)
{
	u32 ioadl_flags = 0;
	struct ipr_ioarcb *ioarcb = &ipr_cmd->ioarcb;
	struct ipr_ioadl_desc *ioadl = ipr_cmd->i.ioadl;
	struct ipr_ioadl_desc *last_ioadl = NULL;
	int len = qc->nbytes;
	struct scatterlist *sg;
	unsigned int si;

	if (len == 0)
		return;

	if (qc->dma_dir == DMA_TO_DEVICE) {
		ioadl_flags = IPR_IOADL_FLAGS_WRITE;
		ioarcb->cmd_pkt.flags_hi |= IPR_FLAGS_HI_WRITE_NOT_READ;
		ioarcb->data_transfer_length = cpu_to_be32(len);
		ioarcb->ioadl_len =
			cpu_to_be32(sizeof(struct ipr_ioadl_desc) * ipr_cmd->dma_use_sg);
	} else if (qc->dma_dir == DMA_FROM_DEVICE) {
		ioadl_flags = IPR_IOADL_FLAGS_READ;
		ioarcb->read_data_transfer_length = cpu_to_be32(len);
		ioarcb->read_ioadl_len =
			cpu_to_be32(sizeof(struct ipr_ioadl_desc) * ipr_cmd->dma_use_sg);
	}

	for_each_sg(qc->sg, sg, qc->n_elem, si) {
		ioadl->flags_and_data_len = cpu_to_be32(ioadl_flags | sg_dma_len(sg));
		ioadl->address = cpu_to_be32(sg_dma_address(sg));

		last_ioadl = ioadl;
		ioadl++;
	}

	if (likely(last_ioadl))
		last_ioadl->flags_and_data_len |= cpu_to_be32(IPR_IOADL_FLAGS_LAST);
}

/**
 * ipr_qc_defer - Get a free ipr_cmd
 * @qc:	queued command
 *
 * Return value:
 *	0 if success
 **/
static int ipr_qc_defer(struct ata_queued_cmd *qc)
{
	struct ata_port *ap = qc->ap;
	struct ipr_sata_port *sata_port = ap->private_data;
	struct ipr_ioa_cfg *ioa_cfg = sata_port->ioa_cfg;
	struct ipr_cmnd *ipr_cmd;
	struct ipr_hrr_queue *hrrq;
	int hrrq_id;

	hrrq_id = ipr_get_hrrq_index(ioa_cfg);
	hrrq = &ioa_cfg->hrrq[hrrq_id];

	qc->lldd_task = NULL;
	spin_lock(&hrrq->_lock);
	if (unlikely(hrrq->ioa_is_dead)) {
		spin_unlock(&hrrq->_lock);
		return 0;
	}

	if (unlikely(!hrrq->allow_cmds)) {
		spin_unlock(&hrrq->_lock);
		return ATA_DEFER_LINK;
	}

	ipr_cmd = __ipr_get_free_ipr_cmnd(hrrq);
	if (ipr_cmd == NULL) {
		spin_unlock(&hrrq->_lock);
		return ATA_DEFER_LINK;
	}

	qc->lldd_task = ipr_cmd;
	spin_unlock(&hrrq->_lock);
	return 0;
}

/**
 * ipr_qc_issue - Issue a SATA qc to a device
 * @qc:	queued command
 *
 * Return value:
 * 	0 if success
 **/
static unsigned int ipr_qc_issue(struct ata_queued_cmd *qc)
{
	struct ata_port *ap = qc->ap;
	struct ipr_sata_port *sata_port = ap->private_data;
	struct ipr_resource_entry *res = sata_port->res;
	struct ipr_ioa_cfg *ioa_cfg = sata_port->ioa_cfg;
	struct ipr_cmnd *ipr_cmd;
	struct ipr_ioarcb *ioarcb;
	struct ipr_ioarcb_ata_regs *regs;

	if (qc->lldd_task == NULL)
		ipr_qc_defer(qc);

	ipr_cmd = qc->lldd_task;
	if (ipr_cmd == NULL)
		return AC_ERR_SYSTEM;

	qc->lldd_task = NULL;
	spin_lock(&ipr_cmd->hrrq->_lock);
	if (unlikely(!ipr_cmd->hrrq->allow_cmds ||
			ipr_cmd->hrrq->ioa_is_dead)) {
		list_add_tail(&ipr_cmd->queue, &ipr_cmd->hrrq->hrrq_free_q);
		spin_unlock(&ipr_cmd->hrrq->_lock);
		return AC_ERR_SYSTEM;
	}

	ipr_init_ipr_cmnd(ipr_cmd, ipr_lock_and_done);
	ioarcb = &ipr_cmd->ioarcb;

	if (ioa_cfg->sis64) {
		regs = &ipr_cmd->i.ata_ioadl.regs;
		ioarcb->add_cmd_parms_offset = cpu_to_be16(sizeof(*ioarcb));
	} else
		regs = &ioarcb->u.add_data.u.regs;

	memset(regs, 0, sizeof(*regs));
	ioarcb->add_cmd_parms_len = cpu_to_be16(sizeof(*regs));

	list_add_tail(&ipr_cmd->queue, &ipr_cmd->hrrq->hrrq_pending_q);
	ipr_cmd->qc = qc;
	ipr_cmd->done = ipr_sata_done;
	ipr_cmd->ioarcb.res_handle = res->res_handle;
	ioarcb->cmd_pkt.request_type = IPR_RQTYPE_ATA_PASSTHRU;
	ioarcb->cmd_pkt.flags_hi |= IPR_FLAGS_HI_NO_LINK_DESC;
	ioarcb->cmd_pkt.flags_hi |= IPR_FLAGS_HI_NO_ULEN_CHK;
	ipr_cmd->dma_use_sg = qc->n_elem;

	if (ioa_cfg->sis64)
		ipr_build_ata_ioadl64(ipr_cmd, qc);
	else
		ipr_build_ata_ioadl(ipr_cmd, qc);

	regs->flags |= IPR_ATA_FLAG_STATUS_ON_GOOD_COMPLETION;
	ipr_copy_sata_tf(regs, &qc->tf);
	memcpy(ioarcb->cmd_pkt.cdb, qc->cdb, IPR_MAX_CDB_LEN);
	ipr_trc_hook(ipr_cmd, IPR_TRACE_START, IPR_GET_RES_PHYS_LOC(res));

	switch (qc->tf.protocol) {
	case ATA_PROT_NODATA:
	case ATA_PROT_PIO:
		break;

	case ATA_PROT_DMA:
		regs->flags |= IPR_ATA_FLAG_XFER_TYPE_DMA;
		break;

	case ATAPI_PROT_PIO:
	case ATAPI_PROT_NODATA:
		regs->flags |= IPR_ATA_FLAG_PACKET_CMD;
		break;

	case ATAPI_PROT_DMA:
		regs->flags |= IPR_ATA_FLAG_PACKET_CMD;
		regs->flags |= IPR_ATA_FLAG_XFER_TYPE_DMA;
		break;

	default:
		WARN_ON(1);
		spin_unlock(&ipr_cmd->hrrq->_lock);
		return AC_ERR_INVALID;
	}

	ipr_send_command(ipr_cmd);
	spin_unlock(&ipr_cmd->hrrq->_lock);

	return 0;
}

/**
 * ipr_qc_fill_rtf - Read result TF
 * @qc: ATA queued command
 *
 * Return value:
 * 	true
 **/
static bool ipr_qc_fill_rtf(struct ata_queued_cmd *qc)
{
	struct ipr_sata_port *sata_port = qc->ap->private_data;
	struct ipr_ioasa_gata *g = &sata_port->ioasa;
	struct ata_taskfile *tf = &qc->result_tf;

	tf->feature = g->error;
	tf->nsect = g->nsect;
	tf->lbal = g->lbal;
	tf->lbam = g->lbam;
	tf->lbah = g->lbah;
	tf->device = g->device;
	tf->command = g->status;
	tf->hob_nsect = g->hob_nsect;
	tf->hob_lbal = g->hob_lbal;
	tf->hob_lbam = g->hob_lbam;
	tf->hob_lbah = g->hob_lbah;

	return true;
}

static struct ata_port_operations ipr_sata_ops = {
	.phy_reset = ipr_ata_phy_reset,
	.hardreset = ipr_sata_reset,
	.post_internal_cmd = ipr_ata_post_internal,
	.qc_prep = ata_noop_qc_prep,
	.qc_defer = ipr_qc_defer,
	.qc_issue = ipr_qc_issue,
	.qc_fill_rtf = ipr_qc_fill_rtf,
	.port_start = ata_sas_port_start,
	.port_stop = ata_sas_port_stop
};

static struct ata_port_info sata_port_info = {
	.flags		= ATA_FLAG_SATA | ATA_FLAG_PIO_DMA |
			  ATA_FLAG_SAS_HOST,
	.pio_mask	= ATA_PIO4_ONLY,
	.mwdma_mask	= ATA_MWDMA2,
	.udma_mask	= ATA_UDMA6,
	.port_ops	= &ipr_sata_ops
};

#ifdef CONFIG_PPC_PSERIES
static const u16 ipr_blocked_processors[] = {
	PVR_NORTHSTAR,
	PVR_PULSAR,
	PVR_POWER4,
	PVR_ICESTAR,
	PVR_SSTAR,
	PVR_POWER4p,
	PVR_630,
	PVR_630p
};

/**
 * ipr_invalid_adapter - Determine if this adapter is supported on this hardware
 * @ioa_cfg:	ioa cfg struct
 *
 * Adapters that use Gemstone revision < 3.1 do not work reliably on
 * certain pSeries hardware. This function determines if the given
 * adapter is in one of these confgurations or not.
 *
 * Return value:
 * 	1 if adapter is not supported / 0 if adapter is supported
 **/
static int ipr_invalid_adapter(struct ipr_ioa_cfg *ioa_cfg)
{
	int i;

	if ((ioa_cfg->type == 0x5702) && (ioa_cfg->pdev->revision < 4)) {
		for (i = 0; i < ARRAY_SIZE(ipr_blocked_processors); i++) {
			if (pvr_version_is(ipr_blocked_processors[i]))
				return 1;
		}
	}
	return 0;
}
#else
#define ipr_invalid_adapter(ioa_cfg) 0
#endif

/**
 * ipr_ioa_bringdown_done - IOA bring down completion.
 * @ipr_cmd:	ipr command struct
 *
 * This function processes the completion of an adapter bring down.
 * It wakes any reset sleepers.
 *
 * Return value:
 * 	IPR_RC_JOB_RETURN
 **/
static int ipr_ioa_bringdown_done(struct ipr_cmnd *ipr_cmd)
{
	struct ipr_ioa_cfg *ioa_cfg = ipr_cmd->ioa_cfg;
	int i;

	ENTER;
	if (!ioa_cfg->hrrq[IPR_INIT_HRRQ].removing_ioa) {
		ipr_trace;
		spin_unlock_irq(ioa_cfg->host->host_lock);
		scsi_unblock_requests(ioa_cfg->host);
		spin_lock_irq(ioa_cfg->host->host_lock);
	}

	ioa_cfg->in_reset_reload = 0;
	ioa_cfg->reset_retries = 0;
	for (i = 0; i < ioa_cfg->hrrq_num; i++) {
		spin_lock(&ioa_cfg->hrrq[i]._lock);
		ioa_cfg->hrrq[i].ioa_is_dead = 1;
		spin_unlock(&ioa_cfg->hrrq[i]._lock);
	}
	wmb();

	list_add_tail(&ipr_cmd->queue, &ipr_cmd->hrrq->hrrq_free_q);
	wake_up_all(&ioa_cfg->reset_wait_q);
	LEAVE;

	return IPR_RC_JOB_RETURN;
}

/**
 * ipr_ioa_reset_done - IOA reset completion.
 * @ipr_cmd:	ipr command struct
 *
 * This function processes the completion of an adapter reset.
 * It schedules any necessary mid-layer add/removes and
 * wakes any reset sleepers.
 *
 * Return value:
 * 	IPR_RC_JOB_RETURN
 **/
static int ipr_ioa_reset_done(struct ipr_cmnd *ipr_cmd)
{
	struct ipr_ioa_cfg *ioa_cfg = ipr_cmd->ioa_cfg;
	struct ipr_resource_entry *res;
	int j;

	ENTER;
	ioa_cfg->in_reset_reload = 0;
	for (j = 0; j < ioa_cfg->hrrq_num; j++) {
		spin_lock(&ioa_cfg->hrrq[j]._lock);
		ioa_cfg->hrrq[j].allow_cmds = 1;
		spin_unlock(&ioa_cfg->hrrq[j]._lock);
	}
	wmb();
	ioa_cfg->reset_cmd = NULL;
	ioa_cfg->doorbell |= IPR_RUNTIME_RESET;

	list_for_each_entry(res, &ioa_cfg->used_res_q, queue) {
		if (res->add_to_ml || res->del_from_ml) {
			ipr_trace;
			break;
		}
	}
	schedule_work(&ioa_cfg->work_q);

	for (j = 0; j < IPR_NUM_HCAMS; j++) {
		list_del_init(&ioa_cfg->hostrcb[j]->queue);
		if (j < IPR_NUM_LOG_HCAMS)
			ipr_send_hcam(ioa_cfg,
				IPR_HCAM_CDB_OP_CODE_LOG_DATA,
				ioa_cfg->hostrcb[j]);
		else
			ipr_send_hcam(ioa_cfg,
				IPR_HCAM_CDB_OP_CODE_CONFIG_CHANGE,
				ioa_cfg->hostrcb[j]);
	}

	scsi_report_bus_reset(ioa_cfg->host, IPR_VSET_BUS);
	dev_info(&ioa_cfg->pdev->dev, "IOA initialized.\n");

	ioa_cfg->reset_retries = 0;
	list_add_tail(&ipr_cmd->queue, &ipr_cmd->hrrq->hrrq_free_q);
	wake_up_all(&ioa_cfg->reset_wait_q);

	spin_unlock(ioa_cfg->host->host_lock);
	scsi_unblock_requests(ioa_cfg->host);
	spin_lock(ioa_cfg->host->host_lock);

	if (!ioa_cfg->hrrq[IPR_INIT_HRRQ].allow_cmds)
		scsi_block_requests(ioa_cfg->host);

	schedule_work(&ioa_cfg->work_q);
	LEAVE;
	return IPR_RC_JOB_RETURN;
}

/**
 * ipr_set_sup_dev_dflt - Initialize a Set Supported Device buffer
 * @supported_dev:	supported device struct
 * @vpids:			vendor product id struct
 *
 * Return value:
 * 	none
 **/
static void ipr_set_sup_dev_dflt(struct ipr_supported_device *supported_dev,
				 struct ipr_std_inq_vpids *vpids)
{
	memset(supported_dev, 0, sizeof(struct ipr_supported_device));
	memcpy(&supported_dev->vpids, vpids, sizeof(struct ipr_std_inq_vpids));
	supported_dev->num_records = 1;
	supported_dev->data_length =
		cpu_to_be16(sizeof(struct ipr_supported_device));
	supported_dev->reserved = 0;
}

/**
 * ipr_set_supported_devs - Send Set Supported Devices for a device
 * @ipr_cmd:	ipr command struct
 *
 * This function sends a Set Supported Devices to the adapter
 *
 * Return value:
 * 	IPR_RC_JOB_CONTINUE / IPR_RC_JOB_RETURN
 **/
static int ipr_set_supported_devs(struct ipr_cmnd *ipr_cmd)
{
	struct ipr_ioa_cfg *ioa_cfg = ipr_cmd->ioa_cfg;
	struct ipr_supported_device *supp_dev = &ioa_cfg->vpd_cbs->supp_dev;
	struct ipr_ioarcb *ioarcb = &ipr_cmd->ioarcb;
	struct ipr_resource_entry *res = ipr_cmd->u.res;

	ipr_cmd->job_step = ipr_ioa_reset_done;

	list_for_each_entry_continue(res, &ioa_cfg->used_res_q, queue) {
		if (!ipr_is_scsi_disk(res))
			continue;

		ipr_cmd->u.res = res;
		ipr_set_sup_dev_dflt(supp_dev, &res->std_inq_data.vpids);

		ioarcb->res_handle = cpu_to_be32(IPR_IOA_RES_HANDLE);
		ioarcb->cmd_pkt.flags_hi |= IPR_FLAGS_HI_WRITE_NOT_READ;
		ioarcb->cmd_pkt.request_type = IPR_RQTYPE_IOACMD;

		ioarcb->cmd_pkt.cdb[0] = IPR_SET_SUPPORTED_DEVICES;
		ioarcb->cmd_pkt.cdb[1] = IPR_SET_ALL_SUPPORTED_DEVICES;
		ioarcb->cmd_pkt.cdb[7] = (sizeof(struct ipr_supported_device) >> 8) & 0xff;
		ioarcb->cmd_pkt.cdb[8] = sizeof(struct ipr_supported_device) & 0xff;

		ipr_init_ioadl(ipr_cmd,
			       ioa_cfg->vpd_cbs_dma +
				 offsetof(struct ipr_misc_cbs, supp_dev),
			       sizeof(struct ipr_supported_device),
			       IPR_IOADL_FLAGS_WRITE_LAST);

		ipr_do_req(ipr_cmd, ipr_reset_ioa_job, ipr_timeout,
			   IPR_SET_SUP_DEVICE_TIMEOUT);

		if (!ioa_cfg->sis64)
			ipr_cmd->job_step = ipr_set_supported_devs;
		LEAVE;
		return IPR_RC_JOB_RETURN;
	}

	LEAVE;
	return IPR_RC_JOB_CONTINUE;
}

/**
 * ipr_get_mode_page - Locate specified mode page
 * @mode_pages:	mode page buffer
 * @page_code:	page code to find
 * @len:		minimum required length for mode page
 *
 * Return value:
 * 	pointer to mode page / NULL on failure
 **/
static void *ipr_get_mode_page(struct ipr_mode_pages *mode_pages,
			       u32 page_code, u32 len)
{
	struct ipr_mode_page_hdr *mode_hdr;
	u32 page_length;
	u32 length;

	if (!mode_pages || (mode_pages->hdr.length == 0))
		return NULL;

	length = (mode_pages->hdr.length + 1) - 4 - mode_pages->hdr.block_desc_len;
	mode_hdr = (struct ipr_mode_page_hdr *)
		(mode_pages->data + mode_pages->hdr.block_desc_len);

	while (length) {
		if (IPR_GET_MODE_PAGE_CODE(mode_hdr) == page_code) {
			if (mode_hdr->page_length >= (len - sizeof(struct ipr_mode_page_hdr)))
				return mode_hdr;
			break;
		} else {
			page_length = (sizeof(struct ipr_mode_page_hdr) +
				       mode_hdr->page_length);
			length -= page_length;
			mode_hdr = (struct ipr_mode_page_hdr *)
				((unsigned long)mode_hdr + page_length);
		}
	}
	return NULL;
}

/**
 * ipr_check_term_power - Check for term power errors
 * @ioa_cfg:	ioa config struct
 * @mode_pages:	IOAFP mode pages buffer
 *
 * Check the IOAFP's mode page 28 for term power errors
 *
 * Return value:
 * 	nothing
 **/
static void ipr_check_term_power(struct ipr_ioa_cfg *ioa_cfg,
				 struct ipr_mode_pages *mode_pages)
{
	int i;
	int entry_length;
	struct ipr_dev_bus_entry *bus;
	struct ipr_mode_page28 *mode_page;

	mode_page = ipr_get_mode_page(mode_pages, 0x28,
				      sizeof(struct ipr_mode_page28));

	entry_length = mode_page->entry_length;

	bus = mode_page->bus;

	for (i = 0; i < mode_page->num_entries; i++) {
		if (bus->flags & IPR_SCSI_ATTR_NO_TERM_PWR) {
			dev_err(&ioa_cfg->pdev->dev,
				"Term power is absent on scsi bus %d\n",
				bus->res_addr.bus);
		}

		bus = (struct ipr_dev_bus_entry *)((char *)bus + entry_length);
	}
}

/**
 * ipr_scsi_bus_speed_limit - Limit the SCSI speed based on SES table
 * @ioa_cfg:	ioa config struct
 *
 * Looks through the config table checking for SES devices. If
 * the SES device is in the SES table indicating a maximum SCSI
 * bus speed, the speed is limited for the bus.
 *
 * Return value:
 * 	none
 **/
static void ipr_scsi_bus_speed_limit(struct ipr_ioa_cfg *ioa_cfg)
{
	u32 max_xfer_rate;
	int i;

	for (i = 0; i < IPR_MAX_NUM_BUSES; i++) {
		max_xfer_rate = ipr_get_max_scsi_speed(ioa_cfg, i,
						       ioa_cfg->bus_attr[i].bus_width);

		if (max_xfer_rate < ioa_cfg->bus_attr[i].max_xfer_rate)
			ioa_cfg->bus_attr[i].max_xfer_rate = max_xfer_rate;
	}
}

/**
 * ipr_modify_ioafp_mode_page_28 - Modify IOAFP Mode Page 28
 * @ioa_cfg:	ioa config struct
 * @mode_pages:	mode page 28 buffer
 *
 * Updates mode page 28 based on driver configuration
 *
 * Return value:
 * 	none
 **/
static void ipr_modify_ioafp_mode_page_28(struct ipr_ioa_cfg *ioa_cfg,
					  struct ipr_mode_pages *mode_pages)
{
	int i, entry_length;
	struct ipr_dev_bus_entry *bus;
	struct ipr_bus_attributes *bus_attr;
	struct ipr_mode_page28 *mode_page;

	mode_page = ipr_get_mode_page(mode_pages, 0x28,
				      sizeof(struct ipr_mode_page28));

	entry_length = mode_page->entry_length;

	/* Loop for each device bus entry */
	for (i = 0, bus = mode_page->bus;
	     i < mode_page->num_entries;
	     i++, bus = (struct ipr_dev_bus_entry *)((u8 *)bus + entry_length)) {
		if (bus->res_addr.bus > IPR_MAX_NUM_BUSES) {
			dev_err(&ioa_cfg->pdev->dev,
				"Invalid resource address reported: 0x%08X\n",
				IPR_GET_PHYS_LOC(bus->res_addr));
			continue;
		}

		bus_attr = &ioa_cfg->bus_attr[i];
		bus->extended_reset_delay = IPR_EXTENDED_RESET_DELAY;
		bus->bus_width = bus_attr->bus_width;
		bus->max_xfer_rate = cpu_to_be32(bus_attr->max_xfer_rate);
		bus->flags &= ~IPR_SCSI_ATTR_QAS_MASK;
		if (bus_attr->qas_enabled)
			bus->flags |= IPR_SCSI_ATTR_ENABLE_QAS;
		else
			bus->flags |= IPR_SCSI_ATTR_DISABLE_QAS;
	}
}

/**
 * ipr_build_mode_select - Build a mode select command
 * @ipr_cmd:	ipr command struct
 * @res_handle:	resource handle to send command to
 * @parm:		Byte 2 of Mode Sense command
 * @dma_addr:	DMA buffer address
 * @xfer_len:	data transfer length
 *
 * Return value:
 * 	none
 **/
static void ipr_build_mode_select(struct ipr_cmnd *ipr_cmd,
				  __be32 res_handle, u8 parm,
				  dma_addr_t dma_addr, u8 xfer_len)
{
	struct ipr_ioarcb *ioarcb = &ipr_cmd->ioarcb;

	ioarcb->res_handle = res_handle;
	ioarcb->cmd_pkt.request_type = IPR_RQTYPE_SCSICDB;
	ioarcb->cmd_pkt.flags_hi |= IPR_FLAGS_HI_WRITE_NOT_READ;
	ioarcb->cmd_pkt.cdb[0] = MODE_SELECT;
	ioarcb->cmd_pkt.cdb[1] = parm;
	ioarcb->cmd_pkt.cdb[4] = xfer_len;

	ipr_init_ioadl(ipr_cmd, dma_addr, xfer_len, IPR_IOADL_FLAGS_WRITE_LAST);
}

/**
 * ipr_ioafp_mode_select_page28 - Issue Mode Select Page 28 to IOA
 * @ipr_cmd:	ipr command struct
 *
 * This function sets up the SCSI bus attributes and sends
 * a Mode Select for Page 28 to activate them.
 *
 * Return value:
 * 	IPR_RC_JOB_RETURN
 **/
static int ipr_ioafp_mode_select_page28(struct ipr_cmnd *ipr_cmd)
{
	struct ipr_ioa_cfg *ioa_cfg = ipr_cmd->ioa_cfg;
	struct ipr_mode_pages *mode_pages = &ioa_cfg->vpd_cbs->mode_pages;
	int length;

	ENTER;
	ipr_scsi_bus_speed_limit(ioa_cfg);
	ipr_check_term_power(ioa_cfg, mode_pages);
	ipr_modify_ioafp_mode_page_28(ioa_cfg, mode_pages);
	length = mode_pages->hdr.length + 1;
	mode_pages->hdr.length = 0;

	ipr_build_mode_select(ipr_cmd, cpu_to_be32(IPR_IOA_RES_HANDLE), 0x11,
			      ioa_cfg->vpd_cbs_dma + offsetof(struct ipr_misc_cbs, mode_pages),
			      length);

	ipr_cmd->job_step = ipr_set_supported_devs;
	ipr_cmd->u.res = list_entry(ioa_cfg->used_res_q.next,
				    struct ipr_resource_entry, queue);
	ipr_do_req(ipr_cmd, ipr_reset_ioa_job, ipr_timeout, IPR_INTERNAL_TIMEOUT);

	LEAVE;
	return IPR_RC_JOB_RETURN;
}

/**
 * ipr_build_mode_sense - Builds a mode sense command
 * @ipr_cmd:	ipr command struct
 * @res:		resource entry struct
 * @parm:		Byte 2 of mode sense command
 * @dma_addr:	DMA address of mode sense buffer
 * @xfer_len:	Size of DMA buffer
 *
 * Return value:
 * 	none
 **/
static void ipr_build_mode_sense(struct ipr_cmnd *ipr_cmd,
				 __be32 res_handle,
				 u8 parm, dma_addr_t dma_addr, u8 xfer_len)
{
	struct ipr_ioarcb *ioarcb = &ipr_cmd->ioarcb;

	ioarcb->res_handle = res_handle;
	ioarcb->cmd_pkt.cdb[0] = MODE_SENSE;
	ioarcb->cmd_pkt.cdb[2] = parm;
	ioarcb->cmd_pkt.cdb[4] = xfer_len;
	ioarcb->cmd_pkt.request_type = IPR_RQTYPE_SCSICDB;

	ipr_init_ioadl(ipr_cmd, dma_addr, xfer_len, IPR_IOADL_FLAGS_READ_LAST);
}

/**
 * ipr_reset_cmd_failed - Handle failure of IOA reset command
 * @ipr_cmd:	ipr command struct
 *
 * This function handles the failure of an IOA bringup command.
 *
 * Return value:
 * 	IPR_RC_JOB_RETURN
 **/
static int ipr_reset_cmd_failed(struct ipr_cmnd *ipr_cmd)
{
	struct ipr_ioa_cfg *ioa_cfg = ipr_cmd->ioa_cfg;
	u32 ioasc = be32_to_cpu(ipr_cmd->s.ioasa.hdr.ioasc);

	dev_err(&ioa_cfg->pdev->dev,
		"0x%02X failed with IOASC: 0x%08X\n",
		ipr_cmd->ioarcb.cmd_pkt.cdb[0], ioasc);

	ipr_initiate_ioa_reset(ioa_cfg, IPR_SHUTDOWN_NONE);
	list_add_tail(&ipr_cmd->queue, &ipr_cmd->hrrq->hrrq_free_q);
	return IPR_RC_JOB_RETURN;
}

/**
 * ipr_reset_mode_sense_failed - Handle failure of IOAFP mode sense
 * @ipr_cmd:	ipr command struct
 *
 * This function handles the failure of a Mode Sense to the IOAFP.
 * Some adapters do not handle all mode pages.
 *
 * Return value:
 * 	IPR_RC_JOB_CONTINUE / IPR_RC_JOB_RETURN
 **/
static int ipr_reset_mode_sense_failed(struct ipr_cmnd *ipr_cmd)
{
	struct ipr_ioa_cfg *ioa_cfg = ipr_cmd->ioa_cfg;
	u32 ioasc = be32_to_cpu(ipr_cmd->s.ioasa.hdr.ioasc);

	if (ioasc == IPR_IOASC_IR_INVALID_REQ_TYPE_OR_PKT) {
		ipr_cmd->job_step = ipr_set_supported_devs;
		ipr_cmd->u.res = list_entry(ioa_cfg->used_res_q.next,
					    struct ipr_resource_entry, queue);
		return IPR_RC_JOB_CONTINUE;
	}

	return ipr_reset_cmd_failed(ipr_cmd);
}

/**
 * ipr_ioafp_mode_sense_page28 - Issue Mode Sense Page 28 to IOA
 * @ipr_cmd:	ipr command struct
 *
 * This function send a Page 28 mode sense to the IOA to
 * retrieve SCSI bus attributes.
 *
 * Return value:
 * 	IPR_RC_JOB_RETURN
 **/
static int ipr_ioafp_mode_sense_page28(struct ipr_cmnd *ipr_cmd)
{
	struct ipr_ioa_cfg *ioa_cfg = ipr_cmd->ioa_cfg;

	ENTER;
	ipr_build_mode_sense(ipr_cmd, cpu_to_be32(IPR_IOA_RES_HANDLE),
			     0x28, ioa_cfg->vpd_cbs_dma +
			     offsetof(struct ipr_misc_cbs, mode_pages),
			     sizeof(struct ipr_mode_pages));

	ipr_cmd->job_step = ipr_ioafp_mode_select_page28;
	ipr_cmd->job_step_failed = ipr_reset_mode_sense_failed;

	ipr_do_req(ipr_cmd, ipr_reset_ioa_job, ipr_timeout, IPR_INTERNAL_TIMEOUT);

	LEAVE;
	return IPR_RC_JOB_RETURN;
}

/**
 * ipr_ioafp_mode_select_page24 - Issue Mode Select to IOA
 * @ipr_cmd:	ipr command struct
 *
 * This function enables dual IOA RAID support if possible.
 *
 * Return value:
 * 	IPR_RC_JOB_RETURN
 **/
static int ipr_ioafp_mode_select_page24(struct ipr_cmnd *ipr_cmd)
{
	struct ipr_ioa_cfg *ioa_cfg = ipr_cmd->ioa_cfg;
	struct ipr_mode_pages *mode_pages = &ioa_cfg->vpd_cbs->mode_pages;
	struct ipr_mode_page24 *mode_page;
	int length;

	ENTER;
	mode_page = ipr_get_mode_page(mode_pages, 0x24,
				      sizeof(struct ipr_mode_page24));

	if (mode_page)
		mode_page->flags |= IPR_ENABLE_DUAL_IOA_AF;

	length = mode_pages->hdr.length + 1;
	mode_pages->hdr.length = 0;

	ipr_build_mode_select(ipr_cmd, cpu_to_be32(IPR_IOA_RES_HANDLE), 0x11,
			      ioa_cfg->vpd_cbs_dma + offsetof(struct ipr_misc_cbs, mode_pages),
			      length);

	ipr_cmd->job_step = ipr_ioafp_mode_sense_page28;
	ipr_do_req(ipr_cmd, ipr_reset_ioa_job, ipr_timeout, IPR_INTERNAL_TIMEOUT);

	LEAVE;
	return IPR_RC_JOB_RETURN;
}

/**
 * ipr_reset_mode_sense_page24_failed - Handle failure of IOAFP mode sense
 * @ipr_cmd:	ipr command struct
 *
 * This function handles the failure of a Mode Sense to the IOAFP.
 * Some adapters do not handle all mode pages.
 *
 * Return value:
 * 	IPR_RC_JOB_CONTINUE / IPR_RC_JOB_RETURN
 **/
static int ipr_reset_mode_sense_page24_failed(struct ipr_cmnd *ipr_cmd)
{
	u32 ioasc = be32_to_cpu(ipr_cmd->s.ioasa.hdr.ioasc);

	if (ioasc == IPR_IOASC_IR_INVALID_REQ_TYPE_OR_PKT) {
		ipr_cmd->job_step = ipr_ioafp_mode_sense_page28;
		return IPR_RC_JOB_CONTINUE;
	}

	return ipr_reset_cmd_failed(ipr_cmd);
}

/**
 * ipr_ioafp_mode_sense_page24 - Issue Page 24 Mode Sense to IOA
 * @ipr_cmd:	ipr command struct
 *
 * This function send a mode sense to the IOA to retrieve
 * the IOA Advanced Function Control mode page.
 *
 * Return value:
 * 	IPR_RC_JOB_RETURN
 **/
static int ipr_ioafp_mode_sense_page24(struct ipr_cmnd *ipr_cmd)
{
	struct ipr_ioa_cfg *ioa_cfg = ipr_cmd->ioa_cfg;

	ENTER;
	ipr_build_mode_sense(ipr_cmd, cpu_to_be32(IPR_IOA_RES_HANDLE),
			     0x24, ioa_cfg->vpd_cbs_dma +
			     offsetof(struct ipr_misc_cbs, mode_pages),
			     sizeof(struct ipr_mode_pages));

	ipr_cmd->job_step = ipr_ioafp_mode_select_page24;
	ipr_cmd->job_step_failed = ipr_reset_mode_sense_page24_failed;

	ipr_do_req(ipr_cmd, ipr_reset_ioa_job, ipr_timeout, IPR_INTERNAL_TIMEOUT);

	LEAVE;
	return IPR_RC_JOB_RETURN;
}

/**
 * ipr_init_res_table - Initialize the resource table
 * @ipr_cmd:	ipr command struct
 *
 * This function looks through the existing resource table, comparing
 * it with the config table. This function will take care of old/new
 * devices and schedule adding/removing them from the mid-layer
 * as appropriate.
 *
 * Return value:
 * 	IPR_RC_JOB_CONTINUE
 **/
static int ipr_init_res_table(struct ipr_cmnd *ipr_cmd)
{
	struct ipr_ioa_cfg *ioa_cfg = ipr_cmd->ioa_cfg;
	struct ipr_resource_entry *res, *temp;
	struct ipr_config_table_entry_wrapper cfgtew;
	int entries, found, flag, i;
	LIST_HEAD(old_res);

	ENTER;
	if (ioa_cfg->sis64)
		flag = ioa_cfg->u.cfg_table64->hdr64.flags;
	else
		flag = ioa_cfg->u.cfg_table->hdr.flags;

	if (flag & IPR_UCODE_DOWNLOAD_REQ)
		dev_err(&ioa_cfg->pdev->dev, "Microcode download required\n");

	list_for_each_entry_safe(res, temp, &ioa_cfg->used_res_q, queue)
		list_move_tail(&res->queue, &old_res);

	if (ioa_cfg->sis64)
		entries = be16_to_cpu(ioa_cfg->u.cfg_table64->hdr64.num_entries);
	else
		entries = ioa_cfg->u.cfg_table->hdr.num_entries;

	for (i = 0; i < entries; i++) {
		if (ioa_cfg->sis64)
			cfgtew.u.cfgte64 = &ioa_cfg->u.cfg_table64->dev[i];
		else
			cfgtew.u.cfgte = &ioa_cfg->u.cfg_table->dev[i];
		found = 0;

		list_for_each_entry_safe(res, temp, &old_res, queue) {
			if (ipr_is_same_device(res, &cfgtew)) {
				list_move_tail(&res->queue, &ioa_cfg->used_res_q);
				found = 1;
				break;
			}
		}

		if (!found) {
			if (list_empty(&ioa_cfg->free_res_q)) {
				dev_err(&ioa_cfg->pdev->dev, "Too many devices attached\n");
				break;
			}

			found = 1;
			res = list_entry(ioa_cfg->free_res_q.next,
					 struct ipr_resource_entry, queue);
			list_move_tail(&res->queue, &ioa_cfg->used_res_q);
			ipr_init_res_entry(res, &cfgtew);
			res->add_to_ml = 1;
		} else if (res->sdev && (ipr_is_vset_device(res) || ipr_is_scsi_disk(res)))
			res->sdev->allow_restart = 1;

		if (found)
			ipr_update_res_entry(res, &cfgtew);
	}

	list_for_each_entry_safe(res, temp, &old_res, queue) {
		if (res->sdev) {
			res->del_from_ml = 1;
			res->res_handle = IPR_INVALID_RES_HANDLE;
			list_move_tail(&res->queue, &ioa_cfg->used_res_q);
		}
	}

	list_for_each_entry_safe(res, temp, &old_res, queue) {
		ipr_clear_res_target(res);
		list_move_tail(&res->queue, &ioa_cfg->free_res_q);
	}

	if (ioa_cfg->dual_raid && ipr_dual_ioa_raid)
		ipr_cmd->job_step = ipr_ioafp_mode_sense_page24;
	else
		ipr_cmd->job_step = ipr_ioafp_mode_sense_page28;

	LEAVE;
	return IPR_RC_JOB_CONTINUE;
}

/**
 * ipr_ioafp_query_ioa_cfg - Send a Query IOA Config to the adapter.
 * @ipr_cmd:	ipr command struct
 *
 * This function sends a Query IOA Configuration command
 * to the adapter to retrieve the IOA configuration table.
 *
 * Return value:
 * 	IPR_RC_JOB_RETURN
 **/
static int ipr_ioafp_query_ioa_cfg(struct ipr_cmnd *ipr_cmd)
{
	struct ipr_ioa_cfg *ioa_cfg = ipr_cmd->ioa_cfg;
	struct ipr_ioarcb *ioarcb = &ipr_cmd->ioarcb;
	struct ipr_inquiry_page3 *ucode_vpd = &ioa_cfg->vpd_cbs->page3_data;
	struct ipr_inquiry_cap *cap = &ioa_cfg->vpd_cbs->cap;

	ENTER;
	if (cap->cap & IPR_CAP_DUAL_IOA_RAID)
		ioa_cfg->dual_raid = 1;
	dev_info(&ioa_cfg->pdev->dev, "Adapter firmware version: %02X%02X%02X%02X\n",
		 ucode_vpd->major_release, ucode_vpd->card_type,
		 ucode_vpd->minor_release[0], ucode_vpd->minor_release[1]);
	ioarcb->cmd_pkt.request_type = IPR_RQTYPE_IOACMD;
	ioarcb->res_handle = cpu_to_be32(IPR_IOA_RES_HANDLE);

	ioarcb->cmd_pkt.cdb[0] = IPR_QUERY_IOA_CONFIG;
	ioarcb->cmd_pkt.cdb[6] = (ioa_cfg->cfg_table_size >> 16) & 0xff;
	ioarcb->cmd_pkt.cdb[7] = (ioa_cfg->cfg_table_size >> 8) & 0xff;
	ioarcb->cmd_pkt.cdb[8] = ioa_cfg->cfg_table_size & 0xff;

	ipr_init_ioadl(ipr_cmd, ioa_cfg->cfg_table_dma, ioa_cfg->cfg_table_size,
		       IPR_IOADL_FLAGS_READ_LAST);

	ipr_cmd->job_step = ipr_init_res_table;

	ipr_do_req(ipr_cmd, ipr_reset_ioa_job, ipr_timeout, IPR_INTERNAL_TIMEOUT);

	LEAVE;
	return IPR_RC_JOB_RETURN;
}

static int ipr_ioa_service_action_failed(struct ipr_cmnd *ipr_cmd)
{
	u32 ioasc = be32_to_cpu(ipr_cmd->s.ioasa.hdr.ioasc);

	if (ioasc == IPR_IOASC_IR_INVALID_REQ_TYPE_OR_PKT)
		return IPR_RC_JOB_CONTINUE;

	return ipr_reset_cmd_failed(ipr_cmd);
}

static void ipr_build_ioa_service_action(struct ipr_cmnd *ipr_cmd,
					 __be32 res_handle, u8 sa_code)
{
	struct ipr_ioarcb *ioarcb = &ipr_cmd->ioarcb;

	ioarcb->res_handle = res_handle;
	ioarcb->cmd_pkt.cdb[0] = IPR_IOA_SERVICE_ACTION;
	ioarcb->cmd_pkt.cdb[1] = sa_code;
	ioarcb->cmd_pkt.request_type = IPR_RQTYPE_IOACMD;
}

/**
 * ipr_ioafp_set_caching_parameters - Issue Set Cache parameters service
 * action
 *
 * Return value:
 *	none
 **/
static int ipr_ioafp_set_caching_parameters(struct ipr_cmnd *ipr_cmd)
{
	struct ipr_ioarcb *ioarcb = &ipr_cmd->ioarcb;
	struct ipr_ioa_cfg *ioa_cfg = ipr_cmd->ioa_cfg;
	struct ipr_inquiry_pageC4 *pageC4 = &ioa_cfg->vpd_cbs->pageC4_data;

	ENTER;

	ipr_cmd->job_step = ipr_ioafp_query_ioa_cfg;

	if (pageC4->cache_cap[0] & IPR_CAP_SYNC_CACHE) {
		ipr_build_ioa_service_action(ipr_cmd,
					     cpu_to_be32(IPR_IOA_RES_HANDLE),
					     IPR_IOA_SA_CHANGE_CACHE_PARAMS);

		ioarcb->cmd_pkt.cdb[2] = 0x40;

		ipr_cmd->job_step_failed = ipr_ioa_service_action_failed;
		ipr_do_req(ipr_cmd, ipr_reset_ioa_job, ipr_timeout,
			   IPR_SET_SUP_DEVICE_TIMEOUT);

		LEAVE;
		return IPR_RC_JOB_RETURN;
	}

	LEAVE;
	return IPR_RC_JOB_CONTINUE;
}

/**
 * ipr_ioafp_inquiry - Send an Inquiry to the adapter.
 * @ipr_cmd:	ipr command struct
 *
 * This utility function sends an inquiry to the adapter.
 *
 * Return value:
 * 	none
 **/
static void ipr_ioafp_inquiry(struct ipr_cmnd *ipr_cmd, u8 flags, u8 page,
			      dma_addr_t dma_addr, u8 xfer_len)
{
	struct ipr_ioarcb *ioarcb = &ipr_cmd->ioarcb;

	ENTER;
	ioarcb->cmd_pkt.request_type = IPR_RQTYPE_SCSICDB;
	ioarcb->res_handle = cpu_to_be32(IPR_IOA_RES_HANDLE);

	ioarcb->cmd_pkt.cdb[0] = INQUIRY;
	ioarcb->cmd_pkt.cdb[1] = flags;
	ioarcb->cmd_pkt.cdb[2] = page;
	ioarcb->cmd_pkt.cdb[4] = xfer_len;

	ipr_init_ioadl(ipr_cmd, dma_addr, xfer_len, IPR_IOADL_FLAGS_READ_LAST);

	ipr_do_req(ipr_cmd, ipr_reset_ioa_job, ipr_timeout, IPR_INTERNAL_TIMEOUT);
	LEAVE;
}

/**
 * ipr_inquiry_page_supported - Is the given inquiry page supported
 * @page0:		inquiry page 0 buffer
 * @page:		page code.
 *
 * This function determines if the specified inquiry page is supported.
 *
 * Return value:
 *	1 if page is supported / 0 if not
 **/
static int ipr_inquiry_page_supported(struct ipr_inquiry_page0 *page0, u8 page)
{
	int i;

	for (i = 0; i < min_t(u8, page0->len, IPR_INQUIRY_PAGE0_ENTRIES); i++)
		if (page0->page[i] == page)
			return 1;

	return 0;
}

/**
 * ipr_ioafp_pageC4_inquiry - Send a Page 0xC4 Inquiry to the adapter.
 * @ipr_cmd:	ipr command struct
 *
 * This function sends a Page 0xC4 inquiry to the adapter
 * to retrieve software VPD information.
 *
 * Return value:
 *	IPR_RC_JOB_CONTINUE / IPR_RC_JOB_RETURN
 **/
static int ipr_ioafp_pageC4_inquiry(struct ipr_cmnd *ipr_cmd)
{
	struct ipr_ioa_cfg *ioa_cfg = ipr_cmd->ioa_cfg;
	struct ipr_inquiry_page0 *page0 = &ioa_cfg->vpd_cbs->page0_data;
	struct ipr_inquiry_pageC4 *pageC4 = &ioa_cfg->vpd_cbs->pageC4_data;

	ENTER;
	ipr_cmd->job_step = ipr_ioafp_set_caching_parameters;
	memset(pageC4, 0, sizeof(*pageC4));

	if (ipr_inquiry_page_supported(page0, 0xC4)) {
		ipr_ioafp_inquiry(ipr_cmd, 1, 0xC4,
				  (ioa_cfg->vpd_cbs_dma
				   + offsetof(struct ipr_misc_cbs,
					      pageC4_data)),
				  sizeof(struct ipr_inquiry_pageC4));
		return IPR_RC_JOB_RETURN;
	}

	LEAVE;
	return IPR_RC_JOB_CONTINUE;
}

/**
 * ipr_ioafp_cap_inquiry - Send a Page 0xD0 Inquiry to the adapter.
 * @ipr_cmd:	ipr command struct
 *
 * This function sends a Page 0xD0 inquiry to the adapter
 * to retrieve adapter capabilities.
 *
 * Return value:
 * 	IPR_RC_JOB_CONTINUE / IPR_RC_JOB_RETURN
 **/
static int ipr_ioafp_cap_inquiry(struct ipr_cmnd *ipr_cmd)
{
	struct ipr_ioa_cfg *ioa_cfg = ipr_cmd->ioa_cfg;
	struct ipr_inquiry_page0 *page0 = &ioa_cfg->vpd_cbs->page0_data;
	struct ipr_inquiry_cap *cap = &ioa_cfg->vpd_cbs->cap;

	ENTER;
	ipr_cmd->job_step = ipr_ioafp_pageC4_inquiry;
	memset(cap, 0, sizeof(*cap));

	if (ipr_inquiry_page_supported(page0, 0xD0)) {
		ipr_ioafp_inquiry(ipr_cmd, 1, 0xD0,
				  ioa_cfg->vpd_cbs_dma + offsetof(struct ipr_misc_cbs, cap),
				  sizeof(struct ipr_inquiry_cap));
		return IPR_RC_JOB_RETURN;
	}

	LEAVE;
	return IPR_RC_JOB_CONTINUE;
}

/**
 * ipr_ioafp_page3_inquiry - Send a Page 3 Inquiry to the adapter.
 * @ipr_cmd:	ipr command struct
 *
 * This function sends a Page 3 inquiry to the adapter
 * to retrieve software VPD information.
 *
 * Return value:
 * 	IPR_RC_JOB_CONTINUE / IPR_RC_JOB_RETURN
 **/
static int ipr_ioafp_page3_inquiry(struct ipr_cmnd *ipr_cmd)
{
	struct ipr_ioa_cfg *ioa_cfg = ipr_cmd->ioa_cfg;

	ENTER;

	ipr_cmd->job_step = ipr_ioafp_cap_inquiry;

	ipr_ioafp_inquiry(ipr_cmd, 1, 3,
			  ioa_cfg->vpd_cbs_dma + offsetof(struct ipr_misc_cbs, page3_data),
			  sizeof(struct ipr_inquiry_page3));

	LEAVE;
	return IPR_RC_JOB_RETURN;
}

/**
 * ipr_ioafp_page0_inquiry - Send a Page 0 Inquiry to the adapter.
 * @ipr_cmd:	ipr command struct
 *
 * This function sends a Page 0 inquiry to the adapter
 * to retrieve supported inquiry pages.
 *
 * Return value:
 * 	IPR_RC_JOB_CONTINUE / IPR_RC_JOB_RETURN
 **/
static int ipr_ioafp_page0_inquiry(struct ipr_cmnd *ipr_cmd)
{
	struct ipr_ioa_cfg *ioa_cfg = ipr_cmd->ioa_cfg;
	char type[5];

	ENTER;

	/* Grab the type out of the VPD and store it away */
	memcpy(type, ioa_cfg->vpd_cbs->ioa_vpd.std_inq_data.vpids.product_id, 4);
	type[4] = '\0';
	ioa_cfg->type = simple_strtoul((char *)type, NULL, 16);

	if (ipr_invalid_adapter(ioa_cfg)) {
		dev_err(&ioa_cfg->pdev->dev,
			"Adapter not supported in this hardware configuration.\n");

		if (!ipr_testmode) {
			ioa_cfg->reset_retries += IPR_NUM_RESET_RELOAD_RETRIES;
			ipr_initiate_ioa_reset(ioa_cfg, IPR_SHUTDOWN_NONE);
			list_add_tail(&ipr_cmd->queue,
					&ioa_cfg->hrrq->hrrq_free_q);
			return IPR_RC_JOB_RETURN;
		}
	}

	ipr_cmd->job_step = ipr_ioafp_page3_inquiry;

	ipr_ioafp_inquiry(ipr_cmd, 1, 0,
			  ioa_cfg->vpd_cbs_dma + offsetof(struct ipr_misc_cbs, page0_data),
			  sizeof(struct ipr_inquiry_page0));

	LEAVE;
	return IPR_RC_JOB_RETURN;
}

/**
 * ipr_ioafp_std_inquiry - Send a Standard Inquiry to the adapter.
 * @ipr_cmd:	ipr command struct
 *
 * This function sends a standard inquiry to the adapter.
 *
 * Return value:
 * 	IPR_RC_JOB_RETURN
 **/
static int ipr_ioafp_std_inquiry(struct ipr_cmnd *ipr_cmd)
{
	struct ipr_ioa_cfg *ioa_cfg = ipr_cmd->ioa_cfg;

	ENTER;
	ipr_cmd->job_step = ipr_ioafp_page0_inquiry;

	ipr_ioafp_inquiry(ipr_cmd, 0, 0,
			  ioa_cfg->vpd_cbs_dma + offsetof(struct ipr_misc_cbs, ioa_vpd),
			  sizeof(struct ipr_ioa_vpd));

	LEAVE;
	return IPR_RC_JOB_RETURN;
}

/**
 * ipr_ioafp_identify_hrrq - Send Identify Host RRQ.
 * @ipr_cmd:	ipr command struct
 *
 * This function send an Identify Host Request Response Queue
 * command to establish the HRRQ with the adapter.
 *
 * Return value:
 * 	IPR_RC_JOB_RETURN
 **/
static int ipr_ioafp_identify_hrrq(struct ipr_cmnd *ipr_cmd)
{
	struct ipr_ioa_cfg *ioa_cfg = ipr_cmd->ioa_cfg;
	struct ipr_ioarcb *ioarcb = &ipr_cmd->ioarcb;
	struct ipr_hrr_queue *hrrq;

	ENTER;
	ipr_cmd->job_step = ipr_ioafp_std_inquiry;
	if (ioa_cfg->identify_hrrq_index == 0)
		dev_info(&ioa_cfg->pdev->dev, "Starting IOA initialization sequence.\n");

	if (ioa_cfg->identify_hrrq_index < ioa_cfg->hrrq_num) {
		hrrq = &ioa_cfg->hrrq[ioa_cfg->identify_hrrq_index];

		ioarcb->cmd_pkt.cdb[0] = IPR_ID_HOST_RR_Q;
		ioarcb->res_handle = cpu_to_be32(IPR_IOA_RES_HANDLE);

		ioarcb->cmd_pkt.request_type = IPR_RQTYPE_IOACMD;
		if (ioa_cfg->sis64)
			ioarcb->cmd_pkt.cdb[1] = 0x1;

		if (ioa_cfg->nvectors == 1)
			ioarcb->cmd_pkt.cdb[1] &= ~IPR_ID_HRRQ_SELE_ENABLE;
		else
			ioarcb->cmd_pkt.cdb[1] |= IPR_ID_HRRQ_SELE_ENABLE;

		ioarcb->cmd_pkt.cdb[2] =
			((u64) hrrq->host_rrq_dma >> 24) & 0xff;
		ioarcb->cmd_pkt.cdb[3] =
			((u64) hrrq->host_rrq_dma >> 16) & 0xff;
		ioarcb->cmd_pkt.cdb[4] =
			((u64) hrrq->host_rrq_dma >> 8) & 0xff;
		ioarcb->cmd_pkt.cdb[5] =
			((u64) hrrq->host_rrq_dma) & 0xff;
		ioarcb->cmd_pkt.cdb[7] =
			((sizeof(u32) * hrrq->size) >> 8) & 0xff;
		ioarcb->cmd_pkt.cdb[8] =
			(sizeof(u32) * hrrq->size) & 0xff;

		if (ioarcb->cmd_pkt.cdb[1] & IPR_ID_HRRQ_SELE_ENABLE)
			ioarcb->cmd_pkt.cdb[9] =
					ioa_cfg->identify_hrrq_index;

		if (ioa_cfg->sis64) {
			ioarcb->cmd_pkt.cdb[10] =
				((u64) hrrq->host_rrq_dma >> 56) & 0xff;
			ioarcb->cmd_pkt.cdb[11] =
				((u64) hrrq->host_rrq_dma >> 48) & 0xff;
			ioarcb->cmd_pkt.cdb[12] =
				((u64) hrrq->host_rrq_dma >> 40) & 0xff;
			ioarcb->cmd_pkt.cdb[13] =
				((u64) hrrq->host_rrq_dma >> 32) & 0xff;
		}

		if (ioarcb->cmd_pkt.cdb[1] & IPR_ID_HRRQ_SELE_ENABLE)
			ioarcb->cmd_pkt.cdb[14] =
					ioa_cfg->identify_hrrq_index;

		ipr_do_req(ipr_cmd, ipr_reset_ioa_job, ipr_timeout,
			   IPR_INTERNAL_TIMEOUT);

		if (++ioa_cfg->identify_hrrq_index < ioa_cfg->hrrq_num)
			ipr_cmd->job_step = ipr_ioafp_identify_hrrq;

		LEAVE;
		return IPR_RC_JOB_RETURN;
	}

	LEAVE;
	return IPR_RC_JOB_CONTINUE;
}

/**
 * ipr_reset_timer_done - Adapter reset timer function
 * @ipr_cmd:	ipr command struct
 *
 * Description: This function is used in adapter reset processing
 * for timing events. If the reset_cmd pointer in the IOA
 * config struct is not this adapter's we are doing nested
 * resets and fail_all_ops will take care of freeing the
 * command block.
 *
 * Return value:
 * 	none
 **/
static void ipr_reset_timer_done(struct ipr_cmnd *ipr_cmd)
{
	struct ipr_ioa_cfg *ioa_cfg = ipr_cmd->ioa_cfg;
	unsigned long lock_flags = 0;

	spin_lock_irqsave(ioa_cfg->host->host_lock, lock_flags);

	if (ioa_cfg->reset_cmd == ipr_cmd) {
		list_del(&ipr_cmd->queue);
		ipr_cmd->done(ipr_cmd);
	}

	spin_unlock_irqrestore(ioa_cfg->host->host_lock, lock_flags);
}

/**
 * ipr_reset_start_timer - Start a timer for adapter reset job
 * @ipr_cmd:	ipr command struct
 * @timeout:	timeout value
 *
 * Description: This function is used in adapter reset processing
 * for timing events. If the reset_cmd pointer in the IOA
 * config struct is not this adapter's we are doing nested
 * resets and fail_all_ops will take care of freeing the
 * command block.
 *
 * Return value:
 * 	none
 **/
static void ipr_reset_start_timer(struct ipr_cmnd *ipr_cmd,
				  unsigned long timeout)
{

	ENTER;
	list_add_tail(&ipr_cmd->queue, &ipr_cmd->hrrq->hrrq_pending_q);
	ipr_cmd->done = ipr_reset_ioa_job;

	ipr_cmd->timer.data = (unsigned long) ipr_cmd;
	ipr_cmd->timer.expires = jiffies + timeout;
	ipr_cmd->timer.function = (void (*)(unsigned long))ipr_reset_timer_done;
	add_timer(&ipr_cmd->timer);
}

/**
 * ipr_init_ioa_mem - Initialize ioa_cfg control block
 * @ioa_cfg:	ioa cfg struct
 *
 * Return value:
 * 	nothing
 **/
static void ipr_init_ioa_mem(struct ipr_ioa_cfg *ioa_cfg)
{
	struct ipr_hrr_queue *hrrq;

	for_each_hrrq(hrrq, ioa_cfg) {
		spin_lock(&hrrq->_lock);
		memset(hrrq->host_rrq, 0, sizeof(u32) * hrrq->size);

		/* Initialize Host RRQ pointers */
		hrrq->hrrq_start = hrrq->host_rrq;
		hrrq->hrrq_end = &hrrq->host_rrq[hrrq->size - 1];
		hrrq->hrrq_curr = hrrq->hrrq_start;
		hrrq->toggle_bit = 1;
		spin_unlock(&hrrq->_lock);
	}
	wmb();

	ioa_cfg->identify_hrrq_index = 0;
	if (ioa_cfg->hrrq_num == 1)
		atomic_set(&ioa_cfg->hrrq_index, 0);
	else
		atomic_set(&ioa_cfg->hrrq_index, 1);

	/* Zero out config table */
	memset(ioa_cfg->u.cfg_table, 0, ioa_cfg->cfg_table_size);
}

/**
 * ipr_reset_next_stage - Process IPL stage change based on feedback register.
 * @ipr_cmd:	ipr command struct
 *
 * Return value:
 * 	IPR_RC_JOB_CONTINUE / IPR_RC_JOB_RETURN
 **/
static int ipr_reset_next_stage(struct ipr_cmnd *ipr_cmd)
{
	unsigned long stage, stage_time;
	u32 feedback;
	volatile u32 int_reg;
	struct ipr_ioa_cfg *ioa_cfg = ipr_cmd->ioa_cfg;
	u64 maskval = 0;

	feedback = readl(ioa_cfg->regs.init_feedback_reg);
	stage = feedback & IPR_IPL_INIT_STAGE_MASK;
	stage_time = feedback & IPR_IPL_INIT_STAGE_TIME_MASK;

	ipr_dbg("IPL stage = 0x%lx, IPL stage time = %ld\n", stage, stage_time);

	/* sanity check the stage_time value */
	if (stage_time == 0)
		stage_time = IPR_IPL_INIT_DEFAULT_STAGE_TIME;
	else if (stage_time < IPR_IPL_INIT_MIN_STAGE_TIME)
		stage_time = IPR_IPL_INIT_MIN_STAGE_TIME;
	else if (stage_time > IPR_LONG_OPERATIONAL_TIMEOUT)
		stage_time = IPR_LONG_OPERATIONAL_TIMEOUT;

	if (stage == IPR_IPL_INIT_STAGE_UNKNOWN) {
		writel(IPR_PCII_IPL_STAGE_CHANGE, ioa_cfg->regs.set_interrupt_mask_reg);
		int_reg = readl(ioa_cfg->regs.sense_interrupt_mask_reg);
		stage_time = ioa_cfg->transop_timeout;
		ipr_cmd->job_step = ipr_ioafp_identify_hrrq;
	} else if (stage == IPR_IPL_INIT_STAGE_TRANSOP) {
		int_reg = readl(ioa_cfg->regs.sense_interrupt_reg32);
		if (int_reg & IPR_PCII_IOA_TRANS_TO_OPER) {
			ipr_cmd->job_step = ipr_ioafp_identify_hrrq;
			maskval = IPR_PCII_IPL_STAGE_CHANGE;
			maskval = (maskval << 32) | IPR_PCII_IOA_TRANS_TO_OPER;
			writeq(maskval, ioa_cfg->regs.set_interrupt_mask_reg);
			int_reg = readl(ioa_cfg->regs.sense_interrupt_mask_reg);
			return IPR_RC_JOB_CONTINUE;
		}
	}

	ipr_cmd->timer.data = (unsigned long) ipr_cmd;
	ipr_cmd->timer.expires = jiffies + stage_time * HZ;
	ipr_cmd->timer.function = (void (*)(unsigned long))ipr_oper_timeout;
	ipr_cmd->done = ipr_reset_ioa_job;
	add_timer(&ipr_cmd->timer);

	list_add_tail(&ipr_cmd->queue, &ipr_cmd->hrrq->hrrq_pending_q);

	return IPR_RC_JOB_RETURN;
}

/**
 * ipr_reset_enable_ioa - Enable the IOA following a reset.
 * @ipr_cmd:	ipr command struct
 *
 * This function reinitializes some control blocks and
 * enables destructive diagnostics on the adapter.
 *
 * Return value:
 * 	IPR_RC_JOB_RETURN
 **/
static int ipr_reset_enable_ioa(struct ipr_cmnd *ipr_cmd)
{
	struct ipr_ioa_cfg *ioa_cfg = ipr_cmd->ioa_cfg;
	volatile u32 int_reg;
	volatile u64 maskval;
	int i;

	ENTER;
	ipr_cmd->job_step = ipr_ioafp_identify_hrrq;
	ipr_init_ioa_mem(ioa_cfg);

	for (i = 0; i < ioa_cfg->hrrq_num; i++) {
		spin_lock(&ioa_cfg->hrrq[i]._lock);
		ioa_cfg->hrrq[i].allow_interrupts = 1;
		spin_unlock(&ioa_cfg->hrrq[i]._lock);
	}
	wmb();
	if (ioa_cfg->sis64) {
		/* Set the adapter to the correct endian mode. */
		writel(IPR_ENDIAN_SWAP_KEY, ioa_cfg->regs.endian_swap_reg);
		int_reg = readl(ioa_cfg->regs.endian_swap_reg);
	}

	int_reg = readl(ioa_cfg->regs.sense_interrupt_reg32);

	if (int_reg & IPR_PCII_IOA_TRANS_TO_OPER) {
		writel((IPR_PCII_ERROR_INTERRUPTS | IPR_PCII_HRRQ_UPDATED),
		       ioa_cfg->regs.clr_interrupt_mask_reg32);
		int_reg = readl(ioa_cfg->regs.sense_interrupt_mask_reg);
		return IPR_RC_JOB_CONTINUE;
	}

	/* Enable destructive diagnostics on IOA */
	writel(ioa_cfg->doorbell, ioa_cfg->regs.set_uproc_interrupt_reg32);

	if (ioa_cfg->sis64) {
		maskval = IPR_PCII_IPL_STAGE_CHANGE;
		maskval = (maskval << 32) | IPR_PCII_OPER_INTERRUPTS;
		writeq(maskval, ioa_cfg->regs.clr_interrupt_mask_reg);
	} else
		writel(IPR_PCII_OPER_INTERRUPTS, ioa_cfg->regs.clr_interrupt_mask_reg32);

	int_reg = readl(ioa_cfg->regs.sense_interrupt_mask_reg);

	dev_info(&ioa_cfg->pdev->dev, "Initializing IOA.\n");

	if (ioa_cfg->sis64) {
		ipr_cmd->job_step = ipr_reset_next_stage;
		return IPR_RC_JOB_CONTINUE;
	}

	ipr_cmd->timer.data = (unsigned long) ipr_cmd;
	ipr_cmd->timer.expires = jiffies + (ioa_cfg->transop_timeout * HZ);
	ipr_cmd->timer.function = (void (*)(unsigned long))ipr_oper_timeout;
	ipr_cmd->done = ipr_reset_ioa_job;
	add_timer(&ipr_cmd->timer);
	list_add_tail(&ipr_cmd->queue, &ipr_cmd->hrrq->hrrq_pending_q);

	LEAVE;
	return IPR_RC_JOB_RETURN;
}

/**
 * ipr_reset_wait_for_dump - Wait for a dump to timeout.
 * @ipr_cmd:	ipr command struct
 *
 * This function is invoked when an adapter dump has run out
 * of processing time.
 *
 * Return value:
 * 	IPR_RC_JOB_CONTINUE
 **/
static int ipr_reset_wait_for_dump(struct ipr_cmnd *ipr_cmd)
{
	struct ipr_ioa_cfg *ioa_cfg = ipr_cmd->ioa_cfg;

	if (ioa_cfg->sdt_state == GET_DUMP)
		ioa_cfg->sdt_state = WAIT_FOR_DUMP;
	else if (ioa_cfg->sdt_state == READ_DUMP)
		ioa_cfg->sdt_state = ABORT_DUMP;

	ioa_cfg->dump_timeout = 1;
	ipr_cmd->job_step = ipr_reset_alert;

	return IPR_RC_JOB_CONTINUE;
}

/**
 * ipr_unit_check_no_data - Log a unit check/no data error log
 * @ioa_cfg:		ioa config struct
 *
 * Logs an error indicating the adapter unit checked, but for some
 * reason, we were unable to fetch the unit check buffer.
 *
 * Return value:
 * 	nothing
 **/
static void ipr_unit_check_no_data(struct ipr_ioa_cfg *ioa_cfg)
{
	ioa_cfg->errors_logged++;
	dev_err(&ioa_cfg->pdev->dev, "IOA unit check with no data\n");
}

/**
 * ipr_get_unit_check_buffer - Get the unit check buffer from the IOA
 * @ioa_cfg:		ioa config struct
 *
 * Fetches the unit check buffer from the adapter by clocking the data
 * through the mailbox register.
 *
 * Return value:
 * 	nothing
 **/
static void ipr_get_unit_check_buffer(struct ipr_ioa_cfg *ioa_cfg)
{
	unsigned long mailbox;
	struct ipr_hostrcb *hostrcb;
	struct ipr_uc_sdt sdt;
	int rc, length;
	u32 ioasc;

	mailbox = readl(ioa_cfg->ioa_mailbox);

	if (!ioa_cfg->sis64 && !ipr_sdt_is_fmt2(mailbox)) {
		ipr_unit_check_no_data(ioa_cfg);
		return;
	}

	memset(&sdt, 0, sizeof(struct ipr_uc_sdt));
	rc = ipr_get_ldump_data_section(ioa_cfg, mailbox, (__be32 *) &sdt,
					(sizeof(struct ipr_uc_sdt)) / sizeof(__be32));

	if (rc || !(sdt.entry[0].flags & IPR_SDT_VALID_ENTRY) ||
	    ((be32_to_cpu(sdt.hdr.state) != IPR_FMT3_SDT_READY_TO_USE) &&
	    (be32_to_cpu(sdt.hdr.state) != IPR_FMT2_SDT_READY_TO_USE))) {
		ipr_unit_check_no_data(ioa_cfg);
		return;
	}

	/* Find length of the first sdt entry (UC buffer) */
	if (be32_to_cpu(sdt.hdr.state) == IPR_FMT3_SDT_READY_TO_USE)
		length = be32_to_cpu(sdt.entry[0].end_token);
	else
		length = (be32_to_cpu(sdt.entry[0].end_token) -
			  be32_to_cpu(sdt.entry[0].start_token)) &
			  IPR_FMT2_MBX_ADDR_MASK;

	hostrcb = list_entry(ioa_cfg->hostrcb_free_q.next,
			     struct ipr_hostrcb, queue);
	list_del_init(&hostrcb->queue);
	memset(&hostrcb->hcam, 0, sizeof(hostrcb->hcam));

	rc = ipr_get_ldump_data_section(ioa_cfg,
					be32_to_cpu(sdt.entry[0].start_token),
					(__be32 *)&hostrcb->hcam,
					min(length, (int)sizeof(hostrcb->hcam)) / sizeof(__be32));

	if (!rc) {
		ipr_handle_log_data(ioa_cfg, hostrcb);
		ioasc = be32_to_cpu(hostrcb->hcam.u.error.fd_ioasc);
		if (ioasc == IPR_IOASC_NR_IOA_RESET_REQUIRED &&
		    ioa_cfg->sdt_state == GET_DUMP)
			ioa_cfg->sdt_state = WAIT_FOR_DUMP;
	} else
		ipr_unit_check_no_data(ioa_cfg);

	list_add_tail(&hostrcb->queue, &ioa_cfg->hostrcb_free_q);
}

/**
 * ipr_reset_get_unit_check_job - Call to get the unit check buffer.
 * @ipr_cmd:	ipr command struct
 *
 * Description: This function will call to get the unit check buffer.
 *
 * Return value:
 *	IPR_RC_JOB_RETURN
 **/
static int ipr_reset_get_unit_check_job(struct ipr_cmnd *ipr_cmd)
{
	struct ipr_ioa_cfg *ioa_cfg = ipr_cmd->ioa_cfg;

	ENTER;
	ioa_cfg->ioa_unit_checked = 0;
	ipr_get_unit_check_buffer(ioa_cfg);
	ipr_cmd->job_step = ipr_reset_alert;
	ipr_reset_start_timer(ipr_cmd, 0);

	LEAVE;
	return IPR_RC_JOB_RETURN;
}

static int ipr_dump_mailbox_wait(struct ipr_cmnd *ipr_cmd)
{
	struct ipr_ioa_cfg *ioa_cfg = ipr_cmd->ioa_cfg;

	ENTER;

	if (ioa_cfg->sdt_state != GET_DUMP)
		return IPR_RC_JOB_RETURN;

	if (!ioa_cfg->sis64 || !ipr_cmd->u.time_left ||
	    (readl(ioa_cfg->regs.sense_interrupt_reg) &
	     IPR_PCII_MAILBOX_STABLE)) {

		if (!ipr_cmd->u.time_left)
			dev_err(&ioa_cfg->pdev->dev,
				"Timed out waiting for Mailbox register.\n");

		ioa_cfg->sdt_state = READ_DUMP;
		ioa_cfg->dump_timeout = 0;
		if (ioa_cfg->sis64)
			ipr_reset_start_timer(ipr_cmd, IPR_SIS64_DUMP_TIMEOUT);
		else
			ipr_reset_start_timer(ipr_cmd, IPR_SIS32_DUMP_TIMEOUT);
		ipr_cmd->job_step = ipr_reset_wait_for_dump;
		schedule_work(&ioa_cfg->work_q);

	} else {
		ipr_cmd->u.time_left -= IPR_CHECK_FOR_RESET_TIMEOUT;
		ipr_reset_start_timer(ipr_cmd,
				      IPR_CHECK_FOR_RESET_TIMEOUT);
	}

	LEAVE;
	return IPR_RC_JOB_RETURN;
}

/**
 * ipr_reset_restore_cfg_space - Restore PCI config space.
 * @ipr_cmd:	ipr command struct
 *
 * Description: This function restores the saved PCI config space of
 * the adapter, fails all outstanding ops back to the callers, and
 * fetches the dump/unit check if applicable to this reset.
 *
 * Return value:
 * 	IPR_RC_JOB_CONTINUE / IPR_RC_JOB_RETURN
 **/
static int ipr_reset_restore_cfg_space(struct ipr_cmnd *ipr_cmd)
{
	struct ipr_ioa_cfg *ioa_cfg = ipr_cmd->ioa_cfg;
	u32 int_reg;

	ENTER;
	ioa_cfg->pdev->state_saved = true;
	pci_restore_state(ioa_cfg->pdev);

	if (ipr_set_pcix_cmd_reg(ioa_cfg)) {
		ipr_cmd->s.ioasa.hdr.ioasc = cpu_to_be32(IPR_IOASC_PCI_ACCESS_ERROR);
		return IPR_RC_JOB_CONTINUE;
	}

	ipr_fail_all_ops(ioa_cfg);

	if (ioa_cfg->sis64) {
		/* Set the adapter to the correct endian mode. */
		writel(IPR_ENDIAN_SWAP_KEY, ioa_cfg->regs.endian_swap_reg);
		int_reg = readl(ioa_cfg->regs.endian_swap_reg);
	}

	if (ioa_cfg->ioa_unit_checked) {
		if (ioa_cfg->sis64) {
			ipr_cmd->job_step = ipr_reset_get_unit_check_job;
			ipr_reset_start_timer(ipr_cmd, IPR_DUMP_DELAY_TIMEOUT);
			return IPR_RC_JOB_RETURN;
		} else {
			ioa_cfg->ioa_unit_checked = 0;
			ipr_get_unit_check_buffer(ioa_cfg);
			ipr_cmd->job_step = ipr_reset_alert;
			ipr_reset_start_timer(ipr_cmd, 0);
			return IPR_RC_JOB_RETURN;
		}
	}

	if (ioa_cfg->in_ioa_bringdown) {
		ipr_cmd->job_step = ipr_ioa_bringdown_done;
	} else if (ioa_cfg->sdt_state == GET_DUMP) {
		ipr_cmd->job_step = ipr_dump_mailbox_wait;
		ipr_cmd->u.time_left = IPR_WAIT_FOR_MAILBOX;
	} else {
		ipr_cmd->job_step = ipr_reset_enable_ioa;
	}

	LEAVE;
	return IPR_RC_JOB_CONTINUE;
}

/**
 * ipr_reset_bist_done - BIST has completed on the adapter.
 * @ipr_cmd:	ipr command struct
 *
 * Description: Unblock config space and resume the reset process.
 *
 * Return value:
 * 	IPR_RC_JOB_CONTINUE
 **/
static int ipr_reset_bist_done(struct ipr_cmnd *ipr_cmd)
{
	struct ipr_ioa_cfg *ioa_cfg = ipr_cmd->ioa_cfg;

	ENTER;
	if (ioa_cfg->cfg_locked)
		pci_cfg_access_unlock(ioa_cfg->pdev);
	ioa_cfg->cfg_locked = 0;
	ipr_cmd->job_step = ipr_reset_restore_cfg_space;
	LEAVE;
	return IPR_RC_JOB_CONTINUE;
}

/**
 * ipr_reset_start_bist - Run BIST on the adapter.
 * @ipr_cmd:	ipr command struct
 *
 * Description: This function runs BIST on the adapter, then delays 2 seconds.
 *
 * Return value:
 * 	IPR_RC_JOB_CONTINUE / IPR_RC_JOB_RETURN
 **/
static int ipr_reset_start_bist(struct ipr_cmnd *ipr_cmd)
{
	struct ipr_ioa_cfg *ioa_cfg = ipr_cmd->ioa_cfg;
	int rc = PCIBIOS_SUCCESSFUL;

	ENTER;
	if (ioa_cfg->ipr_chip->bist_method == IPR_MMIO)
		writel(IPR_UPROCI_SIS64_START_BIST,
		       ioa_cfg->regs.set_uproc_interrupt_reg32);
	else
		rc = pci_write_config_byte(ioa_cfg->pdev, PCI_BIST, PCI_BIST_START);

	if (rc == PCIBIOS_SUCCESSFUL) {
		ipr_cmd->job_step = ipr_reset_bist_done;
		ipr_reset_start_timer(ipr_cmd, IPR_WAIT_FOR_BIST_TIMEOUT);
		rc = IPR_RC_JOB_RETURN;
	} else {
		if (ioa_cfg->cfg_locked)
			pci_cfg_access_unlock(ipr_cmd->ioa_cfg->pdev);
		ioa_cfg->cfg_locked = 0;
		ipr_cmd->s.ioasa.hdr.ioasc = cpu_to_be32(IPR_IOASC_PCI_ACCESS_ERROR);
		rc = IPR_RC_JOB_CONTINUE;
	}

	LEAVE;
	return rc;
}

/**
 * ipr_reset_slot_reset_done - Clear PCI reset to the adapter
 * @ipr_cmd:	ipr command struct
 *
 * Description: This clears PCI reset to the adapter and delays two seconds.
 *
 * Return value:
 * 	IPR_RC_JOB_RETURN
 **/
static int ipr_reset_slot_reset_done(struct ipr_cmnd *ipr_cmd)
{
	ENTER;
	ipr_cmd->job_step = ipr_reset_bist_done;
	ipr_reset_start_timer(ipr_cmd, IPR_WAIT_FOR_BIST_TIMEOUT);
	LEAVE;
	return IPR_RC_JOB_RETURN;
}

/**
 * ipr_reset_reset_work - Pulse a PCIe fundamental reset
 * @work:	work struct
 *
 * Description: This pulses warm reset to a slot.
 *
 **/
static void ipr_reset_reset_work(struct work_struct *work)
{
	struct ipr_cmnd *ipr_cmd = container_of(work, struct ipr_cmnd, work);
	struct ipr_ioa_cfg *ioa_cfg = ipr_cmd->ioa_cfg;
	struct pci_dev *pdev = ioa_cfg->pdev;
	unsigned long lock_flags = 0;

	ENTER;
	pci_set_pcie_reset_state(pdev, pcie_warm_reset);
	msleep(jiffies_to_msecs(IPR_PCI_RESET_TIMEOUT));
	pci_set_pcie_reset_state(pdev, pcie_deassert_reset);

	spin_lock_irqsave(ioa_cfg->host->host_lock, lock_flags);
	if (ioa_cfg->reset_cmd == ipr_cmd)
		ipr_reset_ioa_job(ipr_cmd);
	spin_unlock_irqrestore(ioa_cfg->host->host_lock, lock_flags);
	LEAVE;
}

/**
 * ipr_reset_slot_reset - Reset the PCI slot of the adapter.
 * @ipr_cmd:	ipr command struct
 *
 * Description: This asserts PCI reset to the adapter.
 *
 * Return value:
 * 	IPR_RC_JOB_RETURN
 **/
static int ipr_reset_slot_reset(struct ipr_cmnd *ipr_cmd)
{
	struct ipr_ioa_cfg *ioa_cfg = ipr_cmd->ioa_cfg;

	ENTER;
	INIT_WORK(&ipr_cmd->work, ipr_reset_reset_work);
	queue_work(ioa_cfg->reset_work_q, &ipr_cmd->work);
	ipr_cmd->job_step = ipr_reset_slot_reset_done;
	LEAVE;
	return IPR_RC_JOB_RETURN;
}

/**
 * ipr_reset_block_config_access_wait - Wait for permission to block config access
 * @ipr_cmd:	ipr command struct
 *
 * Description: This attempts to block config access to the IOA.
 *
 * Return value:
 * 	IPR_RC_JOB_CONTINUE / IPR_RC_JOB_RETURN
 **/
static int ipr_reset_block_config_access_wait(struct ipr_cmnd *ipr_cmd)
{
	struct ipr_ioa_cfg *ioa_cfg = ipr_cmd->ioa_cfg;
	int rc = IPR_RC_JOB_CONTINUE;

	if (pci_cfg_access_trylock(ioa_cfg->pdev)) {
		ioa_cfg->cfg_locked = 1;
		ipr_cmd->job_step = ioa_cfg->reset;
	} else {
		if (ipr_cmd->u.time_left) {
			rc = IPR_RC_JOB_RETURN;
			ipr_cmd->u.time_left -= IPR_CHECK_FOR_RESET_TIMEOUT;
			ipr_reset_start_timer(ipr_cmd,
					      IPR_CHECK_FOR_RESET_TIMEOUT);
		} else {
			ipr_cmd->job_step = ioa_cfg->reset;
			dev_err(&ioa_cfg->pdev->dev,
				"Timed out waiting to lock config access. Resetting anyway.\n");
		}
	}

	return rc;
}

/**
 * ipr_reset_block_config_access - Block config access to the IOA
 * @ipr_cmd:	ipr command struct
 *
 * Description: This attempts to block config access to the IOA
 *
 * Return value:
 * 	IPR_RC_JOB_CONTINUE
 **/
static int ipr_reset_block_config_access(struct ipr_cmnd *ipr_cmd)
{
	ipr_cmd->ioa_cfg->cfg_locked = 0;
	ipr_cmd->job_step = ipr_reset_block_config_access_wait;
	ipr_cmd->u.time_left = IPR_WAIT_FOR_RESET_TIMEOUT;
	return IPR_RC_JOB_CONTINUE;
}

/**
 * ipr_reset_allowed - Query whether or not IOA can be reset
 * @ioa_cfg:	ioa config struct
 *
 * Return value:
 * 	0 if reset not allowed / non-zero if reset is allowed
 **/
static int ipr_reset_allowed(struct ipr_ioa_cfg *ioa_cfg)
{
	volatile u32 temp_reg;

	temp_reg = readl(ioa_cfg->regs.sense_interrupt_reg);
	return ((temp_reg & IPR_PCII_CRITICAL_OPERATION) == 0);
}

/**
 * ipr_reset_wait_to_start_bist - Wait for permission to reset IOA.
 * @ipr_cmd:	ipr command struct
 *
 * Description: This function waits for adapter permission to run BIST,
 * then runs BIST. If the adapter does not give permission after a
 * reasonable time, we will reset the adapter anyway. The impact of
 * resetting the adapter without warning the adapter is the risk of
 * losing the persistent error log on the adapter. If the adapter is
 * reset while it is writing to the flash on the adapter, the flash
 * segment will have bad ECC and be zeroed.
 *
 * Return value:
 * 	IPR_RC_JOB_CONTINUE / IPR_RC_JOB_RETURN
 **/
static int ipr_reset_wait_to_start_bist(struct ipr_cmnd *ipr_cmd)
{
	struct ipr_ioa_cfg *ioa_cfg = ipr_cmd->ioa_cfg;
	int rc = IPR_RC_JOB_RETURN;

	if (!ipr_reset_allowed(ioa_cfg) && ipr_cmd->u.time_left) {
		ipr_cmd->u.time_left -= IPR_CHECK_FOR_RESET_TIMEOUT;
		ipr_reset_start_timer(ipr_cmd, IPR_CHECK_FOR_RESET_TIMEOUT);
	} else {
		ipr_cmd->job_step = ipr_reset_block_config_access;
		rc = IPR_RC_JOB_CONTINUE;
	}

	return rc;
}

/**
 * ipr_reset_alert - Alert the adapter of a pending reset
 * @ipr_cmd:	ipr command struct
 *
 * Description: This function alerts the adapter that it will be reset.
 * If memory space is not currently enabled, proceed directly
 * to running BIST on the adapter. The timer must always be started
 * so we guarantee we do not run BIST from ipr_isr.
 *
 * Return value:
 * 	IPR_RC_JOB_RETURN
 **/
static int ipr_reset_alert(struct ipr_cmnd *ipr_cmd)
{
	struct ipr_ioa_cfg *ioa_cfg = ipr_cmd->ioa_cfg;
	u16 cmd_reg;
	int rc;

	ENTER;
	rc = pci_read_config_word(ioa_cfg->pdev, PCI_COMMAND, &cmd_reg);

	if ((rc == PCIBIOS_SUCCESSFUL) && (cmd_reg & PCI_COMMAND_MEMORY)) {
		ipr_mask_and_clear_interrupts(ioa_cfg, ~0);
		writel(IPR_UPROCI_RESET_ALERT, ioa_cfg->regs.set_uproc_interrupt_reg32);
		ipr_cmd->job_step = ipr_reset_wait_to_start_bist;
	} else {
		ipr_cmd->job_step = ipr_reset_block_config_access;
	}

	ipr_cmd->u.time_left = IPR_WAIT_FOR_RESET_TIMEOUT;
	ipr_reset_start_timer(ipr_cmd, IPR_CHECK_FOR_RESET_TIMEOUT);

	LEAVE;
	return IPR_RC_JOB_RETURN;
}

/**
 * ipr_reset_quiesce_done - Complete IOA disconnect
 * @ipr_cmd:	ipr command struct
 *
 * Description: Freeze the adapter to complete quiesce processing
 *
 * Return value:
 * 	IPR_RC_JOB_CONTINUE
 **/
static int ipr_reset_quiesce_done(struct ipr_cmnd *ipr_cmd)
{
	struct ipr_ioa_cfg *ioa_cfg = ipr_cmd->ioa_cfg;

	ENTER;
	ipr_cmd->job_step = ipr_ioa_bringdown_done;
	ipr_mask_and_clear_interrupts(ioa_cfg, ~IPR_PCII_IOA_TRANS_TO_OPER);
	LEAVE;
	return IPR_RC_JOB_CONTINUE;
}

/**
 * ipr_reset_cancel_hcam_done - Check for outstanding commands
 * @ipr_cmd:	ipr command struct
 *
 * Description: Ensure nothing is outstanding to the IOA and
 *			proceed with IOA disconnect. Otherwise reset the IOA.
 *
 * Return value:
 * 	IPR_RC_JOB_RETURN / IPR_RC_JOB_CONTINUE
 **/
static int ipr_reset_cancel_hcam_done(struct ipr_cmnd *ipr_cmd)
{
	struct ipr_ioa_cfg *ioa_cfg = ipr_cmd->ioa_cfg;
	struct ipr_cmnd *loop_cmd;
	struct ipr_hrr_queue *hrrq;
	int rc = IPR_RC_JOB_CONTINUE;
	int count = 0;

	ENTER;
	ipr_cmd->job_step = ipr_reset_quiesce_done;

	for_each_hrrq(hrrq, ioa_cfg) {
		spin_lock(&hrrq->_lock);
		list_for_each_entry(loop_cmd, &hrrq->hrrq_pending_q, queue) {
			count++;
			ipr_initiate_ioa_reset(ioa_cfg, IPR_SHUTDOWN_NONE);
			list_add_tail(&ipr_cmd->queue, &ipr_cmd->hrrq->hrrq_free_q);
			rc = IPR_RC_JOB_RETURN;
			break;
		}
		spin_unlock(&hrrq->_lock);

		if (count)
			break;
	}

	LEAVE;
	return rc;
}

/**
 * ipr_reset_cancel_hcam - Cancel outstanding HCAMs
 * @ipr_cmd:	ipr command struct
 *
 * Description: Cancel any oustanding HCAMs to the IOA.
 *
 * Return value:
 * 	IPR_RC_JOB_CONTINUE / IPR_RC_JOB_RETURN
 **/
static int ipr_reset_cancel_hcam(struct ipr_cmnd *ipr_cmd)
{
	struct ipr_ioa_cfg *ioa_cfg = ipr_cmd->ioa_cfg;
	int rc = IPR_RC_JOB_CONTINUE;
	struct ipr_cmd_pkt *cmd_pkt;
	struct ipr_cmnd *hcam_cmd;
	struct ipr_hrr_queue *hrrq = &ioa_cfg->hrrq[IPR_INIT_HRRQ];

	ENTER;
	ipr_cmd->job_step = ipr_reset_cancel_hcam_done;

	if (!hrrq->ioa_is_dead) {
		if (!list_empty(&ioa_cfg->hostrcb_pending_q)) {
			list_for_each_entry(hcam_cmd, &hrrq->hrrq_pending_q, queue) {
				if (hcam_cmd->ioarcb.cmd_pkt.cdb[0] != IPR_HOST_CONTROLLED_ASYNC)
					continue;

				ipr_cmd->ioarcb.res_handle = cpu_to_be32(IPR_IOA_RES_HANDLE);
				ipr_cmd->ioarcb.cmd_pkt.request_type = IPR_RQTYPE_IOACMD;
				cmd_pkt = &ipr_cmd->ioarcb.cmd_pkt;
				cmd_pkt->request_type = IPR_RQTYPE_IOACMD;
				cmd_pkt->cdb[0] = IPR_CANCEL_REQUEST;
				cmd_pkt->cdb[1] = IPR_CANCEL_64BIT_IOARCB;
				cmd_pkt->cdb[10] = ((u64) hcam_cmd->dma_addr >> 56) & 0xff;
				cmd_pkt->cdb[11] = ((u64) hcam_cmd->dma_addr >> 48) & 0xff;
				cmd_pkt->cdb[12] = ((u64) hcam_cmd->dma_addr >> 40) & 0xff;
				cmd_pkt->cdb[13] = ((u64) hcam_cmd->dma_addr >> 32) & 0xff;
				cmd_pkt->cdb[2] = ((u64) hcam_cmd->dma_addr >> 24) & 0xff;
				cmd_pkt->cdb[3] = ((u64) hcam_cmd->dma_addr >> 16) & 0xff;
				cmd_pkt->cdb[4] = ((u64) hcam_cmd->dma_addr >> 8) & 0xff;
				cmd_pkt->cdb[5] = ((u64) hcam_cmd->dma_addr) & 0xff;

				ipr_do_req(ipr_cmd, ipr_reset_ioa_job, ipr_timeout,
					   IPR_CANCEL_TIMEOUT);

				rc = IPR_RC_JOB_RETURN;
				ipr_cmd->job_step = ipr_reset_cancel_hcam;
				break;
			}
		}
	} else
		ipr_cmd->job_step = ipr_reset_alert;

	LEAVE;
	return rc;
}

/**
 * ipr_reset_ucode_download_done - Microcode download completion
 * @ipr_cmd:	ipr command struct
 *
 * Description: This function unmaps the microcode download buffer.
 *
 * Return value:
 * 	IPR_RC_JOB_CONTINUE
 **/
static int ipr_reset_ucode_download_done(struct ipr_cmnd *ipr_cmd)
{
	struct ipr_ioa_cfg *ioa_cfg = ipr_cmd->ioa_cfg;
	struct ipr_sglist *sglist = ioa_cfg->ucode_sglist;

	dma_unmap_sg(&ioa_cfg->pdev->dev, sglist->scatterlist,
		     sglist->num_sg, DMA_TO_DEVICE);

	ipr_cmd->job_step = ipr_reset_alert;
	return IPR_RC_JOB_CONTINUE;
}

/**
 * ipr_reset_ucode_download - Download microcode to the adapter
 * @ipr_cmd:	ipr command struct
 *
 * Description: This function checks to see if it there is microcode
 * to download to the adapter. If there is, a download is performed.
 *
 * Return value:
 * 	IPR_RC_JOB_CONTINUE / IPR_RC_JOB_RETURN
 **/
static int ipr_reset_ucode_download(struct ipr_cmnd *ipr_cmd)
{
	struct ipr_ioa_cfg *ioa_cfg = ipr_cmd->ioa_cfg;
	struct ipr_sglist *sglist = ioa_cfg->ucode_sglist;

	ENTER;
	ipr_cmd->job_step = ipr_reset_alert;

	if (!sglist)
		return IPR_RC_JOB_CONTINUE;

	ipr_cmd->ioarcb.res_handle = cpu_to_be32(IPR_IOA_RES_HANDLE);
	ipr_cmd->ioarcb.cmd_pkt.request_type = IPR_RQTYPE_SCSICDB;
	ipr_cmd->ioarcb.cmd_pkt.cdb[0] = WRITE_BUFFER;
	ipr_cmd->ioarcb.cmd_pkt.cdb[1] = IPR_WR_BUF_DOWNLOAD_AND_SAVE;
	ipr_cmd->ioarcb.cmd_pkt.cdb[6] = (sglist->buffer_len & 0xff0000) >> 16;
	ipr_cmd->ioarcb.cmd_pkt.cdb[7] = (sglist->buffer_len & 0x00ff00) >> 8;
	ipr_cmd->ioarcb.cmd_pkt.cdb[8] = sglist->buffer_len & 0x0000ff;

	if (ioa_cfg->sis64)
		ipr_build_ucode_ioadl64(ipr_cmd, sglist);
	else
		ipr_build_ucode_ioadl(ipr_cmd, sglist);
	ipr_cmd->job_step = ipr_reset_ucode_download_done;

	ipr_do_req(ipr_cmd, ipr_reset_ioa_job, ipr_timeout,
		   IPR_WRITE_BUFFER_TIMEOUT);

	LEAVE;
	return IPR_RC_JOB_RETURN;
}

/**
 * ipr_reset_shutdown_ioa - Shutdown the adapter
 * @ipr_cmd:	ipr command struct
 *
 * Description: This function issues an adapter shutdown of the
 * specified type to the specified adapter as part of the
 * adapter reset job.
 *
 * Return value:
 * 	IPR_RC_JOB_CONTINUE / IPR_RC_JOB_RETURN
 **/
static int ipr_reset_shutdown_ioa(struct ipr_cmnd *ipr_cmd)
{
	struct ipr_ioa_cfg *ioa_cfg = ipr_cmd->ioa_cfg;
	enum ipr_shutdown_type shutdown_type = ipr_cmd->u.shutdown_type;
	unsigned long timeout;
	int rc = IPR_RC_JOB_CONTINUE;

	ENTER;
	if (shutdown_type == IPR_SHUTDOWN_QUIESCE)
		ipr_cmd->job_step = ipr_reset_cancel_hcam;
	else if (shutdown_type != IPR_SHUTDOWN_NONE &&
			!ioa_cfg->hrrq[IPR_INIT_HRRQ].ioa_is_dead) {
		ipr_cmd->ioarcb.res_handle = cpu_to_be32(IPR_IOA_RES_HANDLE);
		ipr_cmd->ioarcb.cmd_pkt.request_type = IPR_RQTYPE_IOACMD;
		ipr_cmd->ioarcb.cmd_pkt.cdb[0] = IPR_IOA_SHUTDOWN;
		ipr_cmd->ioarcb.cmd_pkt.cdb[1] = shutdown_type;

		if (shutdown_type == IPR_SHUTDOWN_NORMAL)
			timeout = IPR_SHUTDOWN_TIMEOUT;
		else if (shutdown_type == IPR_SHUTDOWN_PREPARE_FOR_NORMAL)
			timeout = IPR_INTERNAL_TIMEOUT;
		else if (ioa_cfg->dual_raid && ipr_dual_ioa_raid)
			timeout = IPR_DUAL_IOA_ABBR_SHUTDOWN_TO;
		else
			timeout = IPR_ABBREV_SHUTDOWN_TIMEOUT;

		ipr_do_req(ipr_cmd, ipr_reset_ioa_job, ipr_timeout, timeout);

		rc = IPR_RC_JOB_RETURN;
		ipr_cmd->job_step = ipr_reset_ucode_download;
	} else
		ipr_cmd->job_step = ipr_reset_alert;

	LEAVE;
	return rc;
}

/**
 * ipr_reset_ioa_job - Adapter reset job
 * @ipr_cmd:	ipr command struct
 *
 * Description: This function is the job router for the adapter reset job.
 *
 * Return value:
 * 	none
 **/
static void ipr_reset_ioa_job(struct ipr_cmnd *ipr_cmd)
{
	u32 rc, ioasc;
	struct ipr_ioa_cfg *ioa_cfg = ipr_cmd->ioa_cfg;

	do {
		ioasc = be32_to_cpu(ipr_cmd->s.ioasa.hdr.ioasc);

		if (ioa_cfg->reset_cmd != ipr_cmd) {
			/*
			 * We are doing nested adapter resets and this is
			 * not the current reset job.
			 */
			list_add_tail(&ipr_cmd->queue,
					&ipr_cmd->hrrq->hrrq_free_q);
			return;
		}

		if (IPR_IOASC_SENSE_KEY(ioasc)) {
			rc = ipr_cmd->job_step_failed(ipr_cmd);
			if (rc == IPR_RC_JOB_RETURN)
				return;
		}

		ipr_reinit_ipr_cmnd(ipr_cmd);
		ipr_cmd->job_step_failed = ipr_reset_cmd_failed;
		rc = ipr_cmd->job_step(ipr_cmd);
	} while (rc == IPR_RC_JOB_CONTINUE);
}

/**
 * _ipr_initiate_ioa_reset - Initiate an adapter reset
 * @ioa_cfg:		ioa config struct
 * @job_step:		first job step of reset job
 * @shutdown_type:	shutdown type
 *
 * Description: This function will initiate the reset of the given adapter
 * starting at the selected job step.
 * If the caller needs to wait on the completion of the reset,
 * the caller must sleep on the reset_wait_q.
 *
 * Return value:
 * 	none
 **/
static void _ipr_initiate_ioa_reset(struct ipr_ioa_cfg *ioa_cfg,
				    int (*job_step) (struct ipr_cmnd *),
				    enum ipr_shutdown_type shutdown_type)
{
	struct ipr_cmnd *ipr_cmd;
	int i;

	ioa_cfg->in_reset_reload = 1;
	for (i = 0; i < ioa_cfg->hrrq_num; i++) {
		spin_lock(&ioa_cfg->hrrq[i]._lock);
		ioa_cfg->hrrq[i].allow_cmds = 0;
		spin_unlock(&ioa_cfg->hrrq[i]._lock);
	}
	wmb();
	if (!ioa_cfg->hrrq[IPR_INIT_HRRQ].removing_ioa)
		scsi_block_requests(ioa_cfg->host);

	ipr_cmd = ipr_get_free_ipr_cmnd(ioa_cfg);
	ioa_cfg->reset_cmd = ipr_cmd;
	ipr_cmd->job_step = job_step;
	ipr_cmd->u.shutdown_type = shutdown_type;

	ipr_reset_ioa_job(ipr_cmd);
}

/**
 * ipr_initiate_ioa_reset - Initiate an adapter reset
 * @ioa_cfg:		ioa config struct
 * @shutdown_type:	shutdown type
 *
 * Description: This function will initiate the reset of the given adapter.
 * If the caller needs to wait on the completion of the reset,
 * the caller must sleep on the reset_wait_q.
 *
 * Return value:
 * 	none
 **/
static void ipr_initiate_ioa_reset(struct ipr_ioa_cfg *ioa_cfg,
				   enum ipr_shutdown_type shutdown_type)
{
	int i;

	if (ioa_cfg->hrrq[IPR_INIT_HRRQ].ioa_is_dead)
		return;

	if (ioa_cfg->in_reset_reload) {
		if (ioa_cfg->sdt_state == GET_DUMP)
			ioa_cfg->sdt_state = WAIT_FOR_DUMP;
		else if (ioa_cfg->sdt_state == READ_DUMP)
			ioa_cfg->sdt_state = ABORT_DUMP;
	}

	if (ioa_cfg->reset_retries++ >= IPR_NUM_RESET_RELOAD_RETRIES) {
		dev_err(&ioa_cfg->pdev->dev,
			"IOA taken offline - error recovery failed\n");

		ioa_cfg->reset_retries = 0;
		for (i = 0; i < ioa_cfg->hrrq_num; i++) {
			spin_lock(&ioa_cfg->hrrq[i]._lock);
			ioa_cfg->hrrq[i].ioa_is_dead = 1;
			spin_unlock(&ioa_cfg->hrrq[i]._lock);
		}
		wmb();

		if (ioa_cfg->in_ioa_bringdown) {
			ioa_cfg->reset_cmd = NULL;
			ioa_cfg->in_reset_reload = 0;
			ipr_fail_all_ops(ioa_cfg);
			wake_up_all(&ioa_cfg->reset_wait_q);

			if (!ioa_cfg->hrrq[IPR_INIT_HRRQ].removing_ioa) {
				spin_unlock_irq(ioa_cfg->host->host_lock);
				scsi_unblock_requests(ioa_cfg->host);
				spin_lock_irq(ioa_cfg->host->host_lock);
			}
			return;
		} else {
			ioa_cfg->in_ioa_bringdown = 1;
			shutdown_type = IPR_SHUTDOWN_NONE;
		}
	}

	_ipr_initiate_ioa_reset(ioa_cfg, ipr_reset_shutdown_ioa,
				shutdown_type);
}

/**
 * ipr_reset_freeze - Hold off all I/O activity
 * @ipr_cmd:	ipr command struct
 *
 * Description: If the PCI slot is frozen, hold off all I/O
 * activity; then, as soon as the slot is available again,
 * initiate an adapter reset.
 */
static int ipr_reset_freeze(struct ipr_cmnd *ipr_cmd)
{
	struct ipr_ioa_cfg *ioa_cfg = ipr_cmd->ioa_cfg;
	int i;

	/* Disallow new interrupts, avoid loop */
	for (i = 0; i < ioa_cfg->hrrq_num; i++) {
		spin_lock(&ioa_cfg->hrrq[i]._lock);
		ioa_cfg->hrrq[i].allow_interrupts = 0;
		spin_unlock(&ioa_cfg->hrrq[i]._lock);
	}
	wmb();
	list_add_tail(&ipr_cmd->queue, &ipr_cmd->hrrq->hrrq_pending_q);
	ipr_cmd->done = ipr_reset_ioa_job;
	return IPR_RC_JOB_RETURN;
}

/**
 * ipr_pci_mmio_enabled - Called when MMIO has been re-enabled
 * @pdev:	PCI device struct
 *
 * Description: This routine is called to tell us that the MMIO
 * access to the IOA has been restored
 */
static pci_ers_result_t ipr_pci_mmio_enabled(struct pci_dev *pdev)
{
	unsigned long flags = 0;
	struct ipr_ioa_cfg *ioa_cfg = pci_get_drvdata(pdev);

	spin_lock_irqsave(ioa_cfg->host->host_lock, flags);
	if (!ioa_cfg->probe_done)
		pci_save_state(pdev);
	spin_unlock_irqrestore(ioa_cfg->host->host_lock, flags);
	return PCI_ERS_RESULT_NEED_RESET;
}

/**
 * ipr_pci_frozen - Called when slot has experienced a PCI bus error.
 * @pdev:	PCI device struct
 *
 * Description: This routine is called to tell us that the PCI bus
 * is down. Can't do anything here, except put the device driver
 * into a holding pattern, waiting for the PCI bus to come back.
 */
static void ipr_pci_frozen(struct pci_dev *pdev)
{
	unsigned long flags = 0;
	struct ipr_ioa_cfg *ioa_cfg = pci_get_drvdata(pdev);

	spin_lock_irqsave(ioa_cfg->host->host_lock, flags);
	if (ioa_cfg->probe_done)
		_ipr_initiate_ioa_reset(ioa_cfg, ipr_reset_freeze, IPR_SHUTDOWN_NONE);
	spin_unlock_irqrestore(ioa_cfg->host->host_lock, flags);
}

/**
 * ipr_pci_slot_reset - Called when PCI slot has been reset.
 * @pdev:	PCI device struct
 *
 * Description: This routine is called by the pci error recovery
 * code after the PCI slot has been reset, just before we
 * should resume normal operations.
 */
static pci_ers_result_t ipr_pci_slot_reset(struct pci_dev *pdev)
{
	unsigned long flags = 0;
	struct ipr_ioa_cfg *ioa_cfg = pci_get_drvdata(pdev);

	spin_lock_irqsave(ioa_cfg->host->host_lock, flags);
	if (ioa_cfg->probe_done) {
		if (ioa_cfg->needs_warm_reset)
			ipr_initiate_ioa_reset(ioa_cfg, IPR_SHUTDOWN_NONE);
		else
			_ipr_initiate_ioa_reset(ioa_cfg, ipr_reset_restore_cfg_space,
						IPR_SHUTDOWN_NONE);
	} else
		wake_up_all(&ioa_cfg->eeh_wait_q);
	spin_unlock_irqrestore(ioa_cfg->host->host_lock, flags);
	return PCI_ERS_RESULT_RECOVERED;
}

/**
 * ipr_pci_perm_failure - Called when PCI slot is dead for good.
 * @pdev:	PCI device struct
 *
 * Description: This routine is called when the PCI bus has
 * permanently failed.
 */
static void ipr_pci_perm_failure(struct pci_dev *pdev)
{
	unsigned long flags = 0;
	struct ipr_ioa_cfg *ioa_cfg = pci_get_drvdata(pdev);
	int i;

	spin_lock_irqsave(ioa_cfg->host->host_lock, flags);
	if (ioa_cfg->probe_done) {
		if (ioa_cfg->sdt_state == WAIT_FOR_DUMP)
			ioa_cfg->sdt_state = ABORT_DUMP;
		ioa_cfg->reset_retries = IPR_NUM_RESET_RELOAD_RETRIES - 1;
		ioa_cfg->in_ioa_bringdown = 1;
		for (i = 0; i < ioa_cfg->hrrq_num; i++) {
			spin_lock(&ioa_cfg->hrrq[i]._lock);
			ioa_cfg->hrrq[i].allow_cmds = 0;
			spin_unlock(&ioa_cfg->hrrq[i]._lock);
		}
		wmb();
		ipr_initiate_ioa_reset(ioa_cfg, IPR_SHUTDOWN_NONE);
	} else
		wake_up_all(&ioa_cfg->eeh_wait_q);
	spin_unlock_irqrestore(ioa_cfg->host->host_lock, flags);
}

/**
 * ipr_pci_error_detected - Called when a PCI error is detected.
 * @pdev:	PCI device struct
 * @state:	PCI channel state
 *
 * Description: Called when a PCI error is detected.
 *
 * Return value:
 * 	PCI_ERS_RESULT_NEED_RESET or PCI_ERS_RESULT_DISCONNECT
 */
static pci_ers_result_t ipr_pci_error_detected(struct pci_dev *pdev,
					       pci_channel_state_t state)
{
	switch (state) {
	case pci_channel_io_frozen:
		ipr_pci_frozen(pdev);
		return PCI_ERS_RESULT_CAN_RECOVER;
	case pci_channel_io_perm_failure:
		ipr_pci_perm_failure(pdev);
		return PCI_ERS_RESULT_DISCONNECT;
		break;
	default:
		break;
	}
	return PCI_ERS_RESULT_NEED_RESET;
}

/**
 * ipr_probe_ioa_part2 - Initializes IOAs found in ipr_probe_ioa(..)
 * @ioa_cfg:	ioa cfg struct
 *
 * Description: This is the second phase of adapter intialization
 * This function takes care of initilizing the adapter to the point
 * where it can accept new commands.

 * Return value:
 * 	0 on success / -EIO on failure
 **/
static int ipr_probe_ioa_part2(struct ipr_ioa_cfg *ioa_cfg)
{
	int rc = 0;
	unsigned long host_lock_flags = 0;

	ENTER;
	spin_lock_irqsave(ioa_cfg->host->host_lock, host_lock_flags);
	dev_dbg(&ioa_cfg->pdev->dev, "ioa_cfg adx: 0x%p\n", ioa_cfg);
	ioa_cfg->probe_done = 1;
	if (ioa_cfg->needs_hard_reset) {
		ioa_cfg->needs_hard_reset = 0;
		ipr_initiate_ioa_reset(ioa_cfg, IPR_SHUTDOWN_NONE);
	} else
		_ipr_initiate_ioa_reset(ioa_cfg, ipr_reset_enable_ioa,
					IPR_SHUTDOWN_NONE);
	spin_unlock_irqrestore(ioa_cfg->host->host_lock, host_lock_flags);

	LEAVE;
	return rc;
}

/**
 * ipr_free_cmd_blks - Frees command blocks allocated for an adapter
 * @ioa_cfg:	ioa config struct
 *
 * Return value:
 * 	none
 **/
static void ipr_free_cmd_blks(struct ipr_ioa_cfg *ioa_cfg)
{
	int i;

	if (ioa_cfg->ipr_cmnd_list) {
		for (i = 0; i < IPR_NUM_CMD_BLKS; i++) {
			if (ioa_cfg->ipr_cmnd_list[i])
				dma_pool_free(ioa_cfg->ipr_cmd_pool,
					      ioa_cfg->ipr_cmnd_list[i],
					      ioa_cfg->ipr_cmnd_list_dma[i]);

			ioa_cfg->ipr_cmnd_list[i] = NULL;
		}
	}

	if (ioa_cfg->ipr_cmd_pool)
		dma_pool_destroy(ioa_cfg->ipr_cmd_pool);

	kfree(ioa_cfg->ipr_cmnd_list);
	kfree(ioa_cfg->ipr_cmnd_list_dma);
	ioa_cfg->ipr_cmnd_list = NULL;
	ioa_cfg->ipr_cmnd_list_dma = NULL;
	ioa_cfg->ipr_cmd_pool = NULL;
}

/**
 * ipr_free_mem - Frees memory allocated for an adapter
 * @ioa_cfg:	ioa cfg struct
 *
 * Return value:
 * 	nothing
 **/
static void ipr_free_mem(struct ipr_ioa_cfg *ioa_cfg)
{
	int i;

	kfree(ioa_cfg->res_entries);
	dma_free_coherent(&ioa_cfg->pdev->dev, sizeof(struct ipr_misc_cbs),
			  ioa_cfg->vpd_cbs, ioa_cfg->vpd_cbs_dma);
	ipr_free_cmd_blks(ioa_cfg);

	for (i = 0; i < ioa_cfg->hrrq_num; i++)
		dma_free_coherent(&ioa_cfg->pdev->dev,
				  sizeof(u32) * ioa_cfg->hrrq[i].size,
				  ioa_cfg->hrrq[i].host_rrq,
				  ioa_cfg->hrrq[i].host_rrq_dma);

	dma_free_coherent(&ioa_cfg->pdev->dev, ioa_cfg->cfg_table_size,
			  ioa_cfg->u.cfg_table, ioa_cfg->cfg_table_dma);

	for (i = 0; i < IPR_MAX_HCAMS; i++) {
		dma_free_coherent(&ioa_cfg->pdev->dev,
				  sizeof(struct ipr_hostrcb),
				  ioa_cfg->hostrcb[i],
				  ioa_cfg->hostrcb_dma[i]);
	}

	ipr_free_dump(ioa_cfg);
	kfree(ioa_cfg->trace);
}

/**
 * ipr_free_irqs - Free all allocated IRQs for the adapter.
 * @ioa_cfg:	ipr cfg struct
 *
 * This function frees all allocated IRQs for the
 * specified adapter.
 *
 * Return value:
 * 	none
 **/
static void ipr_free_irqs(struct ipr_ioa_cfg *ioa_cfg)
{
	struct pci_dev *pdev = ioa_cfg->pdev;

	if (ioa_cfg->intr_flag == IPR_USE_MSI ||
	    ioa_cfg->intr_flag == IPR_USE_MSIX) {
		int i;
		for (i = 0; i < ioa_cfg->nvectors; i++)
			free_irq(ioa_cfg->vectors_info[i].vec,
				 &ioa_cfg->hrrq[i]);
	} else
		free_irq(pdev->irq, &ioa_cfg->hrrq[0]);

	if (ioa_cfg->intr_flag == IPR_USE_MSI) {
		pci_disable_msi(pdev);
		ioa_cfg->intr_flag &= ~IPR_USE_MSI;
	} else if (ioa_cfg->intr_flag == IPR_USE_MSIX) {
		pci_disable_msix(pdev);
		ioa_cfg->intr_flag &= ~IPR_USE_MSIX;
	}
}

/**
 * ipr_free_all_resources - Free all allocated resources for an adapter.
 * @ipr_cmd:	ipr command struct
 *
 * This function frees all allocated resources for the
 * specified adapter.
 *
 * Return value:
 * 	none
 **/
static void ipr_free_all_resources(struct ipr_ioa_cfg *ioa_cfg)
{
	struct pci_dev *pdev = ioa_cfg->pdev;

	ENTER;
	ipr_free_irqs(ioa_cfg);
	if (ioa_cfg->reset_work_q)
		destroy_workqueue(ioa_cfg->reset_work_q);
	iounmap(ioa_cfg->hdw_dma_regs);
	pci_release_regions(pdev);
	ipr_free_mem(ioa_cfg);
	scsi_host_put(ioa_cfg->host);
	pci_disable_device(pdev);
	LEAVE;
}

/**
 * ipr_alloc_cmd_blks - Allocate command blocks for an adapter
 * @ioa_cfg:	ioa config struct
 *
 * Return value:
 * 	0 on success / -ENOMEM on allocation failure
 **/
static int ipr_alloc_cmd_blks(struct ipr_ioa_cfg *ioa_cfg)
{
	struct ipr_cmnd *ipr_cmd;
	struct ipr_ioarcb *ioarcb;
	dma_addr_t dma_addr;
	int i, entries_each_hrrq, hrrq_id = 0;

	ioa_cfg->ipr_cmd_pool = dma_pool_create(IPR_NAME, &ioa_cfg->pdev->dev,
						sizeof(struct ipr_cmnd), 512, 0);

	if (!ioa_cfg->ipr_cmd_pool)
		return -ENOMEM;

	ioa_cfg->ipr_cmnd_list = kcalloc(IPR_NUM_CMD_BLKS, sizeof(struct ipr_cmnd *), GFP_KERNEL);
	ioa_cfg->ipr_cmnd_list_dma = kcalloc(IPR_NUM_CMD_BLKS, sizeof(dma_addr_t), GFP_KERNEL);

	if (!ioa_cfg->ipr_cmnd_list || !ioa_cfg->ipr_cmnd_list_dma) {
		ipr_free_cmd_blks(ioa_cfg);
		return -ENOMEM;
	}

	for (i = 0; i < ioa_cfg->hrrq_num; i++) {
		if (ioa_cfg->hrrq_num > 1) {
			if (i == 0) {
				entries_each_hrrq = IPR_NUM_INTERNAL_CMD_BLKS;
				ioa_cfg->hrrq[i].min_cmd_id = 0;
					ioa_cfg->hrrq[i].max_cmd_id =
						(entries_each_hrrq - 1);
			} else {
				entries_each_hrrq =
					IPR_NUM_BASE_CMD_BLKS/
					(ioa_cfg->hrrq_num - 1);
				ioa_cfg->hrrq[i].min_cmd_id =
					IPR_NUM_INTERNAL_CMD_BLKS +
					(i - 1) * entries_each_hrrq;
				ioa_cfg->hrrq[i].max_cmd_id =
					(IPR_NUM_INTERNAL_CMD_BLKS +
					i * entries_each_hrrq - 1);
			}
		} else {
			entries_each_hrrq = IPR_NUM_CMD_BLKS;
			ioa_cfg->hrrq[i].min_cmd_id = 0;
			ioa_cfg->hrrq[i].max_cmd_id = (entries_each_hrrq - 1);
		}
		ioa_cfg->hrrq[i].size = entries_each_hrrq;
	}

	BUG_ON(ioa_cfg->hrrq_num == 0);

	i = IPR_NUM_CMD_BLKS -
		ioa_cfg->hrrq[ioa_cfg->hrrq_num - 1].max_cmd_id - 1;
	if (i > 0) {
		ioa_cfg->hrrq[ioa_cfg->hrrq_num - 1].size += i;
		ioa_cfg->hrrq[ioa_cfg->hrrq_num - 1].max_cmd_id += i;
	}

	for (i = 0; i < IPR_NUM_CMD_BLKS; i++) {
		ipr_cmd = dma_pool_alloc(ioa_cfg->ipr_cmd_pool, GFP_KERNEL, &dma_addr);

		if (!ipr_cmd) {
			ipr_free_cmd_blks(ioa_cfg);
			return -ENOMEM;
		}

		memset(ipr_cmd, 0, sizeof(*ipr_cmd));
		ioa_cfg->ipr_cmnd_list[i] = ipr_cmd;
		ioa_cfg->ipr_cmnd_list_dma[i] = dma_addr;

		ioarcb = &ipr_cmd->ioarcb;
		ipr_cmd->dma_addr = dma_addr;
		if (ioa_cfg->sis64)
			ioarcb->a.ioarcb_host_pci_addr64 = cpu_to_be64(dma_addr);
		else
			ioarcb->a.ioarcb_host_pci_addr = cpu_to_be32(dma_addr);

		ioarcb->host_response_handle = cpu_to_be32(i << 2);
		if (ioa_cfg->sis64) {
			ioarcb->u.sis64_addr_data.data_ioadl_addr =
				cpu_to_be64(dma_addr + offsetof(struct ipr_cmnd, i.ioadl64));
			ioarcb->u.sis64_addr_data.ioasa_host_pci_addr =
				cpu_to_be64(dma_addr + offsetof(struct ipr_cmnd, s.ioasa64));
		} else {
			ioarcb->write_ioadl_addr =
				cpu_to_be32(dma_addr + offsetof(struct ipr_cmnd, i.ioadl));
			ioarcb->read_ioadl_addr = ioarcb->write_ioadl_addr;
			ioarcb->ioasa_host_pci_addr =
				cpu_to_be32(dma_addr + offsetof(struct ipr_cmnd, s.ioasa));
		}
		ioarcb->ioasa_len = cpu_to_be16(sizeof(struct ipr_ioasa));
		ipr_cmd->cmd_index = i;
		ipr_cmd->ioa_cfg = ioa_cfg;
		ipr_cmd->sense_buffer_dma = dma_addr +
			offsetof(struct ipr_cmnd, sense_buffer);

		ipr_cmd->ioarcb.cmd_pkt.hrrq_id = hrrq_id;
		ipr_cmd->hrrq = &ioa_cfg->hrrq[hrrq_id];
		list_add_tail(&ipr_cmd->queue, &ipr_cmd->hrrq->hrrq_free_q);
		if (i >= ioa_cfg->hrrq[hrrq_id].max_cmd_id)
			hrrq_id++;
	}

	return 0;
}

/**
 * ipr_alloc_mem - Allocate memory for an adapter
 * @ioa_cfg:	ioa config struct
 *
 * Return value:
 * 	0 on success / non-zero for error
 **/
static int ipr_alloc_mem(struct ipr_ioa_cfg *ioa_cfg)
{
	struct pci_dev *pdev = ioa_cfg->pdev;
	int i, rc = -ENOMEM;

	ENTER;
	ioa_cfg->res_entries = kzalloc(sizeof(struct ipr_resource_entry) *
				       ioa_cfg->max_devs_supported, GFP_KERNEL);

	if (!ioa_cfg->res_entries)
		goto out;

	for (i = 0; i < ioa_cfg->max_devs_supported; i++) {
		list_add_tail(&ioa_cfg->res_entries[i].queue, &ioa_cfg->free_res_q);
		ioa_cfg->res_entries[i].ioa_cfg = ioa_cfg;
	}

	ioa_cfg->vpd_cbs = dma_alloc_coherent(&pdev->dev,
					      sizeof(struct ipr_misc_cbs),
					      &ioa_cfg->vpd_cbs_dma,
					      GFP_KERNEL);

	if (!ioa_cfg->vpd_cbs)
		goto out_free_res_entries;

	if (ipr_alloc_cmd_blks(ioa_cfg))
		goto out_free_vpd_cbs;

	for (i = 0; i < ioa_cfg->hrrq_num; i++) {
		ioa_cfg->hrrq[i].host_rrq = dma_alloc_coherent(&pdev->dev,
					sizeof(u32) * ioa_cfg->hrrq[i].size,
					&ioa_cfg->hrrq[i].host_rrq_dma,
					GFP_KERNEL);

		if (!ioa_cfg->hrrq[i].host_rrq)  {
			while (--i > 0)
				dma_free_coherent(&pdev->dev,
					sizeof(u32) * ioa_cfg->hrrq[i].size,
					ioa_cfg->hrrq[i].host_rrq,
					ioa_cfg->hrrq[i].host_rrq_dma);
			goto out_ipr_free_cmd_blocks;
		}
		ioa_cfg->hrrq[i].ioa_cfg = ioa_cfg;
	}

	ioa_cfg->u.cfg_table = dma_alloc_coherent(&pdev->dev,
						  ioa_cfg->cfg_table_size,
						  &ioa_cfg->cfg_table_dma,
						  GFP_KERNEL);

	if (!ioa_cfg->u.cfg_table)
		goto out_free_host_rrq;

	for (i = 0; i < IPR_MAX_HCAMS; i++) {
		ioa_cfg->hostrcb[i] = dma_alloc_coherent(&pdev->dev,
							 sizeof(struct ipr_hostrcb),
							 &ioa_cfg->hostrcb_dma[i],
							 GFP_KERNEL);

		if (!ioa_cfg->hostrcb[i])
			goto out_free_hostrcb_dma;

		ioa_cfg->hostrcb[i]->hostrcb_dma =
			ioa_cfg->hostrcb_dma[i] + offsetof(struct ipr_hostrcb, hcam);
		ioa_cfg->hostrcb[i]->ioa_cfg = ioa_cfg;
		list_add_tail(&ioa_cfg->hostrcb[i]->queue, &ioa_cfg->hostrcb_free_q);
	}

	ioa_cfg->trace = kzalloc(sizeof(struct ipr_trace_entry) *
				 IPR_NUM_TRACE_ENTRIES, GFP_KERNEL);

	if (!ioa_cfg->trace)
		goto out_free_hostrcb_dma;

	rc = 0;
out:
	LEAVE;
	return rc;

out_free_hostrcb_dma:
	while (i-- > 0) {
		dma_free_coherent(&pdev->dev, sizeof(struct ipr_hostrcb),
				  ioa_cfg->hostrcb[i],
				  ioa_cfg->hostrcb_dma[i]);
	}
	dma_free_coherent(&pdev->dev, ioa_cfg->cfg_table_size,
			  ioa_cfg->u.cfg_table, ioa_cfg->cfg_table_dma);
out_free_host_rrq:
	for (i = 0; i < ioa_cfg->hrrq_num; i++) {
		dma_free_coherent(&pdev->dev,
				  sizeof(u32) * ioa_cfg->hrrq[i].size,
				  ioa_cfg->hrrq[i].host_rrq,
				  ioa_cfg->hrrq[i].host_rrq_dma);
	}
out_ipr_free_cmd_blocks:
	ipr_free_cmd_blks(ioa_cfg);
out_free_vpd_cbs:
	dma_free_coherent(&pdev->dev, sizeof(struct ipr_misc_cbs),
			  ioa_cfg->vpd_cbs, ioa_cfg->vpd_cbs_dma);
out_free_res_entries:
	kfree(ioa_cfg->res_entries);
	goto out;
}

/**
 * ipr_initialize_bus_attr - Initialize SCSI bus attributes to default values
 * @ioa_cfg:	ioa config struct
 *
 * Return value:
 * 	none
 **/
static void ipr_initialize_bus_attr(struct ipr_ioa_cfg *ioa_cfg)
{
	int i;

	for (i = 0; i < IPR_MAX_NUM_BUSES; i++) {
		ioa_cfg->bus_attr[i].bus = i;
		ioa_cfg->bus_attr[i].qas_enabled = 0;
		ioa_cfg->bus_attr[i].bus_width = IPR_DEFAULT_BUS_WIDTH;
		if (ipr_max_speed < ARRAY_SIZE(ipr_max_bus_speeds))
			ioa_cfg->bus_attr[i].max_xfer_rate = ipr_max_bus_speeds[ipr_max_speed];
		else
			ioa_cfg->bus_attr[i].max_xfer_rate = IPR_U160_SCSI_RATE;
	}
}

/**
 * ipr_init_regs - Initialize IOA registers
 * @ioa_cfg:	ioa config struct
 *
 * Return value:
 *	none
 **/
static void ipr_init_regs(struct ipr_ioa_cfg *ioa_cfg)
{
	const struct ipr_interrupt_offsets *p;
	struct ipr_interrupts *t;
	void __iomem *base;

	p = &ioa_cfg->chip_cfg->regs;
	t = &ioa_cfg->regs;
	base = ioa_cfg->hdw_dma_regs;

	t->set_interrupt_mask_reg = base + p->set_interrupt_mask_reg;
	t->clr_interrupt_mask_reg = base + p->clr_interrupt_mask_reg;
	t->clr_interrupt_mask_reg32 = base + p->clr_interrupt_mask_reg32;
	t->sense_interrupt_mask_reg = base + p->sense_interrupt_mask_reg;
	t->sense_interrupt_mask_reg32 = base + p->sense_interrupt_mask_reg32;
	t->clr_interrupt_reg = base + p->clr_interrupt_reg;
	t->clr_interrupt_reg32 = base + p->clr_interrupt_reg32;
	t->sense_interrupt_reg = base + p->sense_interrupt_reg;
	t->sense_interrupt_reg32 = base + p->sense_interrupt_reg32;
	t->ioarrin_reg = base + p->ioarrin_reg;
	t->sense_uproc_interrupt_reg = base + p->sense_uproc_interrupt_reg;
	t->sense_uproc_interrupt_reg32 = base + p->sense_uproc_interrupt_reg32;
	t->set_uproc_interrupt_reg = base + p->set_uproc_interrupt_reg;
	t->set_uproc_interrupt_reg32 = base + p->set_uproc_interrupt_reg32;
	t->clr_uproc_interrupt_reg = base + p->clr_uproc_interrupt_reg;
	t->clr_uproc_interrupt_reg32 = base + p->clr_uproc_interrupt_reg32;

	if (ioa_cfg->sis64) {
		t->init_feedback_reg = base + p->init_feedback_reg;
		t->dump_addr_reg = base + p->dump_addr_reg;
		t->dump_data_reg = base + p->dump_data_reg;
		t->endian_swap_reg = base + p->endian_swap_reg;
	}
}

/**
 * ipr_init_ioa_cfg - Initialize IOA config struct
 * @ioa_cfg:	ioa config struct
 * @host:		scsi host struct
 * @pdev:		PCI dev struct
 *
 * Return value:
 * 	none
 **/
static void ipr_init_ioa_cfg(struct ipr_ioa_cfg *ioa_cfg,
			     struct Scsi_Host *host, struct pci_dev *pdev)
{
	int i;

	ioa_cfg->host = host;
	ioa_cfg->pdev = pdev;
	ioa_cfg->log_level = ipr_log_level;
	ioa_cfg->doorbell = IPR_DOORBELL;
	sprintf(ioa_cfg->eye_catcher, IPR_EYECATCHER);
	sprintf(ioa_cfg->trace_start, IPR_TRACE_START_LABEL);
	sprintf(ioa_cfg->cfg_table_start, IPR_CFG_TBL_START);
	sprintf(ioa_cfg->resource_table_label, IPR_RES_TABLE_LABEL);
	sprintf(ioa_cfg->ipr_hcam_label, IPR_HCAM_LABEL);
	sprintf(ioa_cfg->ipr_cmd_label, IPR_CMD_LABEL);

	INIT_LIST_HEAD(&ioa_cfg->hostrcb_free_q);
	INIT_LIST_HEAD(&ioa_cfg->hostrcb_pending_q);
	INIT_LIST_HEAD(&ioa_cfg->hostrcb_report_q);
	INIT_LIST_HEAD(&ioa_cfg->free_res_q);
	INIT_LIST_HEAD(&ioa_cfg->used_res_q);
	INIT_WORK(&ioa_cfg->work_q, ipr_worker_thread);
	init_waitqueue_head(&ioa_cfg->reset_wait_q);
	init_waitqueue_head(&ioa_cfg->msi_wait_q);
	init_waitqueue_head(&ioa_cfg->eeh_wait_q);
	ioa_cfg->sdt_state = INACTIVE;

	ipr_initialize_bus_attr(ioa_cfg);
	ioa_cfg->max_devs_supported = ipr_max_devs;

	if (ioa_cfg->sis64) {
		host->max_id = IPR_MAX_SIS64_TARGETS_PER_BUS;
		host->max_lun = IPR_MAX_SIS64_LUNS_PER_TARGET;
		if (ipr_max_devs > IPR_MAX_SIS64_DEVS)
			ioa_cfg->max_devs_supported = IPR_MAX_SIS64_DEVS;
		ioa_cfg->cfg_table_size = (sizeof(struct ipr_config_table_hdr64)
					   + ((sizeof(struct ipr_config_table_entry64)
					       * ioa_cfg->max_devs_supported)));
	} else {
		host->max_id = IPR_MAX_NUM_TARGETS_PER_BUS;
		host->max_lun = IPR_MAX_NUM_LUNS_PER_TARGET;
		if (ipr_max_devs > IPR_MAX_PHYSICAL_DEVS)
			ioa_cfg->max_devs_supported = IPR_MAX_PHYSICAL_DEVS;
		ioa_cfg->cfg_table_size = (sizeof(struct ipr_config_table_hdr)
					   + ((sizeof(struct ipr_config_table_entry)
					       * ioa_cfg->max_devs_supported)));
	}

	host->max_channel = IPR_VSET_BUS;
	host->unique_id = host->host_no;
	host->max_cmd_len = IPR_MAX_CDB_LEN;
	host->can_queue = ioa_cfg->max_cmds;
	pci_set_drvdata(pdev, ioa_cfg);

	for (i = 0; i < ARRAY_SIZE(ioa_cfg->hrrq); i++) {
		INIT_LIST_HEAD(&ioa_cfg->hrrq[i].hrrq_free_q);
		INIT_LIST_HEAD(&ioa_cfg->hrrq[i].hrrq_pending_q);
		spin_lock_init(&ioa_cfg->hrrq[i]._lock);
		if (i == 0)
			ioa_cfg->hrrq[i].lock = ioa_cfg->host->host_lock;
		else
			ioa_cfg->hrrq[i].lock = &ioa_cfg->hrrq[i]._lock;
	}
}

/**
 * ipr_get_chip_info - Find adapter chip information
 * @dev_id:		PCI device id struct
 *
 * Return value:
 * 	ptr to chip information on success / NULL on failure
 **/
static const struct ipr_chip_t *
ipr_get_chip_info(const struct pci_device_id *dev_id)
{
	int i;

	for (i = 0; i < ARRAY_SIZE(ipr_chip); i++)
		if (ipr_chip[i].vendor == dev_id->vendor &&
		    ipr_chip[i].device == dev_id->device)
			return &ipr_chip[i];
	return NULL;
}

/**
 * ipr_wait_for_pci_err_recovery - Wait for any PCI error recovery to complete
 *						during probe time
 * @ioa_cfg:	ioa config struct
 *
 * Return value:
 * 	None
 **/
static void ipr_wait_for_pci_err_recovery(struct ipr_ioa_cfg *ioa_cfg)
{
	struct pci_dev *pdev = ioa_cfg->pdev;

	if (pci_channel_offline(pdev)) {
		wait_event_timeout(ioa_cfg->eeh_wait_q,
				   !pci_channel_offline(pdev),
				   IPR_PCI_ERROR_RECOVERY_TIMEOUT);
		pci_restore_state(pdev);
	}
}

static int ipr_enable_msix(struct ipr_ioa_cfg *ioa_cfg)
{
	struct msix_entry entries[IPR_MAX_MSIX_VECTORS];
	int i, vectors;

	for (i = 0; i < ARRAY_SIZE(entries); ++i)
		entries[i].entry = i;

	vectors = pci_enable_msix_range(ioa_cfg->pdev,
					entries, 1, ipr_number_of_msix);
	if (vectors < 0) {
		ipr_wait_for_pci_err_recovery(ioa_cfg);
		return vectors;
	}

	for (i = 0; i < vectors; i++)
		ioa_cfg->vectors_info[i].vec = entries[i].vector;
	ioa_cfg->nvectors = vectors;

	return 0;
}

static int ipr_enable_msi(struct ipr_ioa_cfg *ioa_cfg)
{
	int i, vectors;

	vectors = pci_enable_msi_range(ioa_cfg->pdev, 1, ipr_number_of_msix);
	if (vectors < 0) {
		ipr_wait_for_pci_err_recovery(ioa_cfg);
		return vectors;
	}

	for (i = 0; i < vectors; i++)
		ioa_cfg->vectors_info[i].vec = ioa_cfg->pdev->irq + i;
	ioa_cfg->nvectors = vectors;

	return 0;
}

static void name_msi_vectors(struct ipr_ioa_cfg *ioa_cfg)
{
	int vec_idx, n = sizeof(ioa_cfg->vectors_info[0].desc) - 1;

	for (vec_idx = 0; vec_idx < ioa_cfg->nvectors; vec_idx++) {
		snprintf(ioa_cfg->vectors_info[vec_idx].desc, n,
			 "host%d-%d", ioa_cfg->host->host_no, vec_idx);
		ioa_cfg->vectors_info[vec_idx].
			desc[strlen(ioa_cfg->vectors_info[vec_idx].desc)] = 0;
	}
}

static int ipr_request_other_msi_irqs(struct ipr_ioa_cfg *ioa_cfg)
{
	int i, rc;

	for (i = 1; i < ioa_cfg->nvectors; i++) {
		rc = request_irq(ioa_cfg->vectors_info[i].vec,
			ipr_isr_mhrrq,
			0,
			ioa_cfg->vectors_info[i].desc,
			&ioa_cfg->hrrq[i]);
		if (rc) {
			while (--i >= 0)
				free_irq(ioa_cfg->vectors_info[i].vec,
					&ioa_cfg->hrrq[i]);
			return rc;
		}
	}
	return 0;
}

/**
 * ipr_test_intr - Handle the interrupt generated in ipr_test_msi().
 * @pdev:		PCI device struct
 *
 * Description: Simply set the msi_received flag to 1 indicating that
 * Message Signaled Interrupts are supported.
 *
 * Return value:
 * 	0 on success / non-zero on failure
 **/
static irqreturn_t ipr_test_intr(int irq, void *devp)
{
	struct ipr_ioa_cfg *ioa_cfg = (struct ipr_ioa_cfg *)devp;
	unsigned long lock_flags = 0;
	irqreturn_t rc = IRQ_HANDLED;

	dev_info(&ioa_cfg->pdev->dev, "Received IRQ : %d\n", irq);
	spin_lock_irqsave(ioa_cfg->host->host_lock, lock_flags);

	ioa_cfg->msi_received = 1;
	wake_up(&ioa_cfg->msi_wait_q);

	spin_unlock_irqrestore(ioa_cfg->host->host_lock, lock_flags);
	return rc;
}

/**
 * ipr_test_msi - Test for Message Signaled Interrupt (MSI) support.
 * @pdev:		PCI device struct
 *
 * Description: The return value from pci_enable_msi_range() can not always be
 * trusted.  This routine sets up and initiates a test interrupt to determine
 * if the interrupt is received via the ipr_test_intr() service routine.
 * If the tests fails, the driver will fall back to LSI.
 *
 * Return value:
 * 	0 on success / non-zero on failure
 **/
static int ipr_test_msi(struct ipr_ioa_cfg *ioa_cfg, struct pci_dev *pdev)
{
	int rc;
	volatile u32 int_reg;
	unsigned long lock_flags = 0;

	ENTER;

	spin_lock_irqsave(ioa_cfg->host->host_lock, lock_flags);
	init_waitqueue_head(&ioa_cfg->msi_wait_q);
	ioa_cfg->msi_received = 0;
	ipr_mask_and_clear_interrupts(ioa_cfg, ~IPR_PCII_IOA_TRANS_TO_OPER);
	writel(IPR_PCII_IO_DEBUG_ACKNOWLEDGE, ioa_cfg->regs.clr_interrupt_mask_reg32);
	int_reg = readl(ioa_cfg->regs.sense_interrupt_mask_reg);
	spin_unlock_irqrestore(ioa_cfg->host->host_lock, lock_flags);

	if (ioa_cfg->intr_flag == IPR_USE_MSIX)
		rc = request_irq(ioa_cfg->vectors_info[0].vec, ipr_test_intr, 0, IPR_NAME, ioa_cfg);
	else
		rc = request_irq(pdev->irq, ipr_test_intr, 0, IPR_NAME, ioa_cfg);
	if (rc) {
		dev_err(&pdev->dev, "Can not assign irq %d\n", pdev->irq);
		return rc;
	} else if (ipr_debug)
		dev_info(&pdev->dev, "IRQ assigned: %d\n", pdev->irq);

	writel(IPR_PCII_IO_DEBUG_ACKNOWLEDGE, ioa_cfg->regs.sense_interrupt_reg32);
	int_reg = readl(ioa_cfg->regs.sense_interrupt_reg);
	wait_event_timeout(ioa_cfg->msi_wait_q, ioa_cfg->msi_received, HZ);
	spin_lock_irqsave(ioa_cfg->host->host_lock, lock_flags);
	ipr_mask_and_clear_interrupts(ioa_cfg, ~IPR_PCII_IOA_TRANS_TO_OPER);

	if (!ioa_cfg->msi_received) {
		/* MSI test failed */
		dev_info(&pdev->dev, "MSI test failed.  Falling back to LSI.\n");
		rc = -EOPNOTSUPP;
	} else if (ipr_debug)
		dev_info(&pdev->dev, "MSI test succeeded.\n");

	spin_unlock_irqrestore(ioa_cfg->host->host_lock, lock_flags);

	if (ioa_cfg->intr_flag == IPR_USE_MSIX)
		free_irq(ioa_cfg->vectors_info[0].vec, ioa_cfg);
	else
		free_irq(pdev->irq, ioa_cfg);

	LEAVE;

	return rc;
}

 /* ipr_probe_ioa - Allocates memory and does first stage of initialization
 * @pdev:		PCI device struct
 * @dev_id:		PCI device id struct
 *
 * Return value:
 * 	0 on success / non-zero on failure
 **/
static int ipr_probe_ioa(struct pci_dev *pdev,
			 const struct pci_device_id *dev_id)
{
	struct ipr_ioa_cfg *ioa_cfg;
	struct Scsi_Host *host;
	unsigned long ipr_regs_pci;
	void __iomem *ipr_regs;
	int rc = PCIBIOS_SUCCESSFUL;
	volatile u32 mask, uproc, interrupts;
	unsigned long lock_flags, driver_lock_flags;

	ENTER;

	dev_info(&pdev->dev, "Found IOA with IRQ: %d\n", pdev->irq);
	host = scsi_host_alloc(&driver_template, sizeof(*ioa_cfg));

	if (!host) {
		dev_err(&pdev->dev, "call to scsi_host_alloc failed!\n");
		rc = -ENOMEM;
		goto out;
	}

	ioa_cfg = (struct ipr_ioa_cfg *)host->hostdata;
	memset(ioa_cfg, 0, sizeof(struct ipr_ioa_cfg));
	ata_host_init(&ioa_cfg->ata_host, &pdev->dev, &ipr_sata_ops);

	ioa_cfg->ipr_chip = ipr_get_chip_info(dev_id);

	if (!ioa_cfg->ipr_chip) {
		dev_err(&pdev->dev, "Unknown adapter chipset 0x%04X 0x%04X\n",
			dev_id->vendor, dev_id->device);
		goto out_scsi_host_put;
	}

	/* set SIS 32 or SIS 64 */
	ioa_cfg->sis64 = ioa_cfg->ipr_chip->sis_type == IPR_SIS64 ? 1 : 0;
	ioa_cfg->chip_cfg = ioa_cfg->ipr_chip->cfg;
	ioa_cfg->clear_isr = ioa_cfg->chip_cfg->clear_isr;
	ioa_cfg->max_cmds = ioa_cfg->chip_cfg->max_cmds;

	if (ipr_transop_timeout)
		ioa_cfg->transop_timeout = ipr_transop_timeout;
	else if (dev_id->driver_data & IPR_USE_LONG_TRANSOP_TIMEOUT)
		ioa_cfg->transop_timeout = IPR_LONG_OPERATIONAL_TIMEOUT;
	else
		ioa_cfg->transop_timeout = IPR_OPERATIONAL_TIMEOUT;

	ioa_cfg->revid = pdev->revision;

	ipr_init_ioa_cfg(ioa_cfg, host, pdev);

	ipr_regs_pci = pci_resource_start(pdev, 0);

	rc = pci_request_regions(pdev, IPR_NAME);
	if (rc < 0) {
		dev_err(&pdev->dev,
			"Couldn't register memory range of registers\n");
		goto out_scsi_host_put;
	}

	rc = pci_enable_device(pdev);

	if (rc || pci_channel_offline(pdev)) {
		if (pci_channel_offline(pdev)) {
			ipr_wait_for_pci_err_recovery(ioa_cfg);
			rc = pci_enable_device(pdev);
		}

		if (rc) {
			dev_err(&pdev->dev, "Cannot enable adapter\n");
			ipr_wait_for_pci_err_recovery(ioa_cfg);
			goto out_release_regions;
		}
	}

	ipr_regs = pci_ioremap_bar(pdev, 0);

	if (!ipr_regs) {
		dev_err(&pdev->dev,
			"Couldn't map memory range of registers\n");
		rc = -ENOMEM;
		goto out_disable;
	}

	ioa_cfg->hdw_dma_regs = ipr_regs;
	ioa_cfg->hdw_dma_regs_pci = ipr_regs_pci;
	ioa_cfg->ioa_mailbox = ioa_cfg->chip_cfg->mailbox + ipr_regs;

	ipr_init_regs(ioa_cfg);

	if (ioa_cfg->sis64) {
		rc = dma_set_mask_and_coherent(&pdev->dev, DMA_BIT_MASK(64));
		if (rc < 0) {
			dev_dbg(&pdev->dev, "Failed to set 64 bit DMA mask\n");
			rc = dma_set_mask_and_coherent(&pdev->dev,
						       DMA_BIT_MASK(32));
		}
	} else
		rc = dma_set_mask_and_coherent(&pdev->dev, DMA_BIT_MASK(32));

	if (rc < 0) {
		dev_err(&pdev->dev, "Failed to set DMA mask\n");
		goto cleanup_nomem;
	}

	rc = pci_write_config_byte(pdev, PCI_CACHE_LINE_SIZE,
				   ioa_cfg->chip_cfg->cache_line_size);

	if (rc != PCIBIOS_SUCCESSFUL) {
		dev_err(&pdev->dev, "Write of cache line size failed\n");
		ipr_wait_for_pci_err_recovery(ioa_cfg);
		rc = -EIO;
		goto cleanup_nomem;
	}

	/* Issue MMIO read to ensure card is not in EEH */
	interrupts = readl(ioa_cfg->regs.sense_interrupt_reg);
	ipr_wait_for_pci_err_recovery(ioa_cfg);

	if (ipr_number_of_msix > IPR_MAX_MSIX_VECTORS) {
		dev_err(&pdev->dev, "The max number of MSIX is %d\n",
			IPR_MAX_MSIX_VECTORS);
		ipr_number_of_msix = IPR_MAX_MSIX_VECTORS;
	}

	if (ioa_cfg->ipr_chip->intr_type == IPR_USE_MSI &&
			ipr_enable_msix(ioa_cfg) == 0)
		ioa_cfg->intr_flag = IPR_USE_MSIX;
	else if (ioa_cfg->ipr_chip->intr_type == IPR_USE_MSI &&
			ipr_enable_msi(ioa_cfg) == 0)
		ioa_cfg->intr_flag = IPR_USE_MSI;
	else {
		ioa_cfg->intr_flag = IPR_USE_LSI;
		ioa_cfg->clear_isr = 1;
		ioa_cfg->nvectors = 1;
		dev_info(&pdev->dev, "Cannot enable MSI.\n");
	}

	pci_set_master(pdev);

	if (pci_channel_offline(pdev)) {
		ipr_wait_for_pci_err_recovery(ioa_cfg);
		pci_set_master(pdev);
		if (pci_channel_offline(pdev)) {
			rc = -EIO;
			goto out_msi_disable;
		}
	}

	if (ioa_cfg->intr_flag == IPR_USE_MSI ||
	    ioa_cfg->intr_flag == IPR_USE_MSIX) {
		rc = ipr_test_msi(ioa_cfg, pdev);
		if (rc == -EOPNOTSUPP) {
			ipr_wait_for_pci_err_recovery(ioa_cfg);
			if (ioa_cfg->intr_flag == IPR_USE_MSI) {
				ioa_cfg->intr_flag &= ~IPR_USE_MSI;
				pci_disable_msi(pdev);
			 } else if (ioa_cfg->intr_flag == IPR_USE_MSIX) {
				ioa_cfg->intr_flag &= ~IPR_USE_MSIX;
				pci_disable_msix(pdev);
			}

			ioa_cfg->intr_flag = IPR_USE_LSI;
			ioa_cfg->nvectors = 1;
		}
		else if (rc)
			goto out_msi_disable;
		else {
			if (ioa_cfg->intr_flag == IPR_USE_MSI)
				dev_info(&pdev->dev,
					"Request for %d MSIs succeeded with starting IRQ: %d\n",
					ioa_cfg->nvectors, pdev->irq);
			else if (ioa_cfg->intr_flag == IPR_USE_MSIX)
				dev_info(&pdev->dev,
					"Request for %d MSIXs succeeded.",
					ioa_cfg->nvectors);
		}
	}

	ioa_cfg->hrrq_num = min3(ioa_cfg->nvectors,
				(unsigned int)num_online_cpus(),
				(unsigned int)IPR_MAX_HRRQ_NUM);

	if ((rc = ipr_save_pcix_cmd_reg(ioa_cfg)))
		goto out_msi_disable;

	if ((rc = ipr_set_pcix_cmd_reg(ioa_cfg)))
		goto out_msi_disable;

	rc = ipr_alloc_mem(ioa_cfg);
	if (rc < 0) {
		dev_err(&pdev->dev,
			"Couldn't allocate enough memory for device driver!\n");
		goto out_msi_disable;
	}

	/* Save away PCI config space for use following IOA reset */
	rc = pci_save_state(pdev);

	if (rc != PCIBIOS_SUCCESSFUL) {
		dev_err(&pdev->dev, "Failed to save PCI config space\n");
		rc = -EIO;
		goto cleanup_nolog;
	}

	/*
	 * If HRRQ updated interrupt is not masked, or reset alert is set,
	 * the card is in an unknown state and needs a hard reset
	 */
	mask = readl(ioa_cfg->regs.sense_interrupt_mask_reg32);
	interrupts = readl(ioa_cfg->regs.sense_interrupt_reg32);
	uproc = readl(ioa_cfg->regs.sense_uproc_interrupt_reg32);
	if ((mask & IPR_PCII_HRRQ_UPDATED) == 0 || (uproc & IPR_UPROCI_RESET_ALERT))
		ioa_cfg->needs_hard_reset = 1;
	if ((interrupts & IPR_PCII_ERROR_INTERRUPTS) || reset_devices)
		ioa_cfg->needs_hard_reset = 1;
	if (interrupts & IPR_PCII_IOA_UNIT_CHECKED)
		ioa_cfg->ioa_unit_checked = 1;

	spin_lock_irqsave(ioa_cfg->host->host_lock, lock_flags);
	ipr_mask_and_clear_interrupts(ioa_cfg, ~IPR_PCII_IOA_TRANS_TO_OPER);
	spin_unlock_irqrestore(ioa_cfg->host->host_lock, lock_flags);

	if (ioa_cfg->intr_flag == IPR_USE_MSI
			|| ioa_cfg->intr_flag == IPR_USE_MSIX) {
		name_msi_vectors(ioa_cfg);
		rc = request_irq(ioa_cfg->vectors_info[0].vec, ipr_isr,
			0,
			ioa_cfg->vectors_info[0].desc,
			&ioa_cfg->hrrq[0]);
		if (!rc)
			rc = ipr_request_other_msi_irqs(ioa_cfg);
	} else {
		rc = request_irq(pdev->irq, ipr_isr,
			 IRQF_SHARED,
			 IPR_NAME, &ioa_cfg->hrrq[0]);
	}
	if (rc) {
		dev_err(&pdev->dev, "Couldn't register IRQ %d! rc=%d\n",
			pdev->irq, rc);
		goto cleanup_nolog;
	}

	if ((dev_id->driver_data & IPR_USE_PCI_WARM_RESET) ||
	    (dev_id->device == PCI_DEVICE_ID_IBM_OBSIDIAN_E && !ioa_cfg->revid)) {
		ioa_cfg->needs_warm_reset = 1;
		ioa_cfg->reset = ipr_reset_slot_reset;

		ioa_cfg->reset_work_q = alloc_ordered_workqueue("ipr_reset_%d",
								WQ_MEM_RECLAIM, host->host_no);

		if (!ioa_cfg->reset_work_q) {
			dev_err(&pdev->dev, "Couldn't register reset workqueue\n");
			rc = -ENOMEM;
			goto out_free_irq;
		}
	} else
		ioa_cfg->reset = ipr_reset_start_bist;

	spin_lock_irqsave(&ipr_driver_lock, driver_lock_flags);
	list_add_tail(&ioa_cfg->queue, &ipr_ioa_head);
	spin_unlock_irqrestore(&ipr_driver_lock, driver_lock_flags);

	LEAVE;
out:
	return rc;

out_free_irq:
	ipr_free_irqs(ioa_cfg);
cleanup_nolog:
	ipr_free_mem(ioa_cfg);
out_msi_disable:
	ipr_wait_for_pci_err_recovery(ioa_cfg);
	if (ioa_cfg->intr_flag == IPR_USE_MSI)
		pci_disable_msi(pdev);
	else if (ioa_cfg->intr_flag == IPR_USE_MSIX)
		pci_disable_msix(pdev);
cleanup_nomem:
	iounmap(ipr_regs);
out_disable:
	pci_disable_device(pdev);
out_release_regions:
	pci_release_regions(pdev);
out_scsi_host_put:
	scsi_host_put(host);
	goto out;
}

/**
 * ipr_initiate_ioa_bringdown - Bring down an adapter
 * @ioa_cfg:		ioa config struct
 * @shutdown_type:	shutdown type
 *
 * Description: This function will initiate bringing down the adapter.
 * This consists of issuing an IOA shutdown to the adapter
 * to flush the cache, and running BIST.
 * If the caller needs to wait on the completion of the reset,
 * the caller must sleep on the reset_wait_q.
 *
 * Return value:
 * 	none
 **/
static void ipr_initiate_ioa_bringdown(struct ipr_ioa_cfg *ioa_cfg,
				       enum ipr_shutdown_type shutdown_type)
{
	ENTER;
	if (ioa_cfg->sdt_state == WAIT_FOR_DUMP)
		ioa_cfg->sdt_state = ABORT_DUMP;
	ioa_cfg->reset_retries = 0;
	ioa_cfg->in_ioa_bringdown = 1;
	ipr_initiate_ioa_reset(ioa_cfg, shutdown_type);
	LEAVE;
}

/**
 * __ipr_remove - Remove a single adapter
 * @pdev:	pci device struct
 *
 * Adapter hot plug remove entry point.
 *
 * Return value:
 * 	none
 **/
static void __ipr_remove(struct pci_dev *pdev)
{
	unsigned long host_lock_flags = 0;
	struct ipr_ioa_cfg *ioa_cfg = pci_get_drvdata(pdev);
	int i;
	unsigned long driver_lock_flags;
	ENTER;

	spin_lock_irqsave(ioa_cfg->host->host_lock, host_lock_flags);
	while (ioa_cfg->in_reset_reload) {
		spin_unlock_irqrestore(ioa_cfg->host->host_lock, host_lock_flags);
		wait_event(ioa_cfg->reset_wait_q, !ioa_cfg->in_reset_reload);
		spin_lock_irqsave(ioa_cfg->host->host_lock, host_lock_flags);
	}

	for (i = 0; i < ioa_cfg->hrrq_num; i++) {
		spin_lock(&ioa_cfg->hrrq[i]._lock);
		ioa_cfg->hrrq[i].removing_ioa = 1;
		spin_unlock(&ioa_cfg->hrrq[i]._lock);
	}
	wmb();
	ipr_initiate_ioa_bringdown(ioa_cfg, IPR_SHUTDOWN_NORMAL);

	spin_unlock_irqrestore(ioa_cfg->host->host_lock, host_lock_flags);
	wait_event(ioa_cfg->reset_wait_q, !ioa_cfg->in_reset_reload);
	flush_work(&ioa_cfg->work_q);
	if (ioa_cfg->reset_work_q)
		flush_workqueue(ioa_cfg->reset_work_q);
	INIT_LIST_HEAD(&ioa_cfg->used_res_q);
	spin_lock_irqsave(ioa_cfg->host->host_lock, host_lock_flags);

	spin_lock_irqsave(&ipr_driver_lock, driver_lock_flags);
	list_del(&ioa_cfg->queue);
	spin_unlock_irqrestore(&ipr_driver_lock, driver_lock_flags);

	if (ioa_cfg->sdt_state == ABORT_DUMP)
		ioa_cfg->sdt_state = WAIT_FOR_DUMP;
	spin_unlock_irqrestore(ioa_cfg->host->host_lock, host_lock_flags);

	ipr_free_all_resources(ioa_cfg);

	LEAVE;
}

/**
 * ipr_remove - IOA hot plug remove entry point
 * @pdev:	pci device struct
 *
 * Adapter hot plug remove entry point.
 *
 * Return value:
 * 	none
 **/
static void ipr_remove(struct pci_dev *pdev)
{
	struct ipr_ioa_cfg *ioa_cfg = pci_get_drvdata(pdev);

	ENTER;

	ipr_remove_trace_file(&ioa_cfg->host->shost_dev.kobj,
			      &ipr_trace_attr);
	ipr_remove_dump_file(&ioa_cfg->host->shost_dev.kobj,
			     &ipr_dump_attr);
	sysfs_remove_bin_file(&ioa_cfg->host->shost_dev.kobj,
			&ipr_ioa_async_err_log);
	scsi_remove_host(ioa_cfg->host);

	__ipr_remove(pdev);

	LEAVE;
}

/**
 * ipr_probe - Adapter hot plug add entry point
 *
 * Return value:
 * 	0 on success / non-zero on failure
 **/
static int ipr_probe(struct pci_dev *pdev, const struct pci_device_id *dev_id)
{
	struct ipr_ioa_cfg *ioa_cfg;
	unsigned long flags;
	int rc, i;

	rc = ipr_probe_ioa(pdev, dev_id);

	if (rc)
		return rc;

	ioa_cfg = pci_get_drvdata(pdev);
	rc = ipr_probe_ioa_part2(ioa_cfg);

	if (rc) {
		__ipr_remove(pdev);
		return rc;
	}

	rc = scsi_add_host(ioa_cfg->host, &pdev->dev);

	if (rc) {
		__ipr_remove(pdev);
		return rc;
	}

	rc = ipr_create_trace_file(&ioa_cfg->host->shost_dev.kobj,
				   &ipr_trace_attr);

	if (rc) {
		scsi_remove_host(ioa_cfg->host);
		__ipr_remove(pdev);
		return rc;
	}

	rc = sysfs_create_bin_file(&ioa_cfg->host->shost_dev.kobj,
			&ipr_ioa_async_err_log);

	if (rc) {
		ipr_remove_dump_file(&ioa_cfg->host->shost_dev.kobj,
				&ipr_dump_attr);
		ipr_remove_trace_file(&ioa_cfg->host->shost_dev.kobj,
				&ipr_trace_attr);
		scsi_remove_host(ioa_cfg->host);
		__ipr_remove(pdev);
		return rc;
	}

	rc = ipr_create_dump_file(&ioa_cfg->host->shost_dev.kobj,
				   &ipr_dump_attr);

	if (rc) {
		sysfs_remove_bin_file(&ioa_cfg->host->shost_dev.kobj,
				      &ipr_ioa_async_err_log);
		ipr_remove_trace_file(&ioa_cfg->host->shost_dev.kobj,
				      &ipr_trace_attr);
		scsi_remove_host(ioa_cfg->host);
		__ipr_remove(pdev);
		return rc;
	}
	spin_lock_irqsave(ioa_cfg->host->host_lock, flags);
	ioa_cfg->scan_enabled = 1;
	schedule_work(&ioa_cfg->work_q);
	spin_unlock_irqrestore(ioa_cfg->host->host_lock, flags);

	ioa_cfg->iopoll_weight = ioa_cfg->chip_cfg->iopoll_weight;

	if (ioa_cfg->iopoll_weight && ioa_cfg->sis64 && ioa_cfg->nvectors > 1) {
		for (i = 1; i < ioa_cfg->hrrq_num; i++) {
			irq_poll_init(&ioa_cfg->hrrq[i].iopoll,
					ioa_cfg->iopoll_weight, ipr_iopoll);
		}
	}

	scsi_scan_host(ioa_cfg->host);

	return 0;
}

/**
 * ipr_shutdown - Shutdown handler.
 * @pdev:	pci device struct
 *
 * This function is invoked upon system shutdown/reboot. It will issue
 * an adapter shutdown to the adapter to flush the write cache.
 *
 * Return value:
 * 	none
 **/
static void ipr_shutdown(struct pci_dev *pdev)
{
	struct ipr_ioa_cfg *ioa_cfg = pci_get_drvdata(pdev);
	unsigned long lock_flags = 0;
	enum ipr_shutdown_type shutdown_type = IPR_SHUTDOWN_NORMAL;
	int i;

	spin_lock_irqsave(ioa_cfg->host->host_lock, lock_flags);
	if (ioa_cfg->iopoll_weight && ioa_cfg->sis64 && ioa_cfg->nvectors > 1) {
		ioa_cfg->iopoll_weight = 0;
		for (i = 1; i < ioa_cfg->hrrq_num; i++)
			irq_poll_disable(&ioa_cfg->hrrq[i].iopoll);
	}

	while (ioa_cfg->in_reset_reload) {
		spin_unlock_irqrestore(ioa_cfg->host->host_lock, lock_flags);
		wait_event(ioa_cfg->reset_wait_q, !ioa_cfg->in_reset_reload);
		spin_lock_irqsave(ioa_cfg->host->host_lock, lock_flags);
	}

	if (ipr_fast_reboot && system_state == SYSTEM_RESTART && ioa_cfg->sis64)
		shutdown_type = IPR_SHUTDOWN_QUIESCE;

	ipr_initiate_ioa_bringdown(ioa_cfg, shutdown_type);
	spin_unlock_irqrestore(ioa_cfg->host->host_lock, lock_flags);
	wait_event(ioa_cfg->reset_wait_q, !ioa_cfg->in_reset_reload);
	if (ipr_fast_reboot && system_state == SYSTEM_RESTART && ioa_cfg->sis64) {
		ipr_free_irqs(ioa_cfg);
		pci_disable_device(ioa_cfg->pdev);
	}
}

static struct pci_device_id ipr_pci_table[] = {
	{ PCI_VENDOR_ID_MYLEX, PCI_DEVICE_ID_IBM_GEMSTONE,
		PCI_VENDOR_ID_IBM, IPR_SUBS_DEV_ID_5702, 0, 0, 0 },
	{ PCI_VENDOR_ID_MYLEX, PCI_DEVICE_ID_IBM_GEMSTONE,
		PCI_VENDOR_ID_IBM, IPR_SUBS_DEV_ID_5703, 0, 0, 0 },
	{ PCI_VENDOR_ID_MYLEX, PCI_DEVICE_ID_IBM_GEMSTONE,
		PCI_VENDOR_ID_IBM, IPR_SUBS_DEV_ID_573D, 0, 0, 0 },
	{ PCI_VENDOR_ID_MYLEX, PCI_DEVICE_ID_IBM_GEMSTONE,
		PCI_VENDOR_ID_IBM, IPR_SUBS_DEV_ID_573E, 0, 0, 0 },
	{ PCI_VENDOR_ID_IBM, PCI_DEVICE_ID_IBM_CITRINE,
		PCI_VENDOR_ID_IBM, IPR_SUBS_DEV_ID_571B, 0, 0, 0 },
	{ PCI_VENDOR_ID_IBM, PCI_DEVICE_ID_IBM_CITRINE,
		PCI_VENDOR_ID_IBM, IPR_SUBS_DEV_ID_572E, 0, 0, 0 },
	{ PCI_VENDOR_ID_IBM, PCI_DEVICE_ID_IBM_CITRINE,
		PCI_VENDOR_ID_IBM, IPR_SUBS_DEV_ID_571A, 0, 0, 0 },
	{ PCI_VENDOR_ID_IBM, PCI_DEVICE_ID_IBM_CITRINE,
		PCI_VENDOR_ID_IBM, IPR_SUBS_DEV_ID_575B, 0, 0,
		IPR_USE_LONG_TRANSOP_TIMEOUT },
	{ PCI_VENDOR_ID_ADAPTEC2, PCI_DEVICE_ID_ADAPTEC2_OBSIDIAN,
	      PCI_VENDOR_ID_IBM, IPR_SUBS_DEV_ID_572A, 0, 0, 0 },
	{ PCI_VENDOR_ID_ADAPTEC2, PCI_DEVICE_ID_ADAPTEC2_OBSIDIAN,
	      PCI_VENDOR_ID_IBM, IPR_SUBS_DEV_ID_572B, 0, 0,
	      IPR_USE_LONG_TRANSOP_TIMEOUT },
	{ PCI_VENDOR_ID_ADAPTEC2, PCI_DEVICE_ID_ADAPTEC2_OBSIDIAN,
	      PCI_VENDOR_ID_IBM, IPR_SUBS_DEV_ID_575C, 0, 0,
	      IPR_USE_LONG_TRANSOP_TIMEOUT },
	{ PCI_VENDOR_ID_IBM, PCI_DEVICE_ID_IBM_OBSIDIAN,
	      PCI_VENDOR_ID_IBM, IPR_SUBS_DEV_ID_572A, 0, 0, 0 },
	{ PCI_VENDOR_ID_IBM, PCI_DEVICE_ID_IBM_OBSIDIAN,
	      PCI_VENDOR_ID_IBM, IPR_SUBS_DEV_ID_572B, 0, 0,
	      IPR_USE_LONG_TRANSOP_TIMEOUT},
	{ PCI_VENDOR_ID_IBM, PCI_DEVICE_ID_IBM_OBSIDIAN,
	      PCI_VENDOR_ID_IBM, IPR_SUBS_DEV_ID_575C, 0, 0,
	      IPR_USE_LONG_TRANSOP_TIMEOUT },
	{ PCI_VENDOR_ID_IBM, PCI_DEVICE_ID_IBM_OBSIDIAN_E,
	      PCI_VENDOR_ID_IBM, IPR_SUBS_DEV_ID_574E, 0, 0,
	      IPR_USE_LONG_TRANSOP_TIMEOUT },
	{ PCI_VENDOR_ID_IBM, PCI_DEVICE_ID_IBM_OBSIDIAN_E,
	      PCI_VENDOR_ID_IBM, IPR_SUBS_DEV_ID_57B3, 0, 0, 0 },
	{ PCI_VENDOR_ID_IBM, PCI_DEVICE_ID_IBM_OBSIDIAN_E,
	      PCI_VENDOR_ID_IBM, IPR_SUBS_DEV_ID_57CC, 0, 0, 0 },
	{ PCI_VENDOR_ID_IBM, PCI_DEVICE_ID_IBM_OBSIDIAN_E,
	      PCI_VENDOR_ID_IBM, IPR_SUBS_DEV_ID_57B7, 0, 0,
	      IPR_USE_LONG_TRANSOP_TIMEOUT | IPR_USE_PCI_WARM_RESET },
	{ PCI_VENDOR_ID_IBM, PCI_DEVICE_ID_IBM_SNIPE,
		PCI_VENDOR_ID_IBM, IPR_SUBS_DEV_ID_2780, 0, 0, 0 },
	{ PCI_VENDOR_ID_ADAPTEC2, PCI_DEVICE_ID_ADAPTEC2_SCAMP,
		PCI_VENDOR_ID_IBM, IPR_SUBS_DEV_ID_571E, 0, 0, 0 },
	{ PCI_VENDOR_ID_ADAPTEC2, PCI_DEVICE_ID_ADAPTEC2_SCAMP,
		PCI_VENDOR_ID_IBM, IPR_SUBS_DEV_ID_571F, 0, 0,
		IPR_USE_LONG_TRANSOP_TIMEOUT },
	{ PCI_VENDOR_ID_ADAPTEC2, PCI_DEVICE_ID_ADAPTEC2_SCAMP,
		PCI_VENDOR_ID_IBM, IPR_SUBS_DEV_ID_572F, 0, 0,
		IPR_USE_LONG_TRANSOP_TIMEOUT },
	{ PCI_VENDOR_ID_IBM, PCI_DEVICE_ID_IBM_CROC_FPGA_E2,
		PCI_VENDOR_ID_IBM, IPR_SUBS_DEV_ID_57B5, 0, 0, 0 },
	{ PCI_VENDOR_ID_IBM, PCI_DEVICE_ID_IBM_CROC_FPGA_E2,
		PCI_VENDOR_ID_IBM, IPR_SUBS_DEV_ID_574D, 0, 0, 0 },
	{ PCI_VENDOR_ID_IBM, PCI_DEVICE_ID_IBM_CROC_FPGA_E2,
		PCI_VENDOR_ID_IBM, IPR_SUBS_DEV_ID_57B2, 0, 0, 0 },
	{ PCI_VENDOR_ID_IBM, PCI_DEVICE_ID_IBM_CROC_FPGA_E2,
		PCI_VENDOR_ID_IBM, IPR_SUBS_DEV_ID_57C0, 0, 0, 0 },
	{ PCI_VENDOR_ID_IBM, PCI_DEVICE_ID_IBM_CROC_FPGA_E2,
		PCI_VENDOR_ID_IBM, IPR_SUBS_DEV_ID_57C3, 0, 0, 0 },
	{ PCI_VENDOR_ID_IBM, PCI_DEVICE_ID_IBM_CROC_FPGA_E2,
		PCI_VENDOR_ID_IBM, IPR_SUBS_DEV_ID_57C4, 0, 0, 0 },
	{ PCI_VENDOR_ID_IBM, PCI_DEVICE_ID_IBM_CROCODILE,
		PCI_VENDOR_ID_IBM, IPR_SUBS_DEV_ID_57B4, 0, 0, 0 },
	{ PCI_VENDOR_ID_IBM, PCI_DEVICE_ID_IBM_CROCODILE,
		PCI_VENDOR_ID_IBM, IPR_SUBS_DEV_ID_57B1, 0, 0, 0 },
	{ PCI_VENDOR_ID_IBM, PCI_DEVICE_ID_IBM_CROCODILE,
		PCI_VENDOR_ID_IBM, IPR_SUBS_DEV_ID_57C6, 0, 0, 0 },
	{ PCI_VENDOR_ID_IBM, PCI_DEVICE_ID_IBM_CROCODILE,
		PCI_VENDOR_ID_IBM, IPR_SUBS_DEV_ID_57C8, 0, 0, 0 },
	{ PCI_VENDOR_ID_IBM, PCI_DEVICE_ID_IBM_CROCODILE,
		PCI_VENDOR_ID_IBM, IPR_SUBS_DEV_ID_57CE, 0, 0, 0 },
	{ PCI_VENDOR_ID_IBM, PCI_DEVICE_ID_IBM_CROCODILE,
		PCI_VENDOR_ID_IBM, IPR_SUBS_DEV_ID_57D5, 0, 0, 0 },
	{ PCI_VENDOR_ID_IBM, PCI_DEVICE_ID_IBM_CROCODILE,
		PCI_VENDOR_ID_IBM, IPR_SUBS_DEV_ID_57D6, 0, 0, 0 },
	{ PCI_VENDOR_ID_IBM, PCI_DEVICE_ID_IBM_CROCODILE,
		PCI_VENDOR_ID_IBM, IPR_SUBS_DEV_ID_57D7, 0, 0, 0 },
	{ PCI_VENDOR_ID_IBM, PCI_DEVICE_ID_IBM_CROCODILE,
		PCI_VENDOR_ID_IBM, IPR_SUBS_DEV_ID_57D8, 0, 0, 0 },
	{ PCI_VENDOR_ID_IBM, PCI_DEVICE_ID_IBM_CROCODILE,
		PCI_VENDOR_ID_IBM, IPR_SUBS_DEV_ID_57D9, 0, 0, 0 },
	{ PCI_VENDOR_ID_IBM, PCI_DEVICE_ID_IBM_CROCODILE,
		PCI_VENDOR_ID_IBM, IPR_SUBS_DEV_ID_57DA, 0, 0, 0 },
	{ PCI_VENDOR_ID_IBM, PCI_DEVICE_ID_IBM_CROCODILE,
		PCI_VENDOR_ID_IBM, IPR_SUBS_DEV_ID_57EB, 0, 0, 0 },
	{ PCI_VENDOR_ID_IBM, PCI_DEVICE_ID_IBM_CROCODILE,
		PCI_VENDOR_ID_IBM, IPR_SUBS_DEV_ID_57EC, 0, 0, 0 },
	{ PCI_VENDOR_ID_IBM, PCI_DEVICE_ID_IBM_CROCODILE,
		PCI_VENDOR_ID_IBM, IPR_SUBS_DEV_ID_57ED, 0, 0, 0 },
	{ PCI_VENDOR_ID_IBM, PCI_DEVICE_ID_IBM_CROCODILE,
		PCI_VENDOR_ID_IBM, IPR_SUBS_DEV_ID_57EE, 0, 0, 0 },
	{ PCI_VENDOR_ID_IBM, PCI_DEVICE_ID_IBM_CROCODILE,
		PCI_VENDOR_ID_IBM, IPR_SUBS_DEV_ID_57EF, 0, 0, 0 },
	{ PCI_VENDOR_ID_IBM, PCI_DEVICE_ID_IBM_CROCODILE,
		PCI_VENDOR_ID_IBM, IPR_SUBS_DEV_ID_57F0, 0, 0, 0 },
	{ PCI_VENDOR_ID_IBM, PCI_DEVICE_ID_IBM_CROCODILE,
		PCI_VENDOR_ID_IBM, IPR_SUBS_DEV_ID_2CCA, 0, 0, 0 },
	{ PCI_VENDOR_ID_IBM, PCI_DEVICE_ID_IBM_CROCODILE,
		PCI_VENDOR_ID_IBM, IPR_SUBS_DEV_ID_2CD2, 0, 0, 0 },
	{ PCI_VENDOR_ID_IBM, PCI_DEVICE_ID_IBM_CROCODILE,
		PCI_VENDOR_ID_IBM, IPR_SUBS_DEV_ID_2CCD, 0, 0, 0 },
	{ PCI_VENDOR_ID_IBM, PCI_DEVICE_ID_IBM_RATTLESNAKE,
		PCI_VENDOR_ID_IBM, IPR_SUBS_DEV_ID_580A, 0, 0, 0 },
	{ PCI_VENDOR_ID_IBM, PCI_DEVICE_ID_IBM_RATTLESNAKE,
		PCI_VENDOR_ID_IBM, IPR_SUBS_DEV_ID_580B, 0, 0, 0 },
	{ }
};
MODULE_DEVICE_TABLE(pci, ipr_pci_table);

static const struct pci_error_handlers ipr_err_handler = {
	.error_detected = ipr_pci_error_detected,
	.mmio_enabled = ipr_pci_mmio_enabled,
	.slot_reset = ipr_pci_slot_reset,
};

static struct pci_driver ipr_driver = {
	.name = IPR_NAME,
	.id_table = ipr_pci_table,
	.probe = ipr_probe,
	.remove = ipr_remove,
	.shutdown = ipr_shutdown,
	.err_handler = &ipr_err_handler,
};

/**
 * ipr_halt_done - Shutdown prepare completion
 *
 * Return value:
 * 	none
 **/
static void ipr_halt_done(struct ipr_cmnd *ipr_cmd)
{
	list_add_tail(&ipr_cmd->queue, &ipr_cmd->hrrq->hrrq_free_q);
}

/**
 * ipr_halt - Issue shutdown prepare to all adapters
 *
 * Return value:
 * 	NOTIFY_OK on success / NOTIFY_DONE on failure
 **/
static int ipr_halt(struct notifier_block *nb, ulong event, void *buf)
{
	struct ipr_cmnd *ipr_cmd;
	struct ipr_ioa_cfg *ioa_cfg;
	unsigned long flags = 0, driver_lock_flags;

	if (event != SYS_RESTART && event != SYS_HALT && event != SYS_POWER_OFF)
		return NOTIFY_DONE;

	spin_lock_irqsave(&ipr_driver_lock, driver_lock_flags);

	list_for_each_entry(ioa_cfg, &ipr_ioa_head, queue) {
		spin_lock_irqsave(ioa_cfg->host->host_lock, flags);
		if (!ioa_cfg->hrrq[IPR_INIT_HRRQ].allow_cmds ||
		    (ipr_fast_reboot && event == SYS_RESTART && ioa_cfg->sis64)) {
			spin_unlock_irqrestore(ioa_cfg->host->host_lock, flags);
			continue;
		}

		ipr_cmd = ipr_get_free_ipr_cmnd(ioa_cfg);
		ipr_cmd->ioarcb.res_handle = cpu_to_be32(IPR_IOA_RES_HANDLE);
		ipr_cmd->ioarcb.cmd_pkt.request_type = IPR_RQTYPE_IOACMD;
		ipr_cmd->ioarcb.cmd_pkt.cdb[0] = IPR_IOA_SHUTDOWN;
		ipr_cmd->ioarcb.cmd_pkt.cdb[1] = IPR_SHUTDOWN_PREPARE_FOR_NORMAL;

		ipr_do_req(ipr_cmd, ipr_halt_done, ipr_timeout, IPR_DEVICE_RESET_TIMEOUT);
		spin_unlock_irqrestore(ioa_cfg->host->host_lock, flags);
	}
	spin_unlock_irqrestore(&ipr_driver_lock, driver_lock_flags);

	return NOTIFY_OK;
}

static struct notifier_block ipr_notifier = {
	ipr_halt, NULL, 0
};

/**
 * ipr_init - Module entry point
 *
 * Return value:
 * 	0 on success / negative value on failure
 **/
static int __init ipr_init(void)
{
	ipr_info("IBM Power RAID SCSI Device Driver version: %s %s\n",
		 IPR_DRIVER_VERSION, IPR_DRIVER_DATE);

	register_reboot_notifier(&ipr_notifier);
	return pci_register_driver(&ipr_driver);
}

/**
 * ipr_exit - Module unload
 *
 * Module unload entry point.
 *
 * Return value:
 * 	none
 **/
static void __exit ipr_exit(void)
{
	unregister_reboot_notifier(&ipr_notifier);
	pci_unregister_driver(&ipr_driver);
}

module_init(ipr_init);
module_exit(ipr_exit);<|MERGE_RESOLUTION|>--- conflicted
+++ resolved
@@ -2586,7 +2586,6 @@
 	struct ipr_hostrcb *hostrcb = ipr_cmd->u.hostrcb;
 	u32 ioasc = be32_to_cpu(ipr_cmd->s.ioasa.hdr.ioasc);
 	u32 fd_ioasc;
-	char *envp[] = { "ASYNC_ERR_LOG=1", NULL };
 
 	if (ioa_cfg->sis64)
 		fd_ioasc = be32_to_cpu(hostrcb->hcam.u.error64.fd_ioasc);
@@ -2607,13 +2606,8 @@
 	}
 
 	list_add_tail(&hostrcb->queue, &ioa_cfg->hostrcb_report_q);
-<<<<<<< HEAD
-	hostrcb = ipr_get_free_hostrcb(ioa_cfg);
-	kobject_uevent_env(&ioa_cfg->host->shost_dev.kobj, KOBJ_CHANGE, envp);
-=======
 	schedule_work(&ioa_cfg->work_q);
 	hostrcb = ipr_get_free_hostrcb(ioa_cfg);
->>>>>>> d06e622d
 
 	ipr_send_hcam(ioa_cfg, IPR_HCAM_CDB_OP_CODE_LOG_DATA, hostrcb);
 }

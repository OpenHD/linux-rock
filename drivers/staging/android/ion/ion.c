--- conflicted
+++ resolved
@@ -394,8 +394,6 @@
 	kref_get(&handle->ref);
 }
 
-<<<<<<< HEAD
-=======
 static int ion_handle_put_nolock(struct ion_handle *handle)
 {
 	int ret;
@@ -405,7 +403,6 @@
 	return ret;
 }
 
->>>>>>> 79df8fa7
 int ion_handle_put(struct ion_handle *handle)
 {
 	struct ion_client *client = handle->client;
@@ -436,13 +433,8 @@
 	return ERR_PTR(-EINVAL);
 }
 
-<<<<<<< HEAD
-struct ion_handle *ion_handle_get_by_id(struct ion_client *client,
-					int id)
-=======
 static struct ion_handle *ion_handle_get_by_id_nolock(struct ion_client *client,
 						int id)
->>>>>>> 79df8fa7
 {
 	struct ion_handle *handle;
 

--- conflicted
+++ resolved
@@ -1888,7 +1888,6 @@
 
 	status = serial_port_in(port, UART_LSR);
 
-<<<<<<< HEAD
 #ifdef CONFIG_ARCH_ROCKCHIP
 	if (status & (UART_LSR_DR | UART_LSR_BI)) {
 		if (up->dma && up->dma->rxchan)
@@ -1898,29 +1897,19 @@
 			status = serial8250_rx_chars(up, status);
 	}
 #else
-	if (status & (UART_LSR_DR | UART_LSR_BI) &&
-	    iir & UART_IIR_RDI) {
-=======
 	if (status & (UART_LSR_DR | UART_LSR_BI)) {
->>>>>>> 12c78ad1
 		if (!up->dma || handle_rx_dma(up, iir))
 			status = serial8250_rx_chars(up, status);
 	}
 #endif
 	serial8250_modem_status(up);
-<<<<<<< HEAD
-
 #ifdef CONFIG_ARCH_ROCKCHIP
 	if ((!up->dma || (up->dma && (!up->dma->txchan || up->dma->tx_err))) &&
 	    ((iir & 0xf) == UART_IIR_THRI))
 		serial8250_tx_chars(up);
 #else
-	if ((!up->dma || (up->dma && up->dma->tx_err)) &&
-	    (status & UART_LSR_THRE))
-=======
 	if ((!up->dma || up->dma->tx_err) && (status & UART_LSR_THRE) &&
 		(up->ier & UART_IER_THRI))
->>>>>>> 12c78ad1
 		serial8250_tx_chars(up);
 #endif
 

--- conflicted
+++ resolved
@@ -681,7 +681,6 @@
 	return max_srate;
 }
 
-<<<<<<< HEAD
 static int get_max_bw_for_bint(const struct f_uac2_opts *uac2_opts,
 	u8 bint, unsigned int factor, bool is_playback)
 {
@@ -714,9 +713,6 @@
 }
 
 static int set_ep_max_packet_size_bint(struct device *dev, const struct f_uac2_opts *uac2_opts,
-=======
-static int set_ep_max_packet_size(const struct f_uac2_opts *uac2_opts,
->>>>>>> d40d310e
 	struct usb_endpoint_descriptor *ep_desc,
 	enum usb_device_speed speed, bool is_playback)
 {
@@ -759,7 +755,6 @@
 		return -EINVAL;
 	}
 
-<<<<<<< HEAD
 	if (is_playback)
 		dir = "Playback";
 	else
@@ -778,32 +773,6 @@
 
 	ep_desc->wMaxPacketSize = cpu_to_le16(max_size_bw);
 	ep_desc->bInterval = bint;
-=======
-	if (is_playback) {
-		chmask = uac2_opts->p_chmask;
-		srate = get_max_srate(uac2_opts->p_srates);
-		ssize = uac2_opts->p_ssize;
-	} else {
-		chmask = uac2_opts->c_chmask;
-		srate = get_max_srate(uac2_opts->c_srates);
-		ssize = uac2_opts->c_ssize;
-	}
-
-	if (is_playback || (uac2_opts->c_sync == USB_ENDPOINT_SYNC_ASYNC)) {
-		// playback is always async, capture only when configured
-		// Win10 requires max packet size + 1 frame
-		srate = srate * (1000 + uac2_opts->fb_max) / 1000;
-		// updated srate is always bigger, therefore DIV_ROUND_UP always yields +1
-		max_size_bw = num_channels(chmask) * ssize *
-			(DIV_ROUND_UP(srate, factor / (1 << (ep_desc->bInterval - 1))));
-	} else {
-		// adding 1 frame provision for Win10
-		max_size_bw = num_channels(chmask) * ssize *
-			(DIV_ROUND_UP(srate, factor / (1 << (ep_desc->bInterval - 1))) + 1);
-	}
-	ep_desc->wMaxPacketSize = cpu_to_le16(min_t(u16, max_size_bw,
-						    max_size_ep));
->>>>>>> d40d310e
 
 	return 0;
 }
@@ -879,26 +848,15 @@
 		headers[i++] = USBDHDR(&out_clk_src_desc);
 		headers[i++] = USBDHDR(&usb_out_it_desc);
 
-<<<<<<< HEAD
 		if (FUOUT_EN(opts))
 			headers[i++] = USBDHDR(out_feature_unit_desc);
 	}
-=======
-    if (FUOUT_EN(opts))
-      headers[i++] = USBDHDR(out_feature_unit_desc);
-  }
->>>>>>> d40d310e
 
 	if (EPIN_EN(opts)) {
 		headers[i++] = USBDHDR(&io_in_it_desc);
 
-<<<<<<< HEAD
 		if (FUIN_EN(opts))
 			headers[i++] = USBDHDR(in_feature_unit_desc);
-=======
-    if (FUIN_EN(opts))
-      headers[i++] = USBDHDR(in_feature_unit_desc);
->>>>>>> d40d310e
 
 		headers[i++] = USBDHDR(&usb_in_ot_desc);
 	}
@@ -912,11 +870,7 @@
 			headers[i++] = USBDHDR(ep_int_desc_comp);
 	}
 
-<<<<<<< HEAD
 	if (EPOUT_EN(opts)) {
-=======
-  if (EPOUT_EN(opts)) {
->>>>>>> d40d310e
 		headers[i++] = USBDHDR(&std_as_out_if0_desc);
 		headers[i++] = USBDHDR(&std_as_out_if1_desc);
 		headers[i++] = USBDHDR(&as_out_hdr_desc);
@@ -1031,7 +985,6 @@
 static int afunc_validate_opts(struct g_audio *agdev, struct device *dev)
 {
 	struct f_uac2_opts *opts = g_audio_to_uac2_opts(agdev);
-<<<<<<< HEAD
 	const char *msg = NULL;
 
 	if (!opts->p_chmask && !opts->c_chmask)
@@ -1070,52 +1023,7 @@
 
 	if (msg) {
 		dev_err(dev, "Error: %s\n", msg);
-=======
-
-	if (!opts->p_chmask && !opts->c_chmask) {
-		dev_err(dev, "Error: no playback and capture channels\n");
 		return -EINVAL;
-	} else if (opts->p_chmask & ~UAC2_CHANNEL_MASK) {
-		dev_err(dev, "Error: unsupported playback channels mask\n");
-		return -EINVAL;
-	} else if (opts->c_chmask & ~UAC2_CHANNEL_MASK) {
-		dev_err(dev, "Error: unsupported capture channels mask\n");
-		return -EINVAL;
-	} else if ((opts->p_ssize < 1) || (opts->p_ssize > 4)) {
-		dev_err(dev, "Error: incorrect playback sample size\n");
-		return -EINVAL;
-	} else if ((opts->c_ssize < 1) || (opts->c_ssize > 4)) {
-		dev_err(dev, "Error: incorrect capture sample size\n");
-		return -EINVAL;
-	} else if (!opts->p_srates[0]) {
-		dev_err(dev, "Error: incorrect playback sampling rate\n");
-		return -EINVAL;
-	} else if (!opts->c_srates[0]) {
-		dev_err(dev, "Error: incorrect capture sampling rate\n");
->>>>>>> d40d310e
-		return -EINVAL;
-	}
-
-	if (opts->p_volume_max <= opts->p_volume_min) {
-		dev_err(dev, "Error: incorrect playback volume max/min\n");
-			return -EINVAL;
-	} else if (opts->c_volume_max <= opts->c_volume_min) {
-		dev_err(dev, "Error: incorrect capture volume max/min\n");
-			return -EINVAL;
-	} else if (opts->p_volume_res <= 0) {
-		dev_err(dev, "Error: negative/zero playback volume resolution\n");
-			return -EINVAL;
-	} else if (opts->c_volume_res <= 0) {
-		dev_err(dev, "Error: negative/zero capture volume resolution\n");
-			return -EINVAL;
-	}
-
-	if ((opts->p_volume_max - opts->p_volume_min) % opts->p_volume_res) {
-		dev_err(dev, "Error: incorrect playback volume resolution\n");
-			return -EINVAL;
-	} else if ((opts->c_volume_max - opts->c_volume_min) % opts->c_volume_res) {
-		dev_err(dev, "Error: incorrect capture volume resolution\n");
-			return -EINVAL;
 	}
 
 	return 0;
@@ -1170,7 +1078,6 @@
 	std_as_in_if1_desc.iInterface = us[STR_AS_IN_ALT1].id;
 
 	if (FUOUT_EN(uac2_opts)) {
-<<<<<<< HEAD
 		u8 *i_feature = (u8 *)out_feature_unit_desc +
 				out_feature_unit_desc->bLength - 1;
 		*i_feature = us[STR_FU_OUT].id;
@@ -1178,19 +1085,6 @@
 	if (FUIN_EN(uac2_opts)) {
 		u8 *i_feature = (u8 *)in_feature_unit_desc +
 				in_feature_unit_desc->bLength - 1;
-=======
-		u8 *i_feature = (u8 *)out_feature_unit_desc;
-
-		i_feature = (u8 *)out_feature_unit_desc +
-					out_feature_unit_desc->bLength - 1;
-		*i_feature = us[STR_FU_OUT].id;
-	}
-	if (FUIN_EN(uac2_opts)) {
-		u8 *i_feature = (u8 *)in_feature_unit_desc;
-
-		i_feature = (u8 *)in_feature_unit_desc +
-					in_feature_unit_desc->bLength - 1;
->>>>>>> d40d310e
 		*i_feature = us[STR_FU_IN].id;
 	}
 
@@ -1292,14 +1186,11 @@
 		std_ac_if_desc.bNumEndpoints = 1;
 	}
 
-<<<<<<< HEAD
 	hs_epin_desc.bInterval = uac2_opts->p_hs_bint;
 	ss_epin_desc.bInterval = uac2_opts->p_hs_bint;
 	hs_epout_desc.bInterval = uac2_opts->c_hs_bint;
 	ss_epout_desc.bInterval = uac2_opts->c_hs_bint;
 
-=======
->>>>>>> d40d310e
 	/* Calculate wMaxPacketSize according to audio bandwidth */
 	ret = set_ep_max_packet_size_bint(dev, uac2_opts, &fs_epin_desc,
 					USB_SPEED_FULL, true);
@@ -1383,14 +1274,9 @@
 	agdev->out_ep_maxpsize = max_t(u16, agdev->out_ep_maxpsize,
 				le16_to_cpu(ss_epout_desc.wMaxPacketSize));
 
-
 	ss_epin_desc_comp.wBytesPerInterval = ss_epin_desc.wMaxPacketSize;
 	ss_epout_desc_comp.wBytesPerInterval = ss_epout_desc.wMaxPacketSize;
 
-<<<<<<< HEAD
-
-=======
->>>>>>> d40d310e
 	// HS and SS endpoint addresses are copied from autoconfigured FS descriptors
 	hs_ep_int_desc.bEndpointAddress = fs_ep_int_desc.bEndpointAddress;
 	hs_epout_desc.bEndpointAddress = fs_epout_desc.bEndpointAddress;
@@ -1981,18 +1867,12 @@
 	.release	= f_uac2_attr_release,
 };
 
-<<<<<<< HEAD
 #define uac2_kstrtou8 kstrtou8
-=======
->>>>>>> d40d310e
 #define uac2_kstrtou32 kstrtou32
 #define uac2_kstrtos16 kstrtos16
 #define uac2_kstrtobool(s, base, res) kstrtobool((s), (res))
 
-<<<<<<< HEAD
 static const char *u8_fmt = "%u\n";
-=======
->>>>>>> d40d310e
 static const char *u32_fmt = "%u\n";
 static const char *s16_fmt = "%hd\n";
 static const char *bool_fmt = "%u\n";
@@ -2192,18 +2072,12 @@
 UAC2_ATTRIBUTE(u32, p_chmask);
 UAC2_RATE_ATTRIBUTE(p_srate);
 UAC2_ATTRIBUTE(u32, p_ssize);
-<<<<<<< HEAD
 UAC2_ATTRIBUTE(u8, p_hs_bint);
-=======
->>>>>>> d40d310e
 UAC2_ATTRIBUTE(u32, c_chmask);
 UAC2_RATE_ATTRIBUTE(c_srate);
 UAC2_ATTRIBUTE_SYNC(c_sync);
 UAC2_ATTRIBUTE(u32, c_ssize);
-<<<<<<< HEAD
 UAC2_ATTRIBUTE(u8, c_hs_bint);
-=======
->>>>>>> d40d310e
 UAC2_ATTRIBUTE(u32, req_number);
 
 UAC2_ATTRIBUTE(bool, p_mute_present);

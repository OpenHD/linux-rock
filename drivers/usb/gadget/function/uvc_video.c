// SPDX-License-Identifier: GPL-2.0+
/*
 *	uvc_video.c  --  USB Video Class Gadget driver
 *
 *	Copyright (C) 2009-2010
 *	    Laurent Pinchart (laurent.pinchart@ideasonboard.com)
 */

#include <linux/kernel.h>
#include <linux/device.h>
#include <linux/errno.h>
#include <linux/usb/ch9.h>
#include <linux/usb/gadget.h>
#include <linux/usb/video.h>
#include <linux/pm_qos.h>

#include <media/v4l2-dev.h>

#include "uvc.h"
#include "uvc_queue.h"
#include "uvc_video.h"
#include "u_uvc.h"

/* --------------------------------------------------------------------------
 * Video codecs
 */

static int
uvc_video_encode_header(struct uvc_video *video, struct uvc_buffer *buf,
		u8 *data, int len)
{
	data[0] = 2;
	data[1] = UVC_STREAM_EOH | video->fid;

	if (buf->bytesused - video->queue.buf_used <= len - 2)
		data[1] |= UVC_STREAM_EOF;

	return 2;
}

static int
uvc_video_encode_data(struct uvc_video *video, struct uvc_buffer *buf,
		u8 *data, int len)
{
	struct uvc_video_queue *queue = &video->queue;
	unsigned int nbytes;
	void *mem;

	/* Copy video data to the USB buffer. */
	mem = buf->mem + queue->buf_used;
	nbytes = min((unsigned int)len, buf->bytesused - queue->buf_used);

	memcpy(data, mem, nbytes);
	queue->buf_used += nbytes;

	return nbytes;
}

static void
uvc_video_encode_bulk(struct usb_request *req, struct uvc_video *video,
		struct uvc_buffer *buf)
{
	void *mem = req->buf;
	int len = video->req_size;
	int ret;

	/* Add a header at the beginning of the payload. */
	if (video->payload_size == 0) {
		ret = uvc_video_encode_header(video, buf, mem, len);
		video->payload_size += ret;
		mem += ret;
		len -= ret;
	}

	/* Process video data. */
	len = min((int)(video->max_payload_size - video->payload_size), len);
	ret = uvc_video_encode_data(video, buf, mem, len);

	video->payload_size += ret;
	len -= ret;

	req->length = video->req_size - len;
	req->zero = video->payload_size == video->max_payload_size;

	if (buf->bytesused == video->queue.buf_used) {
		video->queue.buf_used = 0;
		buf->state = UVC_BUF_STATE_DONE;
		uvcg_queue_next_buffer(&video->queue, buf);
		video->fid ^= UVC_STREAM_FID;

		video->payload_size = 0;
		req->zero = 1;
	}

	if (video->payload_size == video->max_payload_size ||
	    buf->bytesused == video->queue.buf_used)
		video->payload_size = 0;
}

static void
uvc_video_encode_isoc(struct usb_request *req, struct uvc_video *video,
		struct uvc_buffer *buf)
{
	void *mem = req->buf;
	int len = video->req_size;
	int ret;

	/* Add the header. */
	ret = uvc_video_encode_header(video, buf, mem, len);
	mem += ret;
	len -= ret;

	/* Process video data. */
	ret = uvc_video_encode_data(video, buf, mem, len);
	len -= ret;

	req->length = video->req_size - len;

	if (buf->bytesused == video->queue.buf_used) {
		video->queue.buf_used = 0;
		buf->state = UVC_BUF_STATE_DONE;
		uvcg_queue_next_buffer(&video->queue, buf);
		video->fid ^= UVC_STREAM_FID;
	}
}

/* --------------------------------------------------------------------------
 * Request handling
 */

static int uvcg_video_ep_queue(struct uvc_video *video, struct usb_request *req)
{
	int ret;

	ret = usb_ep_queue(video->ep, req, GFP_ATOMIC);
	if (ret < 0) {
		uvcg_err(&video->uvc->func, "Failed to queue request (%d).\n",
			 ret);

<<<<<<< HEAD
		/* Isochronous endpoints can't be halted. */
		if (video->ep->desc && usb_endpoint_xfer_bulk(video->ep->desc))
			usb_ep_set_halt(video->ep);
=======
		/* If the endpoint is disabled the descriptor may be NULL. */
		if (video->ep->desc) {
			/* Isochronous endpoints can't be halted. */
			if (usb_endpoint_xfer_bulk(video->ep->desc))
				usb_ep_set_halt(video->ep);
		}
>>>>>>> 07b78bf6
	}

	return ret;
}

static void
uvc_video_complete(struct usb_ep *ep, struct usb_request *req)
{
	struct uvc_request *ureq = req->context;
	struct uvc_video *video = ureq->video;
	struct uvc_video_queue *queue = &video->queue;
	struct uvc_device *uvc = video->uvc;
	unsigned long flags;

	switch (req->status) {
	case 0:
		break;

	case -ESHUTDOWN:	/* disconnect from host. */
		uvcg_dbg(&video->uvc->func, "VS request cancelled.\n");
		uvcg_queue_cancel(queue, 1);
		break;

	default:
		uvcg_info(&video->uvc->func,
			  "VS request completed with status %d.\n",
			  req->status);
		uvcg_queue_cancel(queue, 0);
	}

	spin_lock_irqsave(&video->req_lock, flags);
	list_add_tail(&req->list, &video->req_free);
	spin_unlock_irqrestore(&video->req_lock, flags);

	if (uvc->state == UVC_STATE_STREAMING)
		schedule_work(&video->pump);
}

static int
uvc_video_free_requests(struct uvc_video *video)
{
	unsigned int i;

	if (video->ureq) {
		for (i = 0; i < video->uvc_num_requests; ++i) {
			if (video->ureq[i].req) {
				usb_ep_free_request(video->ep, video->ureq[i].req);
				video->ureq[i].req = NULL;
			}

			if (video->ureq[i].req_buffer) {
				kfree(video->ureq[i].req_buffer);
				video->ureq[i].req_buffer = NULL;
			}
		}

		kfree(video->ureq);
		video->ureq = NULL;
	}

	INIT_LIST_HEAD(&video->req_free);
	video->req_size = 0;
	return 0;
}

static int
uvc_video_alloc_requests(struct uvc_video *video)
{
	unsigned int req_size;
	unsigned int i;
	int ret = -ENOMEM;

	BUG_ON(video->req_size);

	if (!usb_endpoint_xfer_bulk(video->ep->desc)) {
		req_size = video->ep->maxpacket
			 * max_t(unsigned int, video->ep->maxburst, 1)
			 * (video->ep->mult);
	} else {
		req_size = video->ep->maxpacket
			 * max_t(unsigned int, video->ep->maxburst, 1);
	}

	video->ureq = kcalloc(video->uvc_num_requests, sizeof(struct uvc_request), GFP_KERNEL);
	if (video->ureq == NULL)
		return -ENOMEM;

<<<<<<< HEAD
=======
	video->ureq = kcalloc(video->uvc_num_requests, sizeof(struct uvc_request), GFP_KERNEL);
	if (video->ureq == NULL)
		return -ENOMEM;

>>>>>>> 07b78bf6
	for (i = 0; i < video->uvc_num_requests; ++i) {
		video->ureq[i].req_buffer = kmalloc(req_size, GFP_KERNEL);
		if (video->ureq[i].req_buffer == NULL)
			goto error;

		video->ureq[i].req = usb_ep_alloc_request(video->ep, GFP_KERNEL);
		if (video->ureq[i].req == NULL)
			goto error;

		video->ureq[i].req->buf = video->ureq[i].req_buffer;
		video->ureq[i].req->length = 0;
		video->ureq[i].req->complete = uvc_video_complete;
		video->ureq[i].req->context = &video->ureq[i];
		video->ureq[i].video = video;

		list_add_tail(&video->ureq[i].req->list, &video->req_free);
	}

	video->req_size = req_size;

	return 0;

error:
	uvc_video_free_requests(video);
	return ret;
}

/* --------------------------------------------------------------------------
 * Video streaming
 */

/*
 * uvcg_video_pump - Pump video data into the USB requests
 *
 * This function fills the available USB requests (listed in req_free) with
 * video data from the queued buffers.
 */
static void uvcg_video_pump(struct work_struct *work)
{
	struct uvc_video *video = container_of(work, struct uvc_video, pump);
	struct uvc_video_queue *queue = &video->queue;
	struct usb_request *req = NULL;
	struct uvc_buffer *buf;
	unsigned long flags;
	int ret;

	while (video->ep->enabled) {
		/* Retrieve the first available USB request, protected by the
		 * request lock.
		 */
		spin_lock_irqsave(&video->req_lock, flags);
		if (list_empty(&video->req_free)) {
			spin_unlock_irqrestore(&video->req_lock, flags);
			return;
		}
		req = list_first_entry(&video->req_free, struct usb_request,
					list);
		list_del(&req->list);
		spin_unlock_irqrestore(&video->req_lock, flags);

		/* Retrieve the first available video buffer and fill the
		 * request, protected by the video queue irqlock.
		 */
		spin_lock_irqsave(&queue->irqlock, flags);
		buf = uvcg_queue_head(queue);
		if (buf == NULL) {
			spin_unlock_irqrestore(&queue->irqlock, flags);
			break;
		}

		video->encode(req, video, buf);

		/* Queue the USB request */
		ret = uvcg_video_ep_queue(video, req);
		spin_unlock_irqrestore(&queue->irqlock, flags);

		if (ret < 0) {
			uvcg_queue_cancel(queue, 0);
			break;
		}
	}

	if (!req)
		return;

	spin_lock_irqsave(&video->req_lock, flags);
	list_add_tail(&req->list, &video->req_free);
	spin_unlock_irqrestore(&video->req_lock, flags);
	return;
}

/*
 * Enable or disable the video stream.
 */
int uvcg_video_enable(struct uvc_video *video, int enable)
{
	unsigned int i;
	int ret;
	struct uvc_device *uvc;
	struct f_uvc_opts *opts;

	if (video->ep == NULL) {
		uvcg_info(&video->uvc->func,
			  "Video enable failed, device is uninitialized.\n");
		return -ENODEV;
	}

	uvc = container_of(video, struct uvc_device, video);
	opts = fi_to_f_uvc_opts(uvc->func.fi);

	if (!enable) {
		cancel_work_sync(&video->pump);
		uvcg_queue_cancel(&video->queue, 0);

		for (i = 0; i < video->uvc_num_requests; ++i)
			if (video->ureq && video->ureq[i].req)
				usb_ep_dequeue(video->ep, video->ureq[i].req);

		uvc_video_free_requests(video);
		uvcg_queue_enable(&video->queue, 0);
		if (cpu_latency_qos_request_active(&uvc->pm_qos))
			cpu_latency_qos_remove_request(&uvc->pm_qos);
		return 0;
	}

	cpu_latency_qos_add_request(&uvc->pm_qos, opts->pm_qos_latency);
	if ((ret = uvcg_queue_enable(&video->queue, 1)) < 0)
		return ret;

	if ((ret = uvc_video_alloc_requests(video)) < 0)
		return ret;

	if (video->max_payload_size) {
		video->encode = uvc_video_encode_bulk;
		video->payload_size = 0;
	} else
		video->encode = uvc_video_encode_isoc;

	schedule_work(&video->pump);

	return ret;
}

/*
 * Initialize the UVC video stream.
 */
int uvcg_video_init(struct uvc_video *video, struct uvc_device *uvc)
{
	INIT_LIST_HEAD(&video->req_free);
	spin_lock_init(&video->req_lock);
	INIT_WORK(&video->pump, uvcg_video_pump);

	video->uvc = uvc;
	video->fcc = V4L2_PIX_FMT_YUYV;
	video->bpp = 16;
	video->width = 320;
	video->height = 240;
	video->imagesize = 320 * 240 * 2;

	/* Initialize the video buffers queue. */
	uvcg_queue_init(&video->queue, V4L2_BUF_TYPE_VIDEO_OUTPUT,
			&video->mutex);
	return 0;
}
<|MERGE_RESOLUTION|>--- conflicted
+++ resolved
@@ -137,18 +137,12 @@
 		uvcg_err(&video->uvc->func, "Failed to queue request (%d).\n",
 			 ret);
 
-<<<<<<< HEAD
-		/* Isochronous endpoints can't be halted. */
-		if (video->ep->desc && usb_endpoint_xfer_bulk(video->ep->desc))
-			usb_ep_set_halt(video->ep);
-=======
 		/* If the endpoint is disabled the descriptor may be NULL. */
 		if (video->ep->desc) {
 			/* Isochronous endpoints can't be halted. */
 			if (usb_endpoint_xfer_bulk(video->ep->desc))
 				usb_ep_set_halt(video->ep);
 		}
->>>>>>> 07b78bf6
 	}
 
 	return ret;
@@ -236,13 +230,6 @@
 	if (video->ureq == NULL)
 		return -ENOMEM;
 
-<<<<<<< HEAD
-=======
-	video->ureq = kcalloc(video->uvc_num_requests, sizeof(struct uvc_request), GFP_KERNEL);
-	if (video->ureq == NULL)
-		return -ENOMEM;
-
->>>>>>> 07b78bf6
 	for (i = 0; i < video->uvc_num_requests; ++i) {
 		video->ureq[i].req_buffer = kmalloc(req_size, GFP_KERNEL);
 		if (video->ureq[i].req_buffer == NULL)

// SPDX-License-Identifier: GPL-2.0+
/*
 *	uvc_video.c  --  USB Video Class Gadget driver
 *
 *	Copyright (C) 2009-2010
 *	    Laurent Pinchart (laurent.pinchart@ideasonboard.com)
 */

#include <linux/kernel.h>
#include <linux/device.h>
#include <linux/errno.h>
#include <linux/usb/ch9.h>
#include <linux/usb/gadget.h>
#include <linux/usb/video.h>
#include <linux/pm_qos.h>

#include <media/v4l2-dev.h>

#include "uvc.h"
#include "uvc_queue.h"
#include "uvc_video.h"
#include "u_uvc.h"

#if defined(CONFIG_ARCH_ROCKCHIP) && defined(CONFIG_NO_GKI)
static bool uvc_using_zero_copy(struct uvc_video *video)
{
	struct uvc_device *uvc = container_of(video, struct uvc_device, video);
	struct f_uvc_opts *opts = fi_to_f_uvc_opts(uvc->func.fi);

	if (opts && opts->uvc_zero_copy && video->fcc != V4L2_PIX_FMT_YUYV)
		return true;
	else
		return false;
}

static void uvc_wait_req_complete(struct uvc_video *video, struct uvc_request *ureq)
{
	unsigned long flags;
	struct usb_request *req;
	int ret;

	spin_lock_irqsave(&video->req_lock, flags);

	list_for_each_entry(req, &video->req_free, list) {
		if (req == ureq->req)
			break;
	}

	if (req != ureq->req) {
		reinit_completion(&ureq->req_done);

		spin_unlock_irqrestore(&video->req_lock, flags);
		ret = wait_for_completion_timeout(&ureq->req_done,
						  msecs_to_jiffies(500));
		if (ret == 0)
			uvcg_warn(&video->uvc->func,
				  "timed out waiting for req done\n");
		return;
	}

	spin_unlock_irqrestore(&video->req_lock, flags);
}
#else
static inline bool uvc_using_zero_copy(struct uvc_video *video)
{
	return false;
}

static inline void uvc_wait_req_complete(struct uvc_video *video, struct uvc_request *ureq)
{ }
#endif

/* --------------------------------------------------------------------------
 * Video codecs
 */

static int
uvc_video_encode_header(struct uvc_video *video, struct uvc_buffer *buf,
		u8 *data, int len)
{
	if (uvc_using_zero_copy(video)) {
		u8 *mem;

		mem = buf->mem + video->queue.buf_used +
		      (video->queue.buf_used / (video->req_size - 2)) * 2;

		mem[0] = 2;
		mem[1] = UVC_STREAM_EOH | video->fid;
		if (buf->bytesused - video->queue.buf_used <= len - 2)
			mem[1] |= UVC_STREAM_EOF;

		return 2;
	}

	data[0] = 2;
	data[1] = UVC_STREAM_EOH | video->fid;

	if (buf->bytesused - video->queue.buf_used <= len - 2)
		data[1] |= UVC_STREAM_EOF;

	return 2;
}

static int
uvc_video_encode_data(struct uvc_video *video, struct uvc_buffer *buf,
		u8 *data, int len)
{
	struct uvc_video_queue *queue = &video->queue;
	unsigned int nbytes;
	void *mem;

	/* Copy video data to the USB buffer. */
	mem = buf->mem + queue->buf_used;
	nbytes = min((unsigned int)len, buf->bytesused - queue->buf_used);

	if (!uvc_using_zero_copy(video))
		memcpy(data, mem, nbytes);
	queue->buf_used += nbytes;

	return nbytes;
}

static void
uvc_video_encode_bulk(struct usb_request *req, struct uvc_video *video,
		struct uvc_buffer *buf)
{
	void *mem = req->buf;
	int len = video->req_size;
	int ret;

	/* Add a header at the beginning of the payload. */
	if (video->payload_size == 0) {
		ret = uvc_video_encode_header(video, buf, mem, len);
		video->payload_size += ret;
		mem += ret;
		len -= ret;
	}

	/* Process video data. */
	len = min((int)(video->max_payload_size - video->payload_size), len);
	ret = uvc_video_encode_data(video, buf, mem, len);

	video->payload_size += ret;
	len -= ret;

	req->length = video->req_size - len;
	req->zero = video->payload_size == video->max_payload_size;

	if (buf->bytesused == video->queue.buf_used) {
		video->queue.buf_used = 0;
		buf->state = UVC_BUF_STATE_DONE;
		uvcg_queue_next_buffer(&video->queue, buf);
		video->fid ^= UVC_STREAM_FID;

		video->payload_size = 0;
		req->zero = 1;
	}

	if (video->payload_size == video->max_payload_size ||
	    buf->bytesused == video->queue.buf_used)
		video->payload_size = 0;
}

static void
uvc_video_encode_isoc(struct usb_request *req, struct uvc_video *video,
		struct uvc_buffer *buf)
{
	void *mem = req->buf;
	int len = video->req_size;
	int ret;

	if (uvc_using_zero_copy(video))
		req->buf = buf->mem + video->queue.buf_used +
			   (video->queue.buf_used / (video->req_size - 2)) * 2;

	/* Add the header. */
	ret = uvc_video_encode_header(video, buf, mem, len);
	mem += ret;
	len -= ret;

	/* Process video data. */
	ret = uvc_video_encode_data(video, buf, mem, len);
	len -= ret;

	req->length = video->req_size - len;

	if (buf->bytesused == video->queue.buf_used) {
		video->queue.buf_used = 0;
		buf->state = UVC_BUF_STATE_DONE;
		uvcg_queue_next_buffer(&video->queue, buf);
		video->fid ^= UVC_STREAM_FID;
	}
}

/* --------------------------------------------------------------------------
 * Request handling
 */

static int uvcg_video_ep_queue(struct uvc_video *video, struct usb_request *req)
{
	int ret;

	ret = usb_ep_queue(video->ep, req, GFP_ATOMIC);
	if (ret < 0) {
		uvcg_err(&video->uvc->func, "Failed to queue request (%d).\n",
			 ret);

		/* If the endpoint is disabled the descriptor may be NULL. */
		if (video->ep->desc) {
			/* Isochronous endpoints can't be halted. */
			if (usb_endpoint_xfer_bulk(video->ep->desc))
				usb_ep_set_halt(video->ep);
		}
	}

	return ret;
}

static void
uvc_video_complete(struct usb_ep *ep, struct usb_request *req)
{
	struct uvc_request *ureq = req->context;
	struct uvc_video *video = ureq->video;
	struct uvc_video_queue *queue = &video->queue;
	struct uvc_device *uvc = video->uvc;
	unsigned long flags;

	switch (req->status) {
	case 0:
		break;

	case -ESHUTDOWN:	/* disconnect from host. */
		uvcg_dbg(&video->uvc->func, "VS request cancelled.\n");
		uvcg_queue_cancel(queue, 1);
		break;

	default:
		uvcg_warn(&video->uvc->func,
			  "VS request completed with status %d.\n",
			  req->status);
		uvcg_queue_cancel(queue, 0);
	}

	spin_lock_irqsave(&video->req_lock, flags);
	list_add_tail(&req->list, &video->req_free);
#if defined(CONFIG_ARCH_ROCKCHIP) && defined(CONFIG_NO_GKI)
	complete(&ureq->req_done);
#endif
	spin_unlock_irqrestore(&video->req_lock, flags);

	if (uvc->state == UVC_STATE_STREAMING)
		queue_work(video->async_wq, &video->pump);
}

static int
uvc_video_free_requests(struct uvc_video *video)
{
	unsigned int i;

	if (video->ureq) {
		for (i = 0; i < video->uvc_num_requests; ++i) {
			if (video->ureq[i].req) {
				uvc_wait_req_complete(video, &video->ureq[i]);
				usb_ep_free_request(video->ep, video->ureq[i].req);
				video->ureq[i].req = NULL;
			}

			if (video->ureq[i].req_buffer) {
				kfree(video->ureq[i].req_buffer);
				video->ureq[i].req_buffer = NULL;
			}
		}

		kfree(video->ureq);
		video->ureq = NULL;
	}

	INIT_LIST_HEAD(&video->req_free);
	video->req_size = 0;
	return 0;
}

static int
uvc_video_alloc_requests(struct uvc_video *video)
{
	unsigned int req_size;
	unsigned int i;
	int ret = -ENOMEM;

	BUG_ON(video->req_size);

	if (!usb_endpoint_xfer_bulk(video->ep->desc)) {
		req_size = video->ep->maxpacket
			 * max_t(unsigned int, video->ep->maxburst, 1)
			 * (video->ep->mult);
	} else {
		req_size = video->ep->maxpacket
			 * max_t(unsigned int, video->ep->maxburst, 1);
	}

	video->ureq = kcalloc(video->uvc_num_requests, sizeof(struct uvc_request), GFP_KERNEL);
	if (video->ureq == NULL)
		return -ENOMEM;

	for (i = 0; i < video->uvc_num_requests; ++i) {
		video->ureq[i].req_buffer = kmalloc(req_size, GFP_KERNEL);
		if (video->ureq[i].req_buffer == NULL)
			goto error;

		video->ureq[i].req = usb_ep_alloc_request(video->ep, GFP_KERNEL);
		if (video->ureq[i].req == NULL)
			goto error;

		video->ureq[i].req->buf = video->ureq[i].req_buffer;
		video->ureq[i].req->length = 0;
		video->ureq[i].req->complete = uvc_video_complete;
		video->ureq[i].req->context = &video->ureq[i];
		video->ureq[i].video = video;

#if defined(CONFIG_ARCH_ROCKCHIP) && defined(CONFIG_NO_GKI)
		init_completion(&video->ureq[i].req_done);
#endif
		list_add_tail(&video->ureq[i].req->list, &video->req_free);
	}

	video->req_size = req_size;

	return 0;

error:
	uvc_video_free_requests(video);
	return ret;
}

/* --------------------------------------------------------------------------
 * Video streaming
 */

/*
 * uvcg_video_pump - Pump video data into the USB requests
 *
 * This function fills the available USB requests (listed in req_free) with
 * video data from the queued buffers.
 */
static void uvcg_video_pump(struct work_struct *work)
{
	struct uvc_video *video = container_of(work, struct uvc_video, pump);
	struct uvc_video_queue *queue = &video->queue;
	struct usb_request *req = NULL;
	struct uvc_buffer *buf;
	unsigned long flags;
	int ret;

	while (video->ep->enabled) {
		/* Retrieve the first available USB request, protected by the
		 * request lock.
		 */
		spin_lock_irqsave(&video->req_lock, flags);
		if (list_empty(&video->req_free)) {
			spin_unlock_irqrestore(&video->req_lock, flags);
			return;
		}
		req = list_first_entry(&video->req_free, struct usb_request,
					list);
		list_del(&req->list);
		spin_unlock_irqrestore(&video->req_lock, flags);

		/* Retrieve the first available video buffer and fill the
		 * request, protected by the video queue irqlock.
		 */
		spin_lock_irqsave(&queue->irqlock, flags);
		buf = uvcg_queue_head(queue);
		if (buf == NULL) {
			spin_unlock_irqrestore(&queue->irqlock, flags);
			break;
		}

		video->encode(req, video, buf);

		/* With usb3 we have more requests. This will decrease the
		 * interrupt load to a quarter but also catches the corner
		 * cases, which needs to be handled */
		if (list_empty(&video->req_free) ||
		    buf->state == UVC_BUF_STATE_DONE ||
		    !(video->req_int_count %
		       DIV_ROUND_UP(video->uvc_num_requests, 4))) {
			video->req_int_count = 0;
			req->no_interrupt = 0;
		} else {
			req->no_interrupt = 1;
		}

		/* Queue the USB request */
		ret = uvcg_video_ep_queue(video, req);
		spin_unlock_irqrestore(&queue->irqlock, flags);

		if (ret < 0) {
			uvcg_queue_cancel(queue, 0);
			break;
		}

		/* Endpoint now owns the request */
		req = NULL;
		video->req_int_count++;
	}

	if (!req)
		return;

	spin_lock_irqsave(&video->req_lock, flags);
	list_add_tail(&req->list, &video->req_free);
	spin_unlock_irqrestore(&video->req_lock, flags);
	return;
}

/*
 * Enable or disable the video stream.
 */
int uvcg_video_enable(struct uvc_video *video, int enable)
{
	unsigned int i;
	int ret;
	struct uvc_device *uvc;
	struct f_uvc_opts *opts;

	if (video->ep == NULL) {
		uvcg_info(&video->uvc->func,
			  "Video enable failed, device is uninitialized.\n");
		return -ENODEV;
	}

	uvc = container_of(video, struct uvc_device, video);
	opts = fi_to_f_uvc_opts(uvc->func.fi);

	if (!enable) {
		cancel_work_sync(&video->pump);
		uvcg_queue_cancel(&video->queue, 0);

		for (i = 0; i < video->uvc_num_requests; ++i)
			if (video->ureq && video->ureq[i].req)
				usb_ep_dequeue(video->ep, video->ureq[i].req);

		uvc_video_free_requests(video);
		uvcg_queue_enable(&video->queue, 0);
		if (cpu_latency_qos_request_active(&uvc->pm_qos))
			cpu_latency_qos_remove_request(&uvc->pm_qos);
		return 0;
	}

	cpu_latency_qos_add_request(&uvc->pm_qos, opts->pm_qos_latency);
	if ((ret = uvcg_queue_enable(&video->queue, 1)) < 0)
		return ret;

	if ((ret = uvc_video_alloc_requests(video)) < 0)
		return ret;

	if (video->max_payload_size) {
		video->encode = uvc_video_encode_bulk;
		video->payload_size = 0;
	} else
		video->encode = uvc_video_encode_isoc;

<<<<<<< HEAD
	queue_work(video->async_wq, &video->pump);
=======
	video->req_int_count = 0;

	schedule_work(&video->pump);
>>>>>>> 28019375

	return ret;
}

/*
 * Initialize the UVC video stream.
 */
int uvcg_video_init(struct uvc_video *video, struct uvc_device *uvc)
{
	INIT_LIST_HEAD(&video->req_free);
	spin_lock_init(&video->req_lock);
	INIT_WORK(&video->pump, uvcg_video_pump);

	/* Allocate a work queue for asynchronous video pump handler. */
	video->async_wq = alloc_workqueue("uvcgadget", WQ_UNBOUND | WQ_HIGHPRI, 0);
	if (!video->async_wq)
		return -EINVAL;

	video->uvc = uvc;
	video->fcc = V4L2_PIX_FMT_YUYV;
	video->bpp = 16;
	video->width = 320;
	video->height = 240;
	video->imagesize = 320 * 240 * 2;

	/* Initialize the video buffers queue. */
	uvcg_queue_init(&video->queue, V4L2_BUF_TYPE_VIDEO_OUTPUT,
			&video->mutex);
	return 0;
}
<|MERGE_RESOLUTION|>--- conflicted
+++ resolved
@@ -460,13 +460,9 @@
 	} else
 		video->encode = uvc_video_encode_isoc;
 
-<<<<<<< HEAD
+	video->req_int_count = 0;
+
 	queue_work(video->async_wq, &video->pump);
-=======
-	video->req_int_count = 0;
-
-	schedule_work(&video->pump);
->>>>>>> 28019375
 
 	return ret;
 }

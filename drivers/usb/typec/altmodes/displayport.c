// SPDX-License-Identifier: GPL-2.0
/*
 * USB Typec-C DisplayPort Alternate Mode driver
 *
 * Copyright (C) 2018 Intel Corporation
 * Author: Heikki Krogerus <heikki.krogerus@linux.intel.com>
 *
 * DisplayPort is trademark of VESA (www.vesa.org)
 */

#include <linux/delay.h>
#include <linux/mutex.h>
#include <linux/module.h>
#include <linux/property.h>
#include <linux/usb/pd_vdo.h>
#include <linux/usb/typec_dp.h>
#include <drm/drm_connector.h>
#include "displayport.h"

#define DP_HEADER(_dp, ver, cmd)	(VDO((_dp)->alt->svid, 1, ver, cmd)	\
					 | VDO_OPOS(USB_TYPEC_DP_MODE))

enum {
	DP_CONF_USB,
	DP_CONF_DFP_D,
	DP_CONF_UFP_D,
	DP_CONF_DUAL_D,
};

/* Pin assignments that use USB3.1 Gen2 signaling to carry DP protocol */
#define DP_PIN_ASSIGN_GEN2_BR_MASK	(BIT(DP_PIN_ASSIGN_A) | \
					 BIT(DP_PIN_ASSIGN_B))

/* Pin assignments that use DP v1.3 signaling to carry DP protocol */
#define DP_PIN_ASSIGN_DP_BR_MASK	(BIT(DP_PIN_ASSIGN_C) | \
					 BIT(DP_PIN_ASSIGN_D) | \
					 BIT(DP_PIN_ASSIGN_E) | \
					 BIT(DP_PIN_ASSIGN_F))

/* DP only pin assignments */
#define DP_PIN_ASSIGN_DP_ONLY_MASK	(BIT(DP_PIN_ASSIGN_A) | \
					 BIT(DP_PIN_ASSIGN_C) | \
					 BIT(DP_PIN_ASSIGN_E))

/* Pin assignments where one channel is for USB */
#define DP_PIN_ASSIGN_MULTI_FUNC_MASK	(BIT(DP_PIN_ASSIGN_B) | \
					 BIT(DP_PIN_ASSIGN_D) | \
					 BIT(DP_PIN_ASSIGN_F))

/*
 * A UFP_U that uses a USB Type-C plug describes the pin assignments supported
 * for the corresponding receptacle. (i.e., a UFP_D will describe the DFP_D pin
 * assignments to which it connects), whereas a UFP_U that uses a USB Type-C
 * receptacle describes its pin assignments directly (i.e., a UFP_D will
 * describe its own UFP_D pin assignments).
 */
#define DP_CAP_PIN_ASSIGN(_cap_)	(((_cap_) & DP_CAP_RECEPTACLE) ? \
					 DP_CAP_UFP_D_PIN_ASSIGN(_cap_) : \
					 DP_CAP_DFP_D_PIN_ASSIGN(_cap_))

enum dp_state {
	DP_STATE_IDLE,
	DP_STATE_ENTER,
	DP_STATE_UPDATE,
	DP_STATE_CONFIGURE,
	DP_STATE_EXIT,
};

struct dp_altmode {
	struct typec_displayport_data data;

	enum dp_state state;
	bool hpd;

	struct mutex lock; /* device lock */
	struct work_struct work;
	struct typec_altmode *alt;
	const struct typec_altmode *port;
	struct fwnode_handle *connector_fwnode;
};

static int dp_altmode_notify(struct dp_altmode *dp)
{
	u8 state = get_count_order(DP_CONF_GET_PIN_ASSIGN(dp->data.conf));

	return typec_altmode_notify(dp->alt, TYPEC_MODAL_STATE(state),
				   &dp->data);
}

static int dp_altmode_configure(struct dp_altmode *dp, u8 con)
{
	u32 conf = DP_CONF_SIGNALING_DP; /* Only DP signaling supported */
	u8 pin_assign = 0;

	switch (con) {
	case DP_STATUS_CON_DISABLED:
		return 0;
	case DP_STATUS_CON_DFP_D:
		conf |= DP_CONF_UFP_U_AS_DFP_D;
		break;
	case DP_STATUS_CON_UFP_D:
	case DP_STATUS_CON_BOTH: /* NOTE: First acting as DP source */
		conf |= DP_CONF_UFP_U_AS_UFP_D;
		break;
	default:
		break;
	}

	/* Determining the initial pin assignment. */
	if (!DP_CONF_GET_PIN_ASSIGN(dp->data.conf)) {
		pin_assign = DP_CAP_PIN_ASSIGN(dp->alt->vdo);

		/* Is USB together with DP preferred */
		if (dp->data.status & DP_STATUS_PREFER_MULTI_FUNC &&
		    pin_assign & DP_PIN_ASSIGN_MULTI_FUNC_MASK)
			pin_assign &= DP_PIN_ASSIGN_MULTI_FUNC_MASK;
		else if (pin_assign & DP_PIN_ASSIGN_DP_ONLY_MASK) {
			pin_assign &= DP_PIN_ASSIGN_DP_ONLY_MASK;
			/* Default to pin assign C if available */
			if (pin_assign & BIT(DP_PIN_ASSIGN_C))
				pin_assign = BIT(DP_PIN_ASSIGN_C);
		}

		/*
		 * DFP_U never selects Pin Assignment E when Pin Assignment C
		 * and possibly Pin Assignment D are offered by the UFP_U.
		 */
		if (pin_assign & (BIT(DP_PIN_ASSIGN_C) | BIT(DP_PIN_ASSIGN_D)))
			pin_assign &= ~BIT(DP_PIN_ASSIGN_E);

		if (!pin_assign)
			return -EINVAL;

		conf |= DP_CONF_SET_PIN_ASSIGN(pin_assign);
	}

	dp->data.conf = conf;

	return 0;
}

static int dp_altmode_status_update(struct dp_altmode *dp)
{
	bool configured = !!DP_CONF_GET_PIN_ASSIGN(dp->data.conf);
	bool hpd = !!(dp->data.status & DP_STATUS_HPD_STATE);
	u8 con = DP_STATUS_CONNECTION(dp->data.status);
	int ret = 0;

	if (configured && (dp->data.status & DP_STATUS_SWITCH_TO_USB)) {
		dp->data.conf = 0;
		dp->state = DP_STATE_CONFIGURE;
	} else if (dp->data.status & DP_STATUS_EXIT_DP_MODE) {
		dp->state = DP_STATE_EXIT;
	} else if (!(con & DP_CONF_CURRENTLY(dp->data.conf))) {
		ret = dp_altmode_configure(dp, con);
		if (!ret)
			dp->state = DP_STATE_CONFIGURE;
	} else {
		if (dp->hpd != hpd) {
			drm_connector_oob_hotplug_event(dp->connector_fwnode);
			dp->hpd = hpd;
		}
	}

	return ret;
}

static int dp_altmode_configured(struct dp_altmode *dp)
{
	int ret;

	sysfs_notify(&dp->alt->dev.kobj, "displayport", "configuration");

	if (!dp->data.conf)
		return typec_altmode_notify(dp->alt, TYPEC_STATE_USB,
					    &dp->data);

	ret = dp_altmode_notify(dp);
	if (ret)
		return ret;

	sysfs_notify(&dp->alt->dev.kobj, "displayport", "pin_assignment");

	return 0;
}

static int dp_altmode_configure_vdm(struct dp_altmode *dp, u32 conf)
{
	int svdm_version = typec_altmode_get_svdm_version(dp->alt);
	u32 header;
	int ret;

	if (svdm_version < 0)
		return svdm_version;

	header = DP_HEADER(dp, svdm_version, DP_CMD_CONFIGURE);
	ret = typec_altmode_notify(dp->alt, TYPEC_STATE_SAFE, &dp->data);
	if (ret) {
		dev_err(&dp->alt->dev,
			"unable to put to connector to safe mode\n");
		return ret;
	}

	ret = typec_altmode_vdm(dp->alt, header, &conf, 2);
	if (ret) {
		if (DP_CONF_GET_PIN_ASSIGN(dp->data.conf))
			dp_altmode_notify(dp);
		else
			typec_altmode_notify(dp->alt, TYPEC_STATE_USB,
					     &dp->data);
	}

	return ret;
}

static void dp_altmode_work(struct work_struct *work)
{
	struct dp_altmode *dp = container_of(work, struct dp_altmode, work);
	int svdm_version;
	u32 header;
	u32 vdo;
	int ret;

	mutex_lock(&dp->lock);

	switch (dp->state) {
	case DP_STATE_ENTER:
		ret = typec_altmode_enter(dp->alt, NULL);
		if (ret && ret != -EBUSY)
			dev_err(&dp->alt->dev, "failed to enter mode\n");
		break;
	case DP_STATE_UPDATE:
		svdm_version = typec_altmode_get_svdm_version(dp->alt);
		if (svdm_version < 0)
			break;
		header = DP_HEADER(dp, svdm_version, DP_CMD_STATUS_UPDATE);
		vdo = 1;
		ret = typec_altmode_vdm(dp->alt, header, &vdo, 2);
		if (ret)
			dev_err(&dp->alt->dev,
				"unable to send Status Update command (%d)\n",
				ret);
		break;
	case DP_STATE_CONFIGURE:
		ret = dp_altmode_configure_vdm(dp, dp->data.conf);
		if (ret)
			dev_err(&dp->alt->dev,
				"unable to send Configure command (%d)\n", ret);
		break;
	case DP_STATE_EXIT:
		if (typec_altmode_exit(dp->alt))
			dev_err(&dp->alt->dev, "Exit Mode Failed!\n");
		break;
	default:
		break;
	}

	dp->state = DP_STATE_IDLE;

	mutex_unlock(&dp->lock);
}

static void dp_altmode_attention(struct typec_altmode *alt, const u32 vdo)
{
	struct dp_altmode *dp = typec_altmode_get_drvdata(alt);
	u8 old_state;

	mutex_lock(&dp->lock);

	old_state = dp->state;
	dp->data.status = vdo;

	if (old_state != DP_STATE_IDLE)
		dev_warn(&alt->dev, "ATTENTION while processing state %d\n",
			 old_state);

	if (dp_altmode_status_update(dp))
		dev_warn(&alt->dev, "%s: status update failed\n", __func__);

	if (dp_altmode_notify(dp))
		dev_err(&alt->dev, "%s: notification failed\n", __func__);

	if (old_state == DP_STATE_IDLE && dp->state != DP_STATE_IDLE)
		schedule_work(&dp->work);

	mutex_unlock(&dp->lock);
}

static int dp_altmode_vdm(struct typec_altmode *alt,
			  const u32 hdr, const u32 *vdo, int count)
{
	struct dp_altmode *dp = typec_altmode_get_drvdata(alt);
	int cmd_type = PD_VDO_CMDT(hdr);
	int cmd = PD_VDO_CMD(hdr);
	int ret = 0;

	mutex_lock(&dp->lock);

	if (dp->state != DP_STATE_IDLE) {
		ret = -EBUSY;
		goto err_unlock;
	}

	switch (cmd_type) {
	case CMDT_RSP_ACK:
		switch (cmd) {
		case CMD_ENTER_MODE:
			dp->state = DP_STATE_UPDATE;
			break;
		case CMD_EXIT_MODE:
			dp->data.status = 0;
			dp->data.conf = 0;
			break;
		case DP_CMD_STATUS_UPDATE:
			dp->data.status = *vdo;
			ret = dp_altmode_status_update(dp);
			break;
		case DP_CMD_CONFIGURE:
			ret = dp_altmode_configured(dp);
			break;
		default:
			break;
		}
		break;
	case CMDT_RSP_NAK:
		switch (cmd) {
		case DP_CMD_CONFIGURE:
			dp->data.conf = 0;
			ret = dp_altmode_configured(dp);
			break;
		default:
			break;
		}
		break;
	default:
		break;
	}

	if (dp->state != DP_STATE_IDLE)
		schedule_work(&dp->work);

err_unlock:
	mutex_unlock(&dp->lock);
	return ret;
}

static int dp_altmode_activate(struct typec_altmode *alt, int activate)
{
	return activate ? typec_altmode_enter(alt, NULL) :
			  typec_altmode_exit(alt);
}

static const struct typec_altmode_ops dp_altmode_ops = {
	.attention = dp_altmode_attention,
	.vdm = dp_altmode_vdm,
	.activate = dp_altmode_activate,
};

static const char * const configurations[] = {
	[DP_CONF_USB]	= "USB",
	[DP_CONF_DFP_D]	= "source",
	[DP_CONF_UFP_D]	= "sink",
};

static ssize_t
configuration_store(struct device *dev, struct device_attribute *attr,
		    const char *buf, size_t size)
{
	struct dp_altmode *dp = dev_get_drvdata(dev);
	u32 conf;
	u32 cap;
	int con;
	int ret = 0;

	con = sysfs_match_string(configurations, buf);
	if (con < 0)
		return con;

	mutex_lock(&dp->lock);

	if (dp->state != DP_STATE_IDLE) {
		ret = -EBUSY;
		goto err_unlock;
	}

	cap = DP_CAP_CAPABILITY(dp->alt->vdo);

	if ((con == DP_CONF_DFP_D && !(cap & DP_CAP_DFP_D)) ||
	    (con == DP_CONF_UFP_D && !(cap & DP_CAP_UFP_D))) {
		ret = -EINVAL;
		goto err_unlock;
	}

	conf = dp->data.conf & ~DP_CONF_DUAL_D;
	conf |= con;

	if (dp->alt->active) {
		ret = dp_altmode_configure_vdm(dp, conf);
		if (ret)
			goto err_unlock;
	}

	dp->data.conf = conf;

err_unlock:
	mutex_unlock(&dp->lock);

	return ret ? ret : size;
}

static ssize_t configuration_show(struct device *dev,
				  struct device_attribute *attr, char *buf)
{
	struct dp_altmode *dp = dev_get_drvdata(dev);
	int len;
	u8 cap;
	u8 cur;
	int i;

	mutex_lock(&dp->lock);

	cap = DP_CAP_CAPABILITY(dp->alt->vdo);
	cur = DP_CONF_CURRENTLY(dp->data.conf);

	len = sprintf(buf, "%s ", cur ? "USB" : "[USB]");

	for (i = 1; i < ARRAY_SIZE(configurations); i++) {
		if (i == cur)
			len += sprintf(buf + len, "[%s] ", configurations[i]);
		else if ((i == DP_CONF_DFP_D && cap & DP_CAP_DFP_D) ||
			 (i == DP_CONF_UFP_D && cap & DP_CAP_UFP_D))
			len += sprintf(buf + len, "%s ", configurations[i]);
	}

	mutex_unlock(&dp->lock);

	buf[len - 1] = '\n';
	return len;
}
static DEVICE_ATTR_RW(configuration);

static const char * const pin_assignments[] = {
	[DP_PIN_ASSIGN_A] = "A",
	[DP_PIN_ASSIGN_B] = "B",
	[DP_PIN_ASSIGN_C] = "C",
	[DP_PIN_ASSIGN_D] = "D",
	[DP_PIN_ASSIGN_E] = "E",
	[DP_PIN_ASSIGN_F] = "F",
};

/*
 * Helper function to extract a peripheral's currently supported
 * Pin Assignments from its DisplayPort alternate mode state.
 */
static u8 get_current_pin_assignments(struct dp_altmode *dp)
{
	if (DP_CONF_CURRENTLY(dp->data.conf) == DP_CONF_DFP_D)
		return DP_CAP_PIN_ASSIGN_DFP_D(dp->alt->vdo);
	else
		return DP_CAP_PIN_ASSIGN_UFP_D(dp->alt->vdo);
}

static ssize_t
pin_assignment_store(struct device *dev, struct device_attribute *attr,
		     const char *buf, size_t size)
{
	struct dp_altmode *dp = dev_get_drvdata(dev);
	u8 assignments;
	u32 conf;
	int ret;

	ret = sysfs_match_string(pin_assignments, buf);
	if (ret < 0)
		return ret;

	conf = DP_CONF_SET_PIN_ASSIGN(BIT(ret));
	ret = 0;

	mutex_lock(&dp->lock);

	if (conf & dp->data.conf)
		goto out_unlock;

	if (dp->state != DP_STATE_IDLE) {
		ret = -EBUSY;
		goto out_unlock;
	}

<<<<<<< HEAD
	assignments = DP_CAP_PIN_ASSIGN(dp->alt->vdo);
=======
	assignments = get_current_pin_assignments(dp);
>>>>>>> 3cf93656

	if (!(DP_CONF_GET_PIN_ASSIGN(conf) & assignments)) {
		ret = -EINVAL;
		goto out_unlock;
	}

	conf |= dp->data.conf & ~DP_CONF_PIN_ASSIGNEMENT_MASK;

	/* Only send Configure command if a configuration has been set */
	if (dp->alt->active && DP_CONF_CURRENTLY(dp->data.conf)) {
		ret = dp_altmode_configure_vdm(dp, conf);
		if (ret)
			goto out_unlock;
	}

	dp->data.conf = conf;

out_unlock:
	mutex_unlock(&dp->lock);

	return ret ? ret : size;
}

static ssize_t pin_assignment_show(struct device *dev,
				   struct device_attribute *attr, char *buf)
{
	struct dp_altmode *dp = dev_get_drvdata(dev);
	u8 assignments;
	int len = 0;
	u8 cur;
	int i;

	mutex_lock(&dp->lock);

	cur = get_count_order(DP_CONF_GET_PIN_ASSIGN(dp->data.conf));

<<<<<<< HEAD
	assignments = DP_CAP_PIN_ASSIGN(dp->alt->vdo);
=======
	assignments = get_current_pin_assignments(dp);
>>>>>>> 3cf93656

	for (i = 0; assignments; assignments >>= 1, i++) {
		if (assignments & 1) {
			if (i == cur)
				len += sprintf(buf + len, "[%s] ",
					       pin_assignments[i]);
			else
				len += sprintf(buf + len, "%s ",
					       pin_assignments[i]);
		}
	}

	mutex_unlock(&dp->lock);

	/* get_current_pin_assignments can return 0 when no matching pin assignments are found */
	if (len == 0)
		len++;

	buf[len - 1] = '\n';
	return len;
}
static DEVICE_ATTR_RW(pin_assignment);

static struct attribute *dp_altmode_attrs[] = {
	&dev_attr_configuration.attr,
	&dev_attr_pin_assignment.attr,
	NULL
};

static const struct attribute_group dp_altmode_group = {
	.name = "displayport",
	.attrs = dp_altmode_attrs,
};

int dp_altmode_probe(struct typec_altmode *alt)
{
	const struct typec_altmode *port = typec_altmode_get_partner(alt);
	struct fwnode_handle *fwnode;
	struct dp_altmode *dp;
	int ret;

	/* FIXME: Port can only be DFP_U. */

	/* Make sure we have compatiple pin configurations */
	if (!(DP_CAP_PIN_ASSIGN_DFP_D(port->vdo) &
	      DP_CAP_PIN_ASSIGN_UFP_D(alt->vdo)) &&
	    !(DP_CAP_PIN_ASSIGN_UFP_D(port->vdo) &
	      DP_CAP_PIN_ASSIGN_DFP_D(alt->vdo)))
		return -ENODEV;

	ret = sysfs_create_group(&alt->dev.kobj, &dp_altmode_group);
	if (ret)
		return ret;

	dp = devm_kzalloc(&alt->dev, sizeof(*dp), GFP_KERNEL);
	if (!dp)
		return -ENOMEM;

	INIT_WORK(&dp->work, dp_altmode_work);
	mutex_init(&dp->lock);
	dp->port = port;
	dp->alt = alt;

	alt->desc = "DisplayPort";
	alt->ops = &dp_altmode_ops;

	fwnode = dev_fwnode(alt->dev.parent->parent); /* typec_port fwnode */
	dp->connector_fwnode = fwnode_find_reference(fwnode, "displayport", 0);
	if (IS_ERR(dp->connector_fwnode))
		dp->connector_fwnode = NULL;

	typec_altmode_set_drvdata(alt, dp);

	dp->state = DP_STATE_ENTER;
	schedule_work(&dp->work);

	return 0;
}
EXPORT_SYMBOL_GPL(dp_altmode_probe);

void dp_altmode_remove(struct typec_altmode *alt)
{
	struct dp_altmode *dp = typec_altmode_get_drvdata(alt);

	sysfs_remove_group(&alt->dev.kobj, &dp_altmode_group);
	cancel_work_sync(&dp->work);

	if (dp->connector_fwnode) {
		if (dp->hpd)
			drm_connector_oob_hotplug_event(dp->connector_fwnode);

		fwnode_handle_put(dp->connector_fwnode);
	}
}
EXPORT_SYMBOL_GPL(dp_altmode_remove);

static const struct typec_device_id dp_typec_id[] = {
	{ USB_TYPEC_DP_SID, USB_TYPEC_DP_MODE },
	{ },
};
MODULE_DEVICE_TABLE(typec, dp_typec_id);

static struct typec_altmode_driver dp_altmode_driver = {
	.id_table = dp_typec_id,
	.probe = dp_altmode_probe,
	.remove = dp_altmode_remove,
	.driver = {
		.name = "typec_displayport",
		.owner = THIS_MODULE,
	},
};
module_typec_altmode_driver(dp_altmode_driver);

MODULE_AUTHOR("Heikki Krogerus <heikki.krogerus@linux.intel.com>");
MODULE_LICENSE("GPL v2");
MODULE_DESCRIPTION("DisplayPort Alternate Mode");<|MERGE_RESOLUTION|>--- conflicted
+++ resolved
@@ -486,11 +486,7 @@
 		goto out_unlock;
 	}
 
-<<<<<<< HEAD
-	assignments = DP_CAP_PIN_ASSIGN(dp->alt->vdo);
-=======
 	assignments = get_current_pin_assignments(dp);
->>>>>>> 3cf93656
 
 	if (!(DP_CONF_GET_PIN_ASSIGN(conf) & assignments)) {
 		ret = -EINVAL;
@@ -527,11 +523,7 @@
 
 	cur = get_count_order(DP_CONF_GET_PIN_ASSIGN(dp->data.conf));
 
-<<<<<<< HEAD
-	assignments = DP_CAP_PIN_ASSIGN(dp->alt->vdo);
-=======
 	assignments = get_current_pin_assignments(dp);
->>>>>>> 3cf93656
 
 	for (i = 0; assignments; assignments >>= 1, i++) {
 		if (assignments & 1) {

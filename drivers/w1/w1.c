--- conflicted
+++ resolved
@@ -745,11 +745,8 @@
 	atomic_set(&sl->refcnt, 1);
 	atomic_inc(&sl->master->refcnt);
 	dev->slave_count++;
-<<<<<<< HEAD
-=======
 	dev_info(&dev->dev, "Attaching one wire slave %02x.%012llx crc %02x\n",
 		  rn->family, (unsigned long long)rn->id, rn->crc);
->>>>>>> bb176f67
 
 	/* slave modules need to be loaded in a context with unlocked mutex */
 	mutex_unlock(&dev->mutex);

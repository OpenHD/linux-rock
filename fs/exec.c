--- conflicted
+++ resolved
@@ -1157,10 +1157,7 @@
 void would_dump(struct linux_binprm *bprm, struct file *file)
 {
 	struct inode *inode = file_inode(file);
-<<<<<<< HEAD
-=======
-
->>>>>>> 152bacdd
+
 	if (inode_permission2(file->f_path.mnt, inode, MAY_READ) < 0) {
 		struct user_namespace *old, *user_ns;
 

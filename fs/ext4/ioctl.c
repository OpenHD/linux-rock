--- conflicted
+++ resolved
@@ -603,8 +603,6 @@
 
 		if ((flags & BLKDEV_DISCARD_SECURE) && !blk_queue_secdiscard(q))
 			return -EOPNOTSUPP;
-<<<<<<< HEAD
-=======
 
 		/*
 		 * We haven't replayed the journal, so we cannot use our
@@ -613,7 +611,6 @@
 		if (test_opt(sb, NOLOAD) && ext4_has_feature_journal(sb))
 			return -EROFS;
 
->>>>>>> 152bacdd
 		if (copy_from_user(&range, (struct fstrim_range __user *)arg,
 		    sizeof(range)))
 			return -EFAULT;

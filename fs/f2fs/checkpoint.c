--- conflicted
+++ resolved
@@ -1148,11 +1148,7 @@
 	if (!is_journalled_quota(sbi))
 		return false;
 
-<<<<<<< HEAD
-	if (!down_write_trylock(&sbi->quota_sem))
-=======
 	if (!f2fs_down_write_trylock(&sbi->quota_sem))
->>>>>>> 2a2327c4
 		return true;
 	if (is_sbi_flag_set(sbi, SBI_QUOTA_SKIP_FLUSH)) {
 		ret = false;

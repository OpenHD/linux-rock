--- conflicted
+++ resolved
@@ -2544,20 +2544,6 @@
 		/*
 		 * do_quotactl
 		 *  f2fs_quota_sync
-<<<<<<< HEAD
-		 *  down_read(quota_sem)
-		 *  dquot_writeback_dquots()
-		 *  f2fs_dquot_commit
-		 *			      block_operation
-		 *			      down_read(quota_sem)
-		 */
-		f2fs_lock_op(sbi);
-		down_read(&sbi->quota_sem);
-
-		ret = f2fs_quota_sync_file(sbi, cnt);
-
-		up_read(&sbi->quota_sem);
-=======
 		 *  f2fs_down_read(quota_sem)
 		 *  dquot_writeback_dquots()
 		 *  f2fs_dquot_commit
@@ -2570,7 +2556,6 @@
 		ret = f2fs_quota_sync_file(sbi, cnt);
 
 		f2fs_up_read(&sbi->quota_sem);
->>>>>>> 2a2327c4
 		f2fs_unlock_op(sbi);
 
 		inode_unlock(dqopt->files[cnt]);
@@ -3391,11 +3376,7 @@
 		NR_CURSEG_PERSIST_TYPE + nat_bits_blocks >= blocks_per_seg)) {
 		f2fs_warn(sbi, "Insane cp_payload: %u, nat_bits_blocks: %u)",
 			  cp_payload, nat_bits_blocks);
-<<<<<<< HEAD
 		return 1;
-=======
-		return -EFSCORRUPTED;
->>>>>>> 2a2327c4
 	}
 
 	if (unlikely(f2fs_cp_error(sbi))) {

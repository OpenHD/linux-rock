--- conflicted
+++ resolved
@@ -738,13 +738,8 @@
 		     sb->s_blocksize - LH_V1_SIZE - 4);
 	lh->lh_crc = cpu_to_be32(crc);
 
-<<<<<<< HEAD
-	gfs2_log_write(sdp, page, sb->s_blocksize, 0, addr);
-	gfs2_log_submit_bio(&sdp->sd_log_bio, REQ_OP_WRITE, op_flags);
-=======
 	gfs2_log_write(sdp, page, sb->s_blocksize, 0, dblock);
 	gfs2_log_submit_bio(&sdp->sd_log_bio, REQ_OP_WRITE | op_flags);
->>>>>>> 0ecfebd2
 	log_flush_wait(sdp);
 }
 
@@ -821,11 +816,7 @@
 
 	gfs2_ordered_write(sdp);
 	lops_before_commit(sdp, tr);
-<<<<<<< HEAD
-	gfs2_log_submit_bio(&sdp->sd_log_bio, REQ_OP_WRITE, 0);
-=======
 	gfs2_log_submit_bio(&sdp->sd_log_bio, REQ_OP_WRITE);
->>>>>>> 0ecfebd2
 
 	if (sdp->sd_log_head != sdp->sd_log_flush_head) {
 		log_flush_wait(sdp);

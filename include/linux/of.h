#ifndef _LINUX_OF_H
#define _LINUX_OF_H
/*
 * Definitions for talking to the Open Firmware PROM on
 * Power Macintosh and other computers.
 *
 * Copyright (C) 1996-2005 Paul Mackerras.
 *
 * Updates for PPC64 by Peter Bergner & David Engebretsen, IBM Corp.
 * Updates for SPARC64 by David S. Miller
 * Derived from PowerPC and Sparc prom.h files by Stephen Rothwell, IBM Corp.
 *
 * This program is free software; you can redistribute it and/or
 * modify it under the terms of the GNU General Public License
 * as published by the Free Software Foundation; either version
 * 2 of the License, or (at your option) any later version.
 */
#include <linux/types.h>
#include <linux/bitops.h>
#include <linux/errno.h>
#include <linux/kobject.h>
#include <linux/mod_devicetable.h>
#include <linux/spinlock.h>
#include <linux/topology.h>
#include <linux/notifier.h>
#include <linux/list.h>

#include <asm/byteorder.h>
#include <asm/errno.h>

typedef u32 phandle;
typedef u32 ihandle;

struct property {
	char	*name;
	int	length;
	void	*value;
	struct property *next;
	unsigned long _flags;
	unsigned int unique_id;
	struct bin_attribute attr;
};

#if defined(CONFIG_SPARC)
struct of_irq_controller;
#endif

struct device_node {
	const char *name;
	const char *type;
	phandle phandle;
	const char *full_name;

	struct	property *properties;
	struct	property *deadprops;	/* removed properties */
	struct	device_node *parent;
	struct	device_node *child;
	struct	device_node *sibling;
	struct	device_node *next;	/* next device of same type */
	struct	device_node *allnext;	/* next in list of all nodes */
	struct	kobject kobj;
	unsigned long _flags;
	void	*data;
#if defined(CONFIG_SPARC)
	const char *path_component_name;
	unsigned int unique_id;
	struct of_irq_controller *irq_trans;
#endif
};

#define MAX_PHANDLE_ARGS 8
struct of_phandle_args {
	struct device_node *np;
	int args_count;
	uint32_t args[MAX_PHANDLE_ARGS];
};

struct of_reconfig_data {
	struct device_node	*dn;
	struct property		*prop;
	struct property		*old_prop;
};

/* initialize a node */
extern struct kobj_type of_node_ktype;
static inline void of_node_init(struct device_node *node)
{
	kobject_init(&node->kobj, &of_node_ktype);
}

/* true when node is initialized */
static inline int of_node_is_initialized(struct device_node *node)
{
	return node && node->kobj.state_initialized;
}

/* true when node is attached (i.e. present on sysfs) */
static inline int of_node_is_attached(struct device_node *node)
{
	return node && node->kobj.state_in_sysfs;
}

#ifdef CONFIG_OF_DYNAMIC
extern struct device_node *of_node_get(struct device_node *node);
extern void of_node_put(struct device_node *node);
#else /* CONFIG_OF_DYNAMIC */
/* Dummy ref counting routines - to be implemented later */
static inline struct device_node *of_node_get(struct device_node *node)
{
	return node;
}
static inline void of_node_put(struct device_node *node) { }
#endif /* !CONFIG_OF_DYNAMIC */

#ifdef CONFIG_OF

/* Pointer for first entry in chain of all nodes. */
extern struct device_node *of_allnodes;
extern struct device_node *of_chosen;
extern struct device_node *of_aliases;
extern raw_spinlock_t devtree_lock;

static inline bool of_have_populated_dt(void)
{
	return of_allnodes != NULL;
}

static inline bool of_node_is_root(const struct device_node *node)
{
	return node && (node->parent == NULL);
}

static inline int of_node_check_flag(struct device_node *n, unsigned long flag)
{
	return test_bit(flag, &n->_flags);
}

static inline int of_node_test_and_set_flag(struct device_node *n,
					    unsigned long flag)
{
	return test_and_set_bit(flag, &n->_flags);
}

static inline void of_node_set_flag(struct device_node *n, unsigned long flag)
{
	set_bit(flag, &n->_flags);
}

static inline void of_node_clear_flag(struct device_node *n, unsigned long flag)
{
	clear_bit(flag, &n->_flags);
}

static inline int of_property_check_flag(struct property *p, unsigned long flag)
{
	return test_bit(flag, &p->_flags);
}

static inline void of_property_set_flag(struct property *p, unsigned long flag)
{
	set_bit(flag, &p->_flags);
}

static inline void of_property_clear_flag(struct property *p, unsigned long flag)
{
	clear_bit(flag, &p->_flags);
}

extern struct device_node *of_find_all_nodes(struct device_node *prev);

/*
 * OF address retrieval & translation
 */

/* Helper to read a big number; size is in cells (not bytes) */
static inline u64 of_read_number(const __be32 *cell, int size)
{
	u64 r = 0;
	while (size--)
		r = (r << 32) | be32_to_cpu(*(cell++));
	return r;
}

/* Like of_read_number, but we want an unsigned long result */
static inline unsigned long of_read_ulong(const __be32 *cell, int size)
{
	/* toss away upper bits if unsigned long is smaller than u64 */
	return of_read_number(cell, size);
}

#include <asm/prom.h>

/* Default #address and #size cells.  Allow arch asm/prom.h to override */
#if !defined(OF_ROOT_NODE_ADDR_CELLS_DEFAULT)
#define OF_ROOT_NODE_ADDR_CELLS_DEFAULT 1
#define OF_ROOT_NODE_SIZE_CELLS_DEFAULT 1
#endif

/* Default string compare functions, Allow arch asm/prom.h to override */
#if !defined(of_compat_cmp)
#define of_compat_cmp(s1, s2, l)	strcasecmp((s1), (s2))
#define of_prop_cmp(s1, s2)		strcmp((s1), (s2))
#define of_node_cmp(s1, s2)		strcasecmp((s1), (s2))
#endif

/* flag descriptions */
#define OF_DYNAMIC	1 /* node and properties were allocated via kmalloc */
#define OF_DETACHED	2 /* node has been detached from the device tree */
#define OF_POPULATED	3 /* device already created for the node */
#define OF_POPULATED_BUS	4 /* of_platform_populate recursed to children of this node */

#define OF_IS_DYNAMIC(x) test_bit(OF_DYNAMIC, &x->_flags)
#define OF_MARK_DYNAMIC(x) set_bit(OF_DYNAMIC, &x->_flags)

#define OF_BAD_ADDR	((u64)-1)

static inline const char *of_node_full_name(const struct device_node *np)
{
	return np ? np->full_name : "<no-node>";
}

#define for_each_of_allnodes(dn) \
	for (dn = of_allnodes; dn; dn = dn->allnext)
extern struct device_node *of_find_node_by_name(struct device_node *from,
	const char *name);
#define for_each_node_by_name(dn, name) \
	for (dn = of_find_node_by_name(NULL, name); dn; \
	     dn = of_find_node_by_name(dn, name))
extern struct device_node *of_find_node_by_type(struct device_node *from,
	const char *type);
#define for_each_node_by_type(dn, type) \
	for (dn = of_find_node_by_type(NULL, type); dn; \
	     dn = of_find_node_by_type(dn, type))
extern struct device_node *of_find_compatible_node(struct device_node *from,
	const char *type, const char *compat);
#define for_each_compatible_node(dn, type, compatible) \
	for (dn = of_find_compatible_node(NULL, type, compatible); dn; \
	     dn = of_find_compatible_node(dn, type, compatible))
extern struct device_node *of_find_matching_node_and_match(
	struct device_node *from,
	const struct of_device_id *matches,
	const struct of_device_id **match);
static inline struct device_node *of_find_matching_node(
	struct device_node *from,
	const struct of_device_id *matches)
{
	return of_find_matching_node_and_match(from, matches, NULL);
}
#define for_each_matching_node(dn, matches) \
	for (dn = of_find_matching_node(NULL, matches); dn; \
	     dn = of_find_matching_node(dn, matches))
#define for_each_matching_node_and_match(dn, matches, match) \
	for (dn = of_find_matching_node_and_match(NULL, matches, match); \
	     dn; dn = of_find_matching_node_and_match(dn, matches, match))
extern struct device_node *of_find_node_by_path(const char *path);
extern struct device_node *of_find_node_by_phandle(phandle handle);
extern struct device_node *of_get_parent(const struct device_node *node);
extern struct device_node *of_get_next_parent(struct device_node *node);
extern struct device_node *of_get_next_child(const struct device_node *node,
					     struct device_node *prev);
extern struct device_node *of_get_next_available_child(
	const struct device_node *node, struct device_node *prev);

extern struct device_node *of_get_child_by_name(const struct device_node *node,
					const char *name);
#define for_each_child_of_node(parent, child) \
	for (child = of_get_next_child(parent, NULL); child != NULL; \
	     child = of_get_next_child(parent, child))

#define for_each_available_child_of_node(parent, child) \
	for (child = of_get_next_available_child(parent, NULL); child != NULL; \
	     child = of_get_next_available_child(parent, child))

static inline int of_get_child_count(const struct device_node *np)
{
	struct device_node *child;
	int num = 0;

	for_each_child_of_node(np, child)
		num++;

	return num;
}

extern struct device_node *of_find_node_with_property(
	struct device_node *from, const char *prop_name);
#define for_each_node_with_property(dn, prop_name) \
	for (dn = of_find_node_with_property(NULL, prop_name); dn; \
	     dn = of_find_node_with_property(dn, prop_name))

extern struct property *of_find_property(const struct device_node *np,
					 const char *name,
					 int *lenp);
extern int of_property_count_elems_of_size(const struct device_node *np,
				const char *propname, int elem_size);
extern int of_property_read_u32_index(const struct device_node *np,
				       const char *propname,
				       u32 index, u32 *out_value);

extern int of_property_read_u8_array_tp(const struct device_node *np,
			const char *propname, u8 *out_values, size_t sz);

extern int of_property_read_u8_array(const struct device_node *np,
			const char *propname, u8 *out_values, size_t sz);
extern int of_property_read_u16_array(const struct device_node *np,
			const char *propname, u16 *out_values, size_t sz);
extern int of_property_read_u32_array(const struct device_node *np,
				      const char *propname,
				      u32 *out_values,
				      size_t sz);
extern int of_property_read_u64(const struct device_node *np,
				const char *propname, u64 *out_value);

extern int of_property_read_string(struct device_node *np,
				   const char *propname,
				   const char **out_string);
extern int of_property_match_string(struct device_node *np,
				    const char *propname,
				    const char *string);
extern int of_property_read_string_helper(struct device_node *np,
					      const char *propname,
					      const char **out_strs, size_t sz, int index);
extern int of_device_is_compatible(const struct device_node *device,
				   const char *);
extern int of_device_is_available(const struct device_node *device);
extern const void *of_get_property(const struct device_node *node,
				const char *name,
				int *lenp);
extern struct device_node *of_get_cpu_node(int cpu, unsigned int *thread);
#define for_each_property_of_node(dn, pp) \
	for (pp = dn->properties; pp != NULL; pp = pp->next)

extern int of_n_addr_cells(struct device_node *np);
extern int of_n_size_cells(struct device_node *np);
extern const struct of_device_id *of_match_node(
	const struct of_device_id *matches, const struct device_node *node);
extern int of_modalias_node(struct device_node *node, char *modalias, int len);
extern struct device_node *of_parse_phandle(const struct device_node *np,
					    const char *phandle_name,
					    int index);
extern int of_parse_phandle_with_args(const struct device_node *np,
	const char *list_name, const char *cells_name, int index,
	struct of_phandle_args *out_args);
extern int of_parse_phandle_with_fixed_args(const struct device_node *np,
	const char *list_name, int cells_count, int index,
	struct of_phandle_args *out_args);
extern int of_count_phandle_with_args(const struct device_node *np,
	const char *list_name, const char *cells_name);

extern void of_alias_scan(void * (*dt_alloc)(u64 size, u64 align));
extern int of_alias_get_id(struct device_node *np, const char *stem);

extern int of_machine_is_compatible(const char *compat);

extern int of_add_property(struct device_node *np, struct property *prop);
extern int of_remove_property(struct device_node *np, struct property *prop);
extern int of_update_property(struct device_node *np, struct property *newprop);

/* For updating the device tree at runtime */
#define OF_RECONFIG_ATTACH_NODE		0x0001
#define OF_RECONFIG_DETACH_NODE		0x0002
#define OF_RECONFIG_ADD_PROPERTY	0x0003
#define OF_RECONFIG_REMOVE_PROPERTY	0x0004
#define OF_RECONFIG_UPDATE_PROPERTY	0x0005

extern int of_attach_node(struct device_node *);
extern int of_detach_node(struct device_node *);

#define of_match_ptr(_ptr)	(_ptr)

/*
 * struct property *prop;
 * const __be32 *p;
 * u32 u;
 *
 * of_property_for_each_u32(np, "propname", prop, p, u)
 *         printk("U32 value: %x\n", u);
 */
const __be32 *of_prop_next_u32(struct property *prop, const __be32 *cur,
			       u32 *pu);
#define of_property_for_each_u32(np, propname, prop, p, u)	\
	for (prop = of_find_property(np, propname, NULL),	\
		p = of_prop_next_u32(prop, NULL, &u);		\
		p;						\
		p = of_prop_next_u32(prop, p, &u))

/*
 * struct property *prop;
 * const char *s;
 *
 * of_property_for_each_string(np, "propname", prop, s)
 *         printk("String value: %s\n", s);
 */
const char *of_prop_next_string(struct property *prop, const char *cur);
#define of_property_for_each_string(np, propname, prop, s)	\
	for (prop = of_find_property(np, propname, NULL),	\
		s = of_prop_next_string(prop, NULL);		\
		s;						\
		s = of_prop_next_string(prop, s))

int of_device_is_stdout_path(struct device_node *dn);

#else /* CONFIG_OF */

static inline const char* of_node_full_name(struct device_node *np)
{
	return "<no-node>";
}

static inline struct device_node *of_find_node_by_name(struct device_node *from,
	const char *name)
{
	return NULL;
}

static inline struct device_node *of_get_parent(const struct device_node *node)
{
	return NULL;
}

static inline bool of_have_populated_dt(void)
{
	return false;
}

#define for_each_child_of_node(parent, child) \
	while (0)

static inline struct device_node *of_get_child_by_name(
					const struct device_node *node,
					const char *name)
{
	return NULL;
}

static inline int of_get_child_count(const struct device_node *np)
{
	return 0;
}

static inline int of_device_is_compatible(const struct device_node *device,
					  const char *name)
{
	return 0;
}

static inline int of_device_is_available(const struct device_node *device)
{
	return 0;
}

static inline struct property *of_find_property(const struct device_node *np,
						const char *name,
						int *lenp)
{
	return NULL;
}

static inline struct device_node *of_find_compatible_node(
						struct device_node *from,
						const char *type,
						const char *compat)
{
	return NULL;
}

<<<<<<< HEAD
=======
static inline int of_property_count_elems_of_size(const struct device_node *np,
			const char *propname, int elem_size)
{
	return -ENOSYS;
}
>>>>>>> 5c4f9098

static inline int of_property_read_u32_index(const struct device_node *np,
			const char *propname, u32 index, u32 *out_value)
{
	return -ENOSYS;
}

static inline int of_property_read_u8_array_tp(const struct device_node *np,
			const char *propname, u8 *out_values, size_t sz)
{
	return -ENOSYS;
}



static inline int of_property_read_u8_array(const struct device_node *np,
			const char *propname, u8 *out_values, size_t sz)
{
	return -ENOSYS;
}

static inline int of_property_read_u16_array(const struct device_node *np,
			const char *propname, u16 *out_values, size_t sz)
{
	return -ENOSYS;
}

static inline int of_property_read_u32_array(const struct device_node *np,
					     const char *propname,
					     u32 *out_values, size_t sz)
{
	return -ENOSYS;
}

static inline int of_property_read_string(struct device_node *np,
					  const char *propname,
					  const char **out_string)
{
	return -ENOSYS;
}

static inline int of_property_read_string_helper(struct device_node *np,
						 const char *propname,
						 const char **out_strs, size_t sz, int index)
{
	return -ENOSYS;
}

static inline const void *of_get_property(const struct device_node *node,
				const char *name,
				int *lenp)
{
	return NULL;
}

static inline struct device_node *of_get_cpu_node(int cpu,
					unsigned int *thread)
{
	return NULL;
}

static inline int of_property_read_u64(const struct device_node *np,
				       const char *propname, u64 *out_value)
{
	return -ENOSYS;
}

static inline int of_property_match_string(struct device_node *np,
					   const char *propname,
					   const char *string)
{
	return -ENOSYS;
}

static inline struct device_node *of_parse_phandle(const struct device_node *np,
						   const char *phandle_name,
						   int index)
{
	return NULL;
}

static inline int of_parse_phandle_with_args(struct device_node *np,
					     const char *list_name,
					     const char *cells_name,
					     int index,
					     struct of_phandle_args *out_args)
{
	return -ENOSYS;
}

static inline int of_parse_phandle_with_fixed_args(const struct device_node *np,
	const char *list_name, int cells_count, int index,
	struct of_phandle_args *out_args)
{
	return -ENOSYS;
}

static inline int of_count_phandle_with_args(struct device_node *np,
					     const char *list_name,
					     const char *cells_name)
{
	return -ENOSYS;
}

static inline int of_alias_get_id(struct device_node *np, const char *stem)
{
	return -ENOSYS;
}

static inline int of_machine_is_compatible(const char *compat)
{
	return 0;
}

static inline int of_device_is_stdout_path(struct device_node *dn)
{
	return 0;
}

#define of_match_ptr(_ptr)	NULL
#define of_match_node(_matches, _node)	NULL
#define of_property_for_each_u32(np, propname, prop, p, u) \
	while (0)
#define of_property_for_each_string(np, propname, prop, s) \
	while (0)
#endif /* CONFIG_OF */

#ifndef of_node_to_nid
static inline int of_node_to_nid(struct device_node *np)
{
	return numa_node_id();
}

#define of_node_to_nid of_node_to_nid
#endif

/**
 * of_property_read_string_array() - Read an array of strings from a multiple
 * strings property.
 * @np:		device node from which the property value is to be read.
 * @propname:	name of the property to be searched.
 * @out_strs:	output array of string pointers.
 * @sz:		number of array elements to read.
 *
 * Search for a property in a device tree node and retrieve a list of
 * terminated string values (pointer to data, not a copy) in that property.
 *
 * If @out_strs is NULL, the number of strings in the property is returned.
 */
static inline int of_property_read_string_array(struct device_node *np,
						const char *propname, const char **out_strs,
						size_t sz)
{
	return of_property_read_string_helper(np, propname, out_strs, sz, 0);
}

/**
 * of_property_count_strings() - Find and return the number of strings from a
 * multiple strings property.
 * @np:		device node from which the property value is to be read.
 * @propname:	name of the property to be searched.
 *
 * Search for a property in a device tree node and retrieve the number of null
 * terminated string contain in it. Returns the number of strings on
 * success, -EINVAL if the property does not exist, -ENODATA if property
 * does not have a value, and -EILSEQ if the string is not null-terminated
 * within the length of the property data.
 */
static inline int of_property_count_strings(struct device_node *np,
					    const char *propname)
{
	return of_property_read_string_helper(np, propname, NULL, 0, 0);
}

/**
 * of_property_read_string_index() - Find and read a string from a multiple
 * strings property.
 * @np:		device node from which the property value is to be read.
 * @propname:	name of the property to be searched.
 * @index:	index of the string in the list of strings
 * @out_string:	pointer to null terminated return string, modified only if
 *		return value is 0.
 *
 * Search for a property in a device tree node and retrieve a null
 * terminated string value (pointer to data, not a copy) in the list of strings
 * contained in that property.
 * Returns 0 on success, -EINVAL if the property does not exist, -ENODATA if
 * property does not have a value, and -EILSEQ if the string is not
 * null-terminated within the length of the property data.
 *
 * The out_string pointer is modified only if a valid string can be decoded.
 */
static inline int of_property_read_string_index(struct device_node *np,
						const char *propname,
						int index, const char **output)
{
	int rc = of_property_read_string_helper(np, propname, output, 1, index);
	return rc < 0 ? rc : 0;
}

/*
 * of_property_count_u8_elems - Count the number of u8 elements in a property
 *
 * @np:		device node from which the property value is to be read.
 * @propname:	name of the property to be searched.
 *
 * Search for a property in a device node and count the number of u8 elements
 * in it. Returns number of elements on sucess, -EINVAL if the property does
 * not exist or its length does not match a multiple of u8 and -ENODATA if the
 * property does not have a value.
 */
static inline int of_property_count_u8_elems(const struct device_node *np,
				const char *propname)
{
	return of_property_count_elems_of_size(np, propname, sizeof(u8));
}

/**
 * of_property_count_u16_elems - Count the number of u16 elements in a property
 *
 * @np:		device node from which the property value is to be read.
 * @propname:	name of the property to be searched.
 *
 * Search for a property in a device node and count the number of u16 elements
 * in it. Returns number of elements on sucess, -EINVAL if the property does
 * not exist or its length does not match a multiple of u16 and -ENODATA if the
 * property does not have a value.
 */
static inline int of_property_count_u16_elems(const struct device_node *np,
				const char *propname)
{
	return of_property_count_elems_of_size(np, propname, sizeof(u16));
}

/**
 * of_property_count_u32_elems - Count the number of u32 elements in a property
 *
 * @np:		device node from which the property value is to be read.
 * @propname:	name of the property to be searched.
 *
 * Search for a property in a device node and count the number of u32 elements
 * in it. Returns number of elements on sucess, -EINVAL if the property does
 * not exist or its length does not match a multiple of u32 and -ENODATA if the
 * property does not have a value.
 */
static inline int of_property_count_u32_elems(const struct device_node *np,
				const char *propname)
{
	return of_property_count_elems_of_size(np, propname, sizeof(u32));
}

/**
 * of_property_count_u64_elems - Count the number of u64 elements in a property
 *
 * @np:		device node from which the property value is to be read.
 * @propname:	name of the property to be searched.
 *
 * Search for a property in a device node and count the number of u64 elements
 * in it. Returns number of elements on sucess, -EINVAL if the property does
 * not exist or its length does not match a multiple of u64 and -ENODATA if the
 * property does not have a value.
 */
static inline int of_property_count_u64_elems(const struct device_node *np,
				const char *propname)
{
	return of_property_count_elems_of_size(np, propname, sizeof(u64));
}

/**
 * of_property_read_bool - Findfrom a property
 * @np:		device node from which the property value is to be read.
 * @propname:	name of the property to be searched.
 *
 * Search for a property in a device node.
 * Returns true if the property exist false otherwise.
 */
static inline bool of_property_read_bool(const struct device_node *np,
					 const char *propname)
{
	struct property *prop = of_find_property(np, propname, NULL);

	return prop ? true : false;
}

static inline int of_property_read_u8(const struct device_node *np,
				       const char *propname,
				       u8 *out_value)
{
	return of_property_read_u8_array(np, propname, out_value, 1);
}

static inline int of_property_read_u16(const struct device_node *np,
				       const char *propname,
				       u16 *out_value)
{
	return of_property_read_u16_array(np, propname, out_value, 1);
}

static inline int of_property_read_u32(const struct device_node *np,
				       const char *propname,
				       u32 *out_value)
{
	return of_property_read_u32_array(np, propname, out_value, 1);
}

/**
 * struct of_changeset_entry	- Holds a changeset entry
 *
 * @node:	list_head for the log list
 * @action:	notifier action
 * @np:		pointer to the device node affected
 * @prop:	pointer to the property affected
 * @old_prop:	hold a pointer to the original property
 *
 * Every modification of the device tree during a changeset
 * is held in a list of of_changeset_entry structures.
 * That way we can recover from a partial application, or we can
 * revert the changeset
 */
struct of_changeset_entry {
	struct list_head node;
	unsigned long action;
	struct device_node *np;
	struct property *prop;
	struct property *old_prop;
};

/**
 * struct of_changeset - changeset tracker structure
 *
 * @entries:	list_head for the changeset entries
 *
 * changesets are a convenient way to apply bulk changes to the
 * live tree. In case of an error, changes are rolled-back.
 * changesets live on after initial application, and if not
 * destroyed after use, they can be reverted in one single call.
 */
struct of_changeset {
	struct list_head entries;
};

enum of_reconfig_change {
	OF_RECONFIG_NO_CHANGE = 0,
	OF_RECONFIG_CHANGE_ADD,
	OF_RECONFIG_CHANGE_REMOVE,
};

#ifdef CONFIG_OF_DYNAMIC
extern int of_reconfig_notifier_register(struct notifier_block *);
extern int of_reconfig_notifier_unregister(struct notifier_block *);
extern int of_reconfig_notify(unsigned long, struct of_reconfig_data *rd);
extern int of_reconfig_get_state_change(unsigned long action,
					struct of_reconfig_data *arg);

extern void of_changeset_init(struct of_changeset *ocs);
extern void of_changeset_destroy(struct of_changeset *ocs);
extern int of_changeset_apply(struct of_changeset *ocs);
extern int of_changeset_revert(struct of_changeset *ocs);
extern int of_changeset_action(struct of_changeset *ocs,
		unsigned long action, struct device_node *np,
		struct property *prop);

static inline int of_changeset_attach_node(struct of_changeset *ocs,
		struct device_node *np)
{
	return of_changeset_action(ocs, OF_RECONFIG_ATTACH_NODE, np, NULL);
}

static inline int of_changeset_detach_node(struct of_changeset *ocs,
		struct device_node *np)
{
	return of_changeset_action(ocs, OF_RECONFIG_DETACH_NODE, np, NULL);
}

static inline int of_changeset_add_property(struct of_changeset *ocs,
		struct device_node *np, struct property *prop)
{
	return of_changeset_action(ocs, OF_RECONFIG_ADD_PROPERTY, np, prop);
}

static inline int of_changeset_remove_property(struct of_changeset *ocs,
		struct device_node *np, struct property *prop)
{
	return of_changeset_action(ocs, OF_RECONFIG_REMOVE_PROPERTY, np, prop);
}

static inline int of_changeset_update_property(struct of_changeset *ocs,
		struct device_node *np, struct property *prop)
{
	return of_changeset_action(ocs, OF_RECONFIG_UPDATE_PROPERTY, np, prop);
}
#else /* CONFIG_OF_DYNAMIC */
static inline int of_reconfig_notifier_register(struct notifier_block *nb)
{
	return -EINVAL;
}
static inline int of_reconfig_notifier_unregister(struct notifier_block *nb)
{
	return -EINVAL;
}
static inline int of_reconfig_notify(unsigned long action,
				     struct of_reconfig_data *arg)
{
	return -EINVAL;
}
static inline int of_reconfig_get_state_change(unsigned long action,
						struct of_reconfig_data *arg)
{
	return -EINVAL;
}
#endif /* CONFIG_OF_DYNAMIC */

/* CONFIG_OF_RESOLVE api */
extern int of_resolve_phandles(struct device_node *tree);

/**
 * Overlay support
 */

#ifdef CONFIG_OF_OVERLAY

/* ID based overlays; the API for external users */
int of_overlay_create(struct device_node *tree);
int of_overlay_destroy(int id);
int of_overlay_destroy_all(void);

#else

static inline int of_overlay_create(struct device_node *tree)
{
	return -ENOTSUPP;
}

static inline int of_overlay_destroy(int id)
{
	return -ENOTSUPP;
}

static inline int of_overlay_destroy_all(void)
{
	return -ENOTSUPP;
}

#endif

#endif /* _LINUX_OF_H */<|MERGE_RESOLUTION|>--- conflicted
+++ resolved
@@ -464,14 +464,11 @@
 	return NULL;
 }
 
-<<<<<<< HEAD
-=======
 static inline int of_property_count_elems_of_size(const struct device_node *np,
 			const char *propname, int elem_size)
 {
 	return -ENOSYS;
 }
->>>>>>> 5c4f9098
 
 static inline int of_property_read_u32_index(const struct device_node *np,
 			const char *propname, u32 index, u32 *out_value)

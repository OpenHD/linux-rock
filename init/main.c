/*
 *  linux/init/main.c
 *
 *  Copyright (C) 1991, 1992  Linus Torvalds
 *
 *  GK 2/5/95  -  Changed to support mounting root fs via NFS
 *  Added initrd & change_root: Werner Almesberger & Hans Lermen, Feb '96
 *  Moan early if gcc is old, avoiding bogus kernels - Paul Gortmaker, May '96
 *  Simplified starting of init:  Michael A. Griffith <grif@acm.org>
 */

#define DEBUG		/* Enable initcall_debug */

#include <linux/types.h>
#include <linux/extable.h>
#include <linux/module.h>
#include <linux/proc_fs.h>
#include <linux/binfmts.h>
#include <linux/kernel.h>
#include <linux/syscalls.h>
#include <linux/stackprotector.h>
#include <linux/string.h>
#include <linux/ctype.h>
#include <linux/delay.h>
#include <linux/ioport.h>
#include <linux/init.h>
#include <linux/initrd.h>
#include <linux/bootmem.h>
#include <linux/acpi.h>
#include <linux/console.h>
#include <linux/nmi.h>
#include <linux/percpu.h>
#include <linux/kmod.h>
#include <linux/vmalloc.h>
#include <linux/kernel_stat.h>
#include <linux/start_kernel.h>
#include <linux/security.h>
#include <linux/smp.h>
#include <linux/profile.h>
#include <linux/rcupdate.h>
#include <linux/moduleparam.h>
#include <linux/kallsyms.h>
#include <linux/writeback.h>
#include <linux/cpu.h>
#include <linux/cpuset.h>
#include <linux/cgroup.h>
#include <linux/efi.h>
#include <linux/tick.h>
#include <linux/sched/isolation.h>
#include <linux/interrupt.h>
#include <linux/taskstats_kern.h>
#include <linux/delayacct.h>
#include <linux/unistd.h>
#include <linux/utsname.h>
#include <linux/rmap.h>
#include <linux/mempolicy.h>
#include <linux/key.h>
#include <linux/buffer_head.h>
#include <linux/page_ext.h>
#include <linux/debug_locks.h>
#include <linux/debugobjects.h>
#include <linux/lockdep.h>
#include <linux/kmemleak.h>
#include <linux/pid_namespace.h>
#include <linux/device.h>
#include <linux/kthread.h>
#include <linux/sched.h>
#include <linux/sched/init.h>
#include <linux/signal.h>
#include <linux/idr.h>
#include <linux/kgdb.h>
#include <linux/ftrace.h>
#include <linux/async.h>
#include <linux/sfi.h>
#include <linux/shmem_fs.h>
#include <linux/slab.h>
#include <linux/perf_event.h>
#include <linux/ptrace.h>
#include <linux/pti.h>
#include <linux/blkdev.h>
#include <linux/elevator.h>
#include <linux/sched/clock.h>
#include <linux/sched/task.h>
#include <linux/sched/task_stack.h>
#include <linux/context_tracking.h>
#include <linux/random.h>
#include <linux/list.h>
#include <linux/integrity.h>
#include <linux/proc_ns.h>
#include <linux/io.h>
#include <linux/cache.h>
#include <linux/rodata_test.h>
#include <linux/jump_label.h>
#include <linux/mem_encrypt.h>

#include <asm/io.h>
#include <asm/bugs.h>
#include <asm/setup.h>
#include <asm/sections.h>
#include <asm/cacheflush.h>

#define CREATE_TRACE_POINTS
#include <trace/events/initcall.h>

static int kernel_init(void *);

extern void init_IRQ(void);
extern void fork_init(void);
extern void radix_tree_init(void);

/*
 * Debug helper: via this flag we know that we are in 'early bootup code'
 * where only the boot processor is running with IRQ disabled.  This means
 * two things - IRQ must not be enabled before the flag is cleared and some
 * operations which are not allowed with IRQ disabled are allowed while the
 * flag is set.
 */
bool early_boot_irqs_disabled __read_mostly;

enum system_states system_state __read_mostly;
EXPORT_SYMBOL(system_state);

/*
 * Boot command-line arguments
 */
#define MAX_INIT_ARGS CONFIG_INIT_ENV_ARG_LIMIT
#define MAX_INIT_ENVS CONFIG_INIT_ENV_ARG_LIMIT

extern void time_init(void);
/* Default late time init is NULL. archs can override this later. */
void (*__initdata late_time_init)(void);

/* Untouched command line saved by arch-specific code. */
char __initdata boot_command_line[COMMAND_LINE_SIZE];
/* Untouched saved command line (eg. for /proc) */
char *saved_command_line;
/* Command line for parameter parsing */
static char *static_command_line;
/* Command line for per-initcall parameter parsing */
static char *initcall_command_line;

static char *execute_command;
static char *ramdisk_execute_command;

/*
 * Used to generate warnings if static_key manipulation functions are used
 * before jump_label_init is called.
 */
bool static_key_initialized __read_mostly;
EXPORT_SYMBOL_GPL(static_key_initialized);

/*
 * If set, this is an indication to the drivers that reset the underlying
 * device before going ahead with the initialization otherwise driver might
 * rely on the BIOS and skip the reset operation.
 *
 * This is useful if kernel is booting in an unreliable environment.
 * For ex. kdump situation where previous kernel has crashed, BIOS has been
 * skipped and devices will be in unknown state.
 */
unsigned int reset_devices;
EXPORT_SYMBOL(reset_devices);

static int __init set_reset_devices(char *str)
{
	reset_devices = 1;
	return 1;
}

__setup("reset_devices", set_reset_devices);

static const char *argv_init[MAX_INIT_ARGS+2] = { "init", NULL, };
const char *envp_init[MAX_INIT_ENVS+2] = { "HOME=/", "TERM=linux", NULL, };
static const char *panic_later, *panic_param;

extern const struct obs_kernel_param __setup_start[], __setup_end[];

static bool __init obsolete_checksetup(char *line)
{
	const struct obs_kernel_param *p;
	bool had_early_param = false;

	p = __setup_start;
	do {
		int n = strlen(p->str);
		if (parameqn(line, p->str, n)) {
			if (p->early) {
				/* Already done in parse_early_param?
				 * (Needs exact match on param part).
				 * Keep iterating, as we can have early
				 * params and __setups of same names 8( */
				if (line[n] == '\0' || line[n] == '=')
					had_early_param = true;
			} else if (!p->setup_func) {
				pr_warn("Parameter %s is obsolete, ignored\n",
					p->str);
				return true;
			} else if (p->setup_func(line + n))
				return true;
		}
		p++;
	} while (p < __setup_end);

	return had_early_param;
}

/*
 * This should be approx 2 Bo*oMips to start (note initial shift), and will
 * still work even if initially too large, it will just take slightly longer
 */
unsigned long loops_per_jiffy = (1<<12);
EXPORT_SYMBOL(loops_per_jiffy);

static int __init debug_kernel(char *str)
{
	console_loglevel = CONSOLE_LOGLEVEL_DEBUG;
	return 0;
}

static int __init quiet_kernel(char *str)
{
	console_loglevel = CONSOLE_LOGLEVEL_QUIET;
	return 0;
}

early_param("debug", debug_kernel);
early_param("quiet", quiet_kernel);

static int __init loglevel(char *str)
{
	int newlevel;

	/*
	 * Only update loglevel value when a correct setting was passed,
	 * to prevent blind crashes (when loglevel being set to 0) that
	 * are quite hard to debug
	 */
	if (get_option(&str, &newlevel)) {
		console_loglevel = newlevel;
		return 0;
	}

	return -EINVAL;
}

early_param("loglevel", loglevel);

/* Change NUL term back to "=", to make "param" the whole string. */
static int __init repair_env_string(char *param, char *val,
				    const char *unused, void *arg)
{
	if (val) {
		/* param=val or param="val"? */
		if (val == param+strlen(param)+1)
			val[-1] = '=';
		else if (val == param+strlen(param)+2) {
			val[-2] = '=';
			memmove(val-1, val, strlen(val)+1);
			val--;
		} else
			BUG();
	}
	return 0;
}

/* Anything after -- gets handed straight to init. */
static int __init set_init_arg(char *param, char *val,
			       const char *unused, void *arg)
{
	unsigned int i;

	if (panic_later)
		return 0;

	repair_env_string(param, val, unused, NULL);

	for (i = 0; argv_init[i]; i++) {
		if (i == MAX_INIT_ARGS) {
			panic_later = "init";
			panic_param = param;
			return 0;
		}
	}
	argv_init[i] = param;
	return 0;
}

/*
 * Unknown boot options get handed to init, unless they look like
 * unused parameters (modprobe will find them in /proc/cmdline).
 */
static int __init unknown_bootoption(char *param, char *val,
				     const char *unused, void *arg)
{
	repair_env_string(param, val, unused, NULL);

	/* Handle obsolete-style parameters */
	if (obsolete_checksetup(param))
		return 0;

	/* Unused module parameter. */
	if (strchr(param, '.') && (!val || strchr(param, '.') < val))
		return 0;

	if (panic_later)
		return 0;

	if (val) {
		/* Environment option */
		unsigned int i;
		for (i = 0; envp_init[i]; i++) {
			if (i == MAX_INIT_ENVS) {
				panic_later = "env";
				panic_param = param;
			}
			if (!strncmp(param, envp_init[i], val - param))
				break;
		}
		envp_init[i] = param;
	} else {
		/* Command line option */
		unsigned int i;
		for (i = 0; argv_init[i]; i++) {
			if (i == MAX_INIT_ARGS) {
				panic_later = "init";
				panic_param = param;
			}
		}
		argv_init[i] = param;
	}
	return 0;
}

static int __init init_setup(char *str)
{
	unsigned int i;

	execute_command = str;
	/*
	 * In case LILO is going to boot us with default command line,
	 * it prepends "auto" before the whole cmdline which makes
	 * the shell think it should execute a script with such name.
	 * So we ignore all arguments entered _before_ init=... [MJ]
	 */
	for (i = 1; i < MAX_INIT_ARGS; i++)
		argv_init[i] = NULL;
	return 1;
}
__setup("init=", init_setup);

static int __init rdinit_setup(char *str)
{
	unsigned int i;

	ramdisk_execute_command = str;
	/* See "auto" comment in init_setup */
	for (i = 1; i < MAX_INIT_ARGS; i++)
		argv_init[i] = NULL;
	return 1;
}
__setup("rdinit=", rdinit_setup);

#ifndef CONFIG_SMP
static const unsigned int setup_max_cpus = NR_CPUS;
static inline void setup_nr_cpu_ids(void) { }
static inline void smp_prepare_cpus(unsigned int maxcpus) { }
#endif

/*
 * We need to store the untouched command line for future reference.
 * We also need to store the touched command line since the parameter
 * parsing is performed in place, and we should allow a component to
 * store reference of name/value for future reference.
 */
static void __init setup_command_line(char *command_line)
{
	saved_command_line =
		memblock_virt_alloc(strlen(boot_command_line) + 1, 0);
	initcall_command_line =
		memblock_virt_alloc(strlen(boot_command_line) + 1, 0);
	static_command_line = memblock_virt_alloc(strlen(command_line) + 1, 0);
	strcpy(saved_command_line, boot_command_line);
	strcpy(static_command_line, command_line);
}

/*
 * We need to finalize in a non-__init function or else race conditions
 * between the root thread and the init thread may cause start_kernel to
 * be reaped by free_initmem before the root thread has proceeded to
 * cpu_idle.
 *
 * gcc-3.4 accidentally inlines this function, so use noinline.
 */

static __initdata DECLARE_COMPLETION(kthreadd_done);

static noinline void __ref rest_init(void)
{
	struct task_struct *tsk;
	int pid;

	rcu_scheduler_starting();
	/*
	 * We need to spawn init first so that it obtains pid 1, however
	 * the init task will end up wanting to create kthreads, which, if
	 * we schedule it before we create kthreadd, will OOPS.
	 */
	pid = kernel_thread(kernel_init, NULL, CLONE_FS);
	/*
	 * Pin init on the boot CPU. Task migration is not properly working
	 * until sched_init_smp() has been run. It will set the allowed
	 * CPUs for init to the non isolated CPUs.
	 */
	rcu_read_lock();
	tsk = find_task_by_pid_ns(pid, &init_pid_ns);
	set_cpus_allowed_ptr(tsk, cpumask_of(smp_processor_id()));
	rcu_read_unlock();

	numa_default_policy();
	pid = kernel_thread(kthreadd, NULL, CLONE_FS | CLONE_FILES);
	rcu_read_lock();
	kthreadd_task = find_task_by_pid_ns(pid, &init_pid_ns);
	rcu_read_unlock();

	/*
	 * Enable might_sleep() and smp_processor_id() checks.
	 * They cannot be enabled earlier because with CONFIG_PREEMPT=y
	 * kernel_thread() would trigger might_sleep() splats. With
	 * CONFIG_PREEMPT_VOLUNTARY=y the init task might have scheduled
	 * already, but it's stuck on the kthreadd_done completion.
	 */
	system_state = SYSTEM_SCHEDULING;

	complete(&kthreadd_done);

	/*
	 * The boot idle thread must execute schedule()
	 * at least once to get things moving:
	 */
	schedule_preempt_disabled();
	/* Call into cpu_idle with preempt disabled */
	cpu_startup_entry(CPUHP_ONLINE);
}

/* Check for early params. */
static int __init do_early_param(char *param, char *val,
				 const char *unused, void *arg)
{
	const struct obs_kernel_param *p;

	for (p = __setup_start; p < __setup_end; p++) {
		if ((p->early && parameq(param, p->str)) ||
		    (strcmp(param, "console") == 0 &&
		     strcmp(p->str, "earlycon") == 0)
		) {
			if (p->setup_func(val) != 0)
				pr_warn("Malformed early option '%s'\n", param);
		}
	}
	/* We accept everything at this stage. */
	return 0;
}

void __init parse_early_options(char *cmdline)
{
	parse_args("early options", cmdline, NULL, 0, 0, 0, NULL,
		   do_early_param);
}

/* Arch code calls this early on, or if not, just before other parsing. */
void __init parse_early_param(void)
{
	static int done __initdata;
	static char tmp_cmdline[COMMAND_LINE_SIZE] __initdata;

	if (done)
		return;

	/* All fall through to do_early_param. */
	strlcpy(tmp_cmdline, boot_command_line, COMMAND_LINE_SIZE);
	parse_early_options(tmp_cmdline);
	done = 1;
}

void __init __weak arch_post_acpi_subsys_init(void) { }

void __init __weak smp_setup_processor_id(void)
{
}

# if THREAD_SIZE >= PAGE_SIZE
void __init __weak thread_stack_cache_init(void)
{
}
#endif

void __init __weak mem_encrypt_init(void) { }

bool initcall_debug;
core_param(initcall_debug, initcall_debug, bool, 0644);

#ifdef TRACEPOINTS_ENABLED
static void __init initcall_debug_enable(void);
#else
static inline void initcall_debug_enable(void)
{
}
#endif

/*
 * Set up kernel memory allocators
 */
static void __init mm_init(void)
{
	/*
	 * page_ext requires contiguous pages,
	 * bigger than MAX_ORDER unless SPARSEMEM.
	 */
	page_ext_init_flatmem();
	mem_init();
	kmem_cache_init();
	pgtable_init();
	vmalloc_init();
	ioremap_huge_init();
	/* Should be run before the first non-init thread is created */
	init_espfix_bsp();
	/* Should be run after espfix64 is set up. */
	pti_init();
}

asmlinkage __visible void __init start_kernel(void)
{
	char *command_line;
	char *after_dashes;

	set_task_stack_end_magic(&init_task);
	smp_setup_processor_id();
	debug_objects_early_init();

	cgroup_init_early();

	local_irq_disable();
	early_boot_irqs_disabled = true;

	/*
	 * Interrupts are still disabled. Do necessary setups, then
	 * enable them.
	 */
	boot_cpu_init();
	page_address_init();
	pr_notice("%s", linux_banner);
	setup_arch(&command_line);
	/*
	 * Set up the the initial canary and entropy after arch
	 * and after adding latent and command line entropy.
	 */
	add_latent_entropy();
	add_device_randomness(command_line, strlen(command_line));
	boot_init_stack_canary();
	mm_init_cpumask(&init_mm);
	setup_command_line(command_line);
	setup_nr_cpu_ids();
	setup_per_cpu_areas();
	smp_prepare_boot_cpu();	/* arch-specific boot-cpu hooks */
	boot_cpu_hotplug_init();

	build_all_zonelists(NULL);
	page_alloc_init();

#ifdef CONFIG_ARCH_ROCKCHIP
	{
		const char *s = boot_command_line;
		const char *e = &boot_command_line[strlen(boot_command_line)];
		int n =
		    pr_notice("Kernel command line: %s\n", boot_command_line);
		n -= strlen("Kernel command line: ");
		s += n;
		/* command line maybe too long to print one time */
		while (n > 0 && s < e) {
			n = pr_cont("%s\n", s);
			s += n;
		}
	}
#else
	pr_notice("Kernel command line: %s\n", boot_command_line);
<<<<<<< HEAD
#endif
=======
	/* parameters may set static keys */
	jump_label_init();
>>>>>>> 4a803276
	parse_early_param();
	after_dashes = parse_args("Booting kernel",
				  static_command_line, __start___param,
				  __stop___param - __start___param,
				  -1, -1, NULL, &unknown_bootoption);
	if (!IS_ERR_OR_NULL(after_dashes))
		parse_args("Setting init args", after_dashes, NULL, 0, -1, -1,
			   NULL, set_init_arg);

	/*
	 * These use large bootmem allocations and must precede
	 * kmem_cache_init()
	 */
	setup_log_buf(0);
	vfs_caches_init_early();
	sort_main_extable();
	trap_init();
	mm_init();

	ftrace_init();

	/* trace_printk can be enabled here */
	early_trace_init();

	/*
	 * Set up the scheduler prior starting any interrupts (such as the
	 * timer interrupt). Full topology setup happens at smp_init()
	 * time - but meanwhile we still have a functioning scheduler.
	 */
	sched_init();
	/*
	 * Disable preemption - early bootup scheduling is extremely
	 * fragile until we cpu_idle() for the first time.
	 */
	preempt_disable();
	if (WARN(!irqs_disabled(),
		 "Interrupts were enabled *very* early, fixing it\n"))
		local_irq_disable();
	radix_tree_init();

	/*
	 * Set up housekeeping before setting up workqueues to allow the unbound
	 * workqueue to take non-housekeeping into account.
	 */
	housekeeping_init();

	/*
	 * Allow workqueue creation and work item queueing/cancelling
	 * early.  Work item execution depends on kthreads and starts after
	 * workqueue_init().
	 */
	workqueue_init_early();

	rcu_init();

	/* Trace events are available after this */
	trace_init();

	if (initcall_debug)
		initcall_debug_enable();

	context_tracking_init();
	/* init some links before init_ISA_irqs() */
	early_irq_init();
	init_IRQ();
	tick_init();
	rcu_init_nohz();
	init_timers();
	hrtimers_init();
	softirq_init();
	timekeeping_init();
	time_init();
	printk_safe_init();
	perf_event_init();
	profile_init();
	call_function_init();
	WARN(!irqs_disabled(), "Interrupts were enabled early\n");

	early_boot_irqs_disabled = false;
	local_irq_enable();

	kmem_cache_init_late();

	/*
	 * HACK ALERT! This is early. We're enabling the console before
	 * we've done PCI setups etc, and console_init() must be aware of
	 * this. But we do want output early, in case something goes wrong.
	 */
	console_init();
	if (panic_later)
		panic("Too many boot %s vars at `%s'", panic_later,
		      panic_param);

	lockdep_init();

	/*
	 * Need to run this when irqs are enabled, because it wants
	 * to self-test [hard/soft]-irqs on/off lock inversion bugs
	 * too:
	 */
	locking_selftest();

	/*
	 * This needs to be called before any devices perform DMA
	 * operations that might use the SWIOTLB bounce buffers. It will
	 * mark the bounce buffers as decrypted so that their usage will
	 * not cause "plain-text" data to be decrypted when accessed.
	 */
	mem_encrypt_init();

#ifdef CONFIG_BLK_DEV_INITRD
	if (initrd_start && !initrd_below_start_ok &&
	    page_to_pfn(virt_to_page((void *)initrd_start)) < min_low_pfn) {
		pr_crit("initrd overwritten (0x%08lx < 0x%08lx) - disabling it.\n",
		    page_to_pfn(virt_to_page((void *)initrd_start)),
		    min_low_pfn);
		initrd_start = 0;
	}
#endif
	kmemleak_init();
	debug_objects_mem_init();
	setup_per_cpu_pageset();
	numa_policy_init();
	acpi_early_init();
	if (late_time_init)
		late_time_init();
	sched_clock_init();
	calibrate_delay();
	pid_idr_init();
	anon_vma_init();
#ifdef CONFIG_X86
	if (efi_enabled(EFI_RUNTIME_SERVICES))
		efi_enter_virtual_mode();
#endif
	thread_stack_cache_init();
	cred_init();
	fork_init();
	proc_caches_init();
	uts_ns_init();
	buffer_init();
	key_init();
	security_init();
	dbg_late_init();
	vfs_caches_init();
	pagecache_init();
	signals_init();
	seq_file_init();
	proc_root_init();
	nsfs_init();
	cpuset_init();
	cgroup_init();
	taskstats_init_early();
	delayacct_init();

	check_bugs();

	acpi_subsystem_init();
	arch_post_acpi_subsys_init();
	sfi_init_late();

	if (efi_enabled(EFI_RUNTIME_SERVICES)) {
		efi_free_boot_services();
	}

	/* Do the rest non-__init'ed, we're now alive */
	rest_init();
}

/* Call all constructor functions linked into the kernel. */
static void __init do_ctors(void)
{
#ifdef CONFIG_CONSTRUCTORS
	ctor_fn_t *fn = (ctor_fn_t *) __ctors_start;

	for (; fn < (ctor_fn_t *) __ctors_end; fn++)
		(*fn)();
#endif
}

#ifdef CONFIG_KALLSYMS
struct blacklist_entry {
	struct list_head next;
	char *buf;
};

static __initdata_or_module LIST_HEAD(blacklisted_initcalls);

static int __init initcall_blacklist(char *str)
{
	char *str_entry;
	struct blacklist_entry *entry;

	/* str argument is a comma-separated list of functions */
	do {
		str_entry = strsep(&str, ",");
		if (str_entry) {
			pr_debug("blacklisting initcall %s\n", str_entry);
			entry = alloc_bootmem(sizeof(*entry));
			entry->buf = alloc_bootmem(strlen(str_entry) + 1);
			strcpy(entry->buf, str_entry);
			list_add(&entry->next, &blacklisted_initcalls);
		}
	} while (str_entry);

	return 0;
}

static bool __init_or_module initcall_blacklisted(initcall_t fn)
{
	struct blacklist_entry *entry;
	char fn_name[KSYM_SYMBOL_LEN];
	unsigned long addr;

	if (list_empty(&blacklisted_initcalls))
		return false;

	addr = (unsigned long) dereference_function_descriptor(fn);
	sprint_symbol_no_offset(fn_name, addr);

	/*
	 * fn will be "function_name [module_name]" where [module_name] is not
	 * displayed for built-in init functions.  Strip off the [module_name].
	 */
	strreplace(fn_name, ' ', '\0');

	list_for_each_entry(entry, &blacklisted_initcalls, next) {
		if (!strcmp(fn_name, entry->buf)) {
			pr_debug("initcall %s blacklisted\n", fn_name);
			return true;
		}
	}

	return false;
}
#else
static int __init initcall_blacklist(char *str)
{
	pr_warn("initcall_blacklist requires CONFIG_KALLSYMS\n");
	return 0;
}

static bool __init_or_module initcall_blacklisted(initcall_t fn)
{
	return false;
}
#endif
__setup("initcall_blacklist=", initcall_blacklist);

static __init_or_module void
trace_initcall_start_cb(void *data, initcall_t fn)
{
	ktime_t *calltime = (ktime_t *)data;

	printk(KERN_DEBUG "calling  %pF @ %i\n", fn, task_pid_nr(current));
	*calltime = ktime_get();
}

static __init_or_module void
trace_initcall_finish_cb(void *data, initcall_t fn, int ret)
{
	ktime_t *calltime = (ktime_t *)data;
	ktime_t delta, rettime;
	unsigned long long duration;

	rettime = ktime_get();
	delta = ktime_sub(rettime, *calltime);
	duration = (unsigned long long) ktime_to_ns(delta) >> 10;
	printk(KERN_DEBUG "initcall %pF returned %d after %lld usecs\n",
		 fn, ret, duration);
}

static ktime_t initcall_calltime;

#ifdef TRACEPOINTS_ENABLED
static void __init initcall_debug_enable(void)
{
	int ret;

	ret = register_trace_initcall_start(trace_initcall_start_cb,
					    &initcall_calltime);
	ret |= register_trace_initcall_finish(trace_initcall_finish_cb,
					      &initcall_calltime);
	WARN(ret, "Failed to register initcall tracepoints\n");
}
# define do_trace_initcall_start	trace_initcall_start
# define do_trace_initcall_finish	trace_initcall_finish
#else
static inline void do_trace_initcall_start(initcall_t fn)
{
	if (!initcall_debug)
		return;
	trace_initcall_start_cb(&initcall_calltime, fn);
}
static inline void do_trace_initcall_finish(initcall_t fn, int ret)
{
	if (!initcall_debug)
		return;
	trace_initcall_finish_cb(&initcall_calltime, fn, ret);
}
#endif /* !TRACEPOINTS_ENABLED */

int __init_or_module do_one_initcall(initcall_t fn)
{
	int count = preempt_count();
	char msgbuf[64];
	int ret;

	if (initcall_blacklisted(fn))
		return -EPERM;

	do_trace_initcall_start(fn);
	ret = fn();
	do_trace_initcall_finish(fn, ret);

	msgbuf[0] = 0;

	if (preempt_count() != count) {
		sprintf(msgbuf, "preemption imbalance ");
		preempt_count_set(count);
	}
	if (irqs_disabled()) {
		strlcat(msgbuf, "disabled interrupts ", sizeof(msgbuf));
		local_irq_enable();
	}
	WARN(msgbuf[0], "initcall %pF returned with %s\n", fn, msgbuf);

	add_latent_entropy();
	return ret;
}


extern initcall_entry_t __initcall_start[];
extern initcall_entry_t __initcall0_start[];
extern initcall_entry_t __initcall1_start[];
extern initcall_entry_t __initcall2_start[];
extern initcall_entry_t __initcall3_start[];
extern initcall_entry_t __initcall4_start[];
extern initcall_entry_t __initcall5_start[];
extern initcall_entry_t __initcall6_start[];
extern initcall_entry_t __initcall7_start[];
extern initcall_entry_t __initcall_end[];

static initcall_entry_t *initcall_levels[] __initdata = {
	__initcall0_start,
	__initcall1_start,
	__initcall2_start,
	__initcall3_start,
	__initcall4_start,
	__initcall5_start,
	__initcall6_start,
	__initcall7_start,
	__initcall_end,
};

/* Keep these in sync with initcalls in include/linux/init.h */
static char *initcall_level_names[] __initdata = {
	"pure",
	"core",
	"postcore",
	"arch",
	"subsys",
	"fs",
	"device",
	"late",
};

static void __init do_initcall_level(int level)
{
	initcall_entry_t *fn;

	strcpy(initcall_command_line, saved_command_line);
	parse_args(initcall_level_names[level],
		   initcall_command_line, __start___param,
		   __stop___param - __start___param,
		   level, level,
		   NULL, &repair_env_string);

	trace_initcall_level(initcall_level_names[level]);
	for (fn = initcall_levels[level]; fn < initcall_levels[level+1]; fn++)
		do_one_initcall(initcall_from_entry(fn));
}

static void __init do_initcalls(void)
{
	int level;

	for (level = 0; level < ARRAY_SIZE(initcall_levels) - 1; level++)
		do_initcall_level(level);
}

/*
 * Ok, the machine is now initialized. None of the devices
 * have been touched yet, but the CPU subsystem is up and
 * running, and memory and process management works.
 *
 * Now we can finally start doing some real work..
 */
static void __init do_basic_setup(void)
{
	cpuset_init_smp();
	shmem_init();
	driver_init();
	init_irq_proc();
	do_ctors();
	usermodehelper_enable();
	do_initcalls();
}

static void __init do_pre_smp_initcalls(void)
{
	initcall_entry_t *fn;

	trace_initcall_level("early");
	for (fn = __initcall_start; fn < __initcall0_start; fn++)
		do_one_initcall(initcall_from_entry(fn));
}

/*
 * This function requests modules which should be loaded by default and is
 * called twice right after initrd is mounted and right before init is
 * exec'd.  If such modules are on either initrd or rootfs, they will be
 * loaded before control is passed to userland.
 */
void __init load_default_modules(void)
{
	load_default_elevator_module();
}

static int run_init_process(const char *init_filename)
{
	argv_init[0] = init_filename;
	pr_info("Run %s as init process\n", init_filename);
	return do_execve(getname_kernel(init_filename),
		(const char __user *const __user *)argv_init,
		(const char __user *const __user *)envp_init);
}

static int try_to_run_init_process(const char *init_filename)
{
	int ret;

	ret = run_init_process(init_filename);

	if (ret && ret != -ENOENT) {
		pr_err("Starting init: %s exists but couldn't execute it (error %d)\n",
		       init_filename, ret);
	}

	return ret;
}

static noinline void __init kernel_init_freeable(void);

#if defined(CONFIG_STRICT_KERNEL_RWX) || defined(CONFIG_STRICT_MODULE_RWX)
bool rodata_enabled __ro_after_init = true;
static int __init set_debug_rodata(char *str)
{
	return strtobool(str, &rodata_enabled);
}
__setup("rodata=", set_debug_rodata);
#endif

#ifdef CONFIG_STRICT_KERNEL_RWX
static void mark_readonly(void)
{
	if (rodata_enabled) {
		/*
		 * load_module() results in W+X mappings, which are cleaned up
		 * with call_rcu_sched().  Let's make sure that queued work is
		 * flushed so that we don't hit false positives looking for
		 * insecure pages which are W+X.
		 */
		rcu_barrier_sched();
		mark_rodata_ro();
		rodata_test();
	} else
		pr_info("Kernel memory protection disabled.\n");
}
#else
static inline void mark_readonly(void)
{
	pr_warn("This architecture does not have kernel memory protection.\n");
}
#endif

static int __ref kernel_init(void *unused)
{
	int ret;

	kernel_init_freeable();
	/* need to finish all async __init code before freeing the memory */
	async_synchronize_full();
	ftrace_free_init_mem();
	jump_label_invalidate_initmem();
	free_initmem();
	mark_readonly();

	/*
	 * Kernel mappings are now finalized - update the userspace page-table
	 * to finalize PTI.
	 */
	pti_finalize();

	system_state = SYSTEM_RUNNING;
	numa_default_policy();

	rcu_end_inkernel_boot();

	if (ramdisk_execute_command) {
		ret = run_init_process(ramdisk_execute_command);
		if (!ret)
			return 0;
		pr_err("Failed to execute %s (error %d)\n",
		       ramdisk_execute_command, ret);
	}

	/*
	 * We try each of these until one succeeds.
	 *
	 * The Bourne shell can be used instead of init if we are
	 * trying to recover a really broken machine.
	 */
	if (execute_command) {
		ret = run_init_process(execute_command);
		if (!ret)
			return 0;
		panic("Requested init %s failed (error %d).",
		      execute_command, ret);
	}
	if (!try_to_run_init_process("/sbin/init") ||
	    !try_to_run_init_process("/etc/init") ||
	    !try_to_run_init_process("/bin/init") ||
	    !try_to_run_init_process("/bin/sh"))
		return 0;

	panic("No working init found.  Try passing init= option to kernel. "
	      "See Linux Documentation/admin-guide/init.rst for guidance.");
}

static noinline void __init kernel_init_freeable(void)
{
	/*
	 * Wait until kthreadd is all set-up.
	 */
	wait_for_completion(&kthreadd_done);

	/* Now the scheduler is fully set up and can do blocking allocations */
	gfp_allowed_mask = __GFP_BITS_MASK;

	/*
	 * init can allocate pages on any node
	 */
	set_mems_allowed(node_states[N_MEMORY]);

	cad_pid = task_pid(current);

	smp_prepare_cpus(setup_max_cpus);

	workqueue_init();

	init_mm_internals();

	do_pre_smp_initcalls();
	lockup_detector_init();

	smp_init();
	sched_init_smp();

	page_alloc_init_late();
	/* Initialize page ext after all struct pages are initialized. */
	page_ext_init();

	do_basic_setup();

	/* Open the /dev/console on the rootfs, this should never fail */
	if (ksys_open((const char __user *) "/dev/console", O_RDWR, 0) < 0)
		pr_err("Warning: unable to open an initial console.\n");

	(void) ksys_dup(0);
	(void) ksys_dup(0);
	/*
	 * check if there is an early userspace init.  If yes, let it do all
	 * the work
	 */

	if (!ramdisk_execute_command)
		ramdisk_execute_command = "/init";

	if (ksys_access((const char __user *)
			ramdisk_execute_command, 0) != 0) {
		ramdisk_execute_command = NULL;
		prepare_namespace();
	}

	/*
	 * Ok, we have completed the initial bootup, and
	 * we're essentially up and running. Get rid of the
	 * initmem segments and start the user-mode stuff..
	 *
	 * rootfs is available now, try loading the public keys
	 * and default modules
	 */

	integrity_load_keys();
	load_default_modules();
}<|MERGE_RESOLUTION|>--- conflicted
+++ resolved
@@ -583,12 +583,9 @@
 	}
 #else
 	pr_notice("Kernel command line: %s\n", boot_command_line);
-<<<<<<< HEAD
 #endif
-=======
 	/* parameters may set static keys */
 	jump_label_init();
->>>>>>> 4a803276
 	parse_early_param();
 	after_dashes = parse_args("Booting kernel",
 				  static_command_line, __start___param,

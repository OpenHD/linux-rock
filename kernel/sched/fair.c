// SPDX-License-Identifier: GPL-2.0
/*
 * Completely Fair Scheduling (CFS) Class (SCHED_NORMAL/SCHED_BATCH)
 *
 *  Copyright (C) 2007 Red Hat, Inc., Ingo Molnar <mingo@redhat.com>
 *
 *  Interactivity improvements by Mike Galbraith
 *  (C) 2007 Mike Galbraith <efault@gmx.de>
 *
 *  Various enhancements by Dmitry Adamushko.
 *  (C) 2007 Dmitry Adamushko <dmitry.adamushko@gmail.com>
 *
 *  Group scheduling enhancements by Srivatsa Vaddagiri
 *  Copyright IBM Corporation, 2007
 *  Author: Srivatsa Vaddagiri <vatsa@linux.vnet.ibm.com>
 *
 *  Scaled math optimizations by Thomas Gleixner
 *  Copyright (C) 2007, Thomas Gleixner <tglx@linutronix.de>
 *
 *  Adaptive scheduling granularity, math enhancements by Peter Zijlstra
 *  Copyright (C) 2007 Red Hat, Inc., Peter Zijlstra
 */
#include "sched.h"

#include <trace/events/sched.h>

/*
 * Targeted preemption latency for CPU-bound tasks:
 *
 * NOTE: this latency value is not the same as the concept of
 * 'timeslice length' - timeslices in CFS are of variable length
 * and have no persistent notion like in traditional, time-slice
 * based scheduling concepts.
 *
 * (to see the precise effective timeslice length of your workload,
 *  run vmstat and monitor the context-switches (cs) field)
 *
 * (default: 6ms * (1 + ilog(ncpus)), units: nanoseconds)
 */
unsigned int sysctl_sched_latency			= 6000000ULL;
static unsigned int normalized_sysctl_sched_latency	= 6000000ULL;

/*
 * The initial- and re-scaling of tunables is configurable
 *
 * Options are:
 *
 *   SCHED_TUNABLESCALING_NONE - unscaled, always *1
 *   SCHED_TUNABLESCALING_LOG - scaled logarithmical, *1+ilog(ncpus)
 *   SCHED_TUNABLESCALING_LINEAR - scaled linear, *ncpus
 *
 * (default SCHED_TUNABLESCALING_LOG = *(1+ilog(ncpus))
 */
enum sched_tunable_scaling sysctl_sched_tunable_scaling = SCHED_TUNABLESCALING_LOG;

/*
 * Minimal preemption granularity for CPU-bound tasks:
 *
 * (default: 0.75 msec * (1 + ilog(ncpus)), units: nanoseconds)
 */
unsigned int sysctl_sched_min_granularity			= 750000ULL;
static unsigned int normalized_sysctl_sched_min_granularity	= 750000ULL;

/*
 * This value is kept at sysctl_sched_latency/sysctl_sched_min_granularity
 */
static unsigned int sched_nr_latency = 8;

/*
 * After fork, child runs first. If set to 0 (default) then
 * parent will (try to) run first.
 */
unsigned int sysctl_sched_child_runs_first __read_mostly;

/*
 * SCHED_OTHER wake-up granularity.
 *
 * This option delays the preemption effects of decoupled workloads
 * and reduces their over-scheduling. Synchronous workloads will still
 * have immediate wakeup/sleep latencies.
 *
 * (default: 1 msec * (1 + ilog(ncpus)), units: nanoseconds)
 */
unsigned int sysctl_sched_wakeup_granularity			= 1000000UL;
static unsigned int normalized_sysctl_sched_wakeup_granularity	= 1000000UL;

const_debug unsigned int sysctl_sched_migration_cost	= 500000UL;

int sched_thermal_decay_shift;
static int __init setup_sched_thermal_decay_shift(char *str)
{
	int _shift = 0;

	if (kstrtoint(str, 0, &_shift))
		pr_warn("Unable to set scheduler thermal pressure decay shift parameter\n");

	sched_thermal_decay_shift = clamp(_shift, 0, 10);
	return 1;
}
__setup("sched_thermal_decay_shift=", setup_sched_thermal_decay_shift);

#ifdef CONFIG_SMP
/*
 * For asym packing, by default the lower numbered CPU has higher priority.
 */
int __weak arch_asym_cpu_priority(int cpu)
{
	return -cpu;
}

/*
 * The margin used when comparing utilization with CPU capacity.
 *
 * (default: ~20%)
 */
#define fits_capacity(cap, max)	((cap) * 1280 < (max) * 1024)

#endif

#ifdef CONFIG_CFS_BANDWIDTH
/*
 * Amount of runtime to allocate from global (tg) to local (per-cfs_rq) pool
 * each time a cfs_rq requests quota.
 *
 * Note: in the case that the slice exceeds the runtime remaining (either due
 * to consumption or the quota being specified to be smaller than the slice)
 * we will always only issue the remaining available time.
 *
 * (default: 5 msec, units: microseconds)
 */
unsigned int sysctl_sched_cfs_bandwidth_slice		= 5000UL;
#endif

static inline void update_load_add(struct load_weight *lw, unsigned long inc)
{
	lw->weight += inc;
	lw->inv_weight = 0;
}

static inline void update_load_sub(struct load_weight *lw, unsigned long dec)
{
	lw->weight -= dec;
	lw->inv_weight = 0;
}

static inline void update_load_set(struct load_weight *lw, unsigned long w)
{
	lw->weight = w;
	lw->inv_weight = 0;
}

/*
 * Increase the granularity value when there are more CPUs,
 * because with more CPUs the 'effective latency' as visible
 * to users decreases. But the relationship is not linear,
 * so pick a second-best guess by going with the log2 of the
 * number of CPUs.
 *
 * This idea comes from the SD scheduler of Con Kolivas:
 */
static unsigned int get_update_sysctl_factor(void)
{
	unsigned int cpus = min_t(unsigned int, num_online_cpus(), 8);
	unsigned int factor;

	switch (sysctl_sched_tunable_scaling) {
	case SCHED_TUNABLESCALING_NONE:
		factor = 1;
		break;
	case SCHED_TUNABLESCALING_LINEAR:
		factor = cpus;
		break;
	case SCHED_TUNABLESCALING_LOG:
	default:
		factor = 1 + ilog2(cpus);
		break;
	}

	return factor;
}

static void update_sysctl(void)
{
	unsigned int factor = get_update_sysctl_factor();

#define SET_SYSCTL(name) \
	(sysctl_##name = (factor) * normalized_sysctl_##name)
	SET_SYSCTL(sched_min_granularity);
	SET_SYSCTL(sched_latency);
	SET_SYSCTL(sched_wakeup_granularity);
#undef SET_SYSCTL
}

void sched_init_granularity(void)
{
	update_sysctl();
}

#define WMULT_CONST	(~0U)
#define WMULT_SHIFT	32

static void __update_inv_weight(struct load_weight *lw)
{
	unsigned long w;

	if (likely(lw->inv_weight))
		return;

	w = scale_load_down(lw->weight);

	if (BITS_PER_LONG > 32 && unlikely(w >= WMULT_CONST))
		lw->inv_weight = 1;
	else if (unlikely(!w))
		lw->inv_weight = WMULT_CONST;
	else
		lw->inv_weight = WMULT_CONST / w;
}

/*
 * delta_exec * weight / lw.weight
 *   OR
 * (delta_exec * (weight * lw->inv_weight)) >> WMULT_SHIFT
 *
 * Either weight := NICE_0_LOAD and lw \e sched_prio_to_wmult[], in which case
 * we're guaranteed shift stays positive because inv_weight is guaranteed to
 * fit 32 bits, and NICE_0_LOAD gives another 10 bits; therefore shift >= 22.
 *
 * Or, weight =< lw.weight (because lw.weight is the runqueue weight), thus
 * weight/lw.weight <= 1, and therefore our shift will also be positive.
 */
static u64 __calc_delta(u64 delta_exec, unsigned long weight, struct load_weight *lw)
{
	u64 fact = scale_load_down(weight);
	int shift = WMULT_SHIFT;

	__update_inv_weight(lw);

	if (unlikely(fact >> 32)) {
		while (fact >> 32) {
			fact >>= 1;
			shift--;
		}
	}

	fact = mul_u32_u32(fact, lw->inv_weight);

	while (fact >> 32) {
		fact >>= 1;
		shift--;
	}

	return mul_u64_u32_shr(delta_exec, fact, shift);
}


const struct sched_class fair_sched_class;

/**************************************************************
 * CFS operations on generic schedulable entities:
 */

#ifdef CONFIG_FAIR_GROUP_SCHED
static inline struct task_struct *task_of(struct sched_entity *se)
{
	SCHED_WARN_ON(!entity_is_task(se));
	return container_of(se, struct task_struct, se);
}

/* Walk up scheduling entities hierarchy */
#define for_each_sched_entity(se) \
		for (; se; se = se->parent)

static inline struct cfs_rq *task_cfs_rq(struct task_struct *p)
{
	return p->se.cfs_rq;
}

/* runqueue on which this entity is (to be) queued */
static inline struct cfs_rq *cfs_rq_of(struct sched_entity *se)
{
	return se->cfs_rq;
}

/* runqueue "owned" by this group */
static inline struct cfs_rq *group_cfs_rq(struct sched_entity *grp)
{
	return grp->my_q;
}

static inline void cfs_rq_tg_path(struct cfs_rq *cfs_rq, char *path, int len)
{
	if (!path)
		return;

	if (cfs_rq && task_group_is_autogroup(cfs_rq->tg))
		autogroup_path(cfs_rq->tg, path, len);
	else if (cfs_rq && cfs_rq->tg->css.cgroup)
		cgroup_path(cfs_rq->tg->css.cgroup, path, len);
	else
		strlcpy(path, "(null)", len);
}

static inline bool list_add_leaf_cfs_rq(struct cfs_rq *cfs_rq)
{
	struct rq *rq = rq_of(cfs_rq);
	int cpu = cpu_of(rq);

	if (cfs_rq->on_list)
		return rq->tmp_alone_branch == &rq->leaf_cfs_rq_list;

	cfs_rq->on_list = 1;

	/*
	 * Ensure we either appear before our parent (if already
	 * enqueued) or force our parent to appear after us when it is
	 * enqueued. The fact that we always enqueue bottom-up
	 * reduces this to two cases and a special case for the root
	 * cfs_rq. Furthermore, it also means that we will always reset
	 * tmp_alone_branch either when the branch is connected
	 * to a tree or when we reach the top of the tree
	 */
	if (cfs_rq->tg->parent &&
	    cfs_rq->tg->parent->cfs_rq[cpu]->on_list) {
		/*
		 * If parent is already on the list, we add the child
		 * just before. Thanks to circular linked property of
		 * the list, this means to put the child at the tail
		 * of the list that starts by parent.
		 */
		list_add_tail_rcu(&cfs_rq->leaf_cfs_rq_list,
			&(cfs_rq->tg->parent->cfs_rq[cpu]->leaf_cfs_rq_list));
		/*
		 * The branch is now connected to its tree so we can
		 * reset tmp_alone_branch to the beginning of the
		 * list.
		 */
		rq->tmp_alone_branch = &rq->leaf_cfs_rq_list;
		return true;
	}

	if (!cfs_rq->tg->parent) {
		/*
		 * cfs rq without parent should be put
		 * at the tail of the list.
		 */
		list_add_tail_rcu(&cfs_rq->leaf_cfs_rq_list,
			&rq->leaf_cfs_rq_list);
		/*
		 * We have reach the top of a tree so we can reset
		 * tmp_alone_branch to the beginning of the list.
		 */
		rq->tmp_alone_branch = &rq->leaf_cfs_rq_list;
		return true;
	}

	/*
	 * The parent has not already been added so we want to
	 * make sure that it will be put after us.
	 * tmp_alone_branch points to the begin of the branch
	 * where we will add parent.
	 */
	list_add_rcu(&cfs_rq->leaf_cfs_rq_list, rq->tmp_alone_branch);
	/*
	 * update tmp_alone_branch to points to the new begin
	 * of the branch
	 */
	rq->tmp_alone_branch = &cfs_rq->leaf_cfs_rq_list;
	return false;
}

static inline void list_del_leaf_cfs_rq(struct cfs_rq *cfs_rq)
{
	if (cfs_rq->on_list) {
		struct rq *rq = rq_of(cfs_rq);

		/*
		 * With cfs_rq being unthrottled/throttled during an enqueue,
		 * it can happen the tmp_alone_branch points the a leaf that
		 * we finally want to del. In this case, tmp_alone_branch moves
		 * to the prev element but it will point to rq->leaf_cfs_rq_list
		 * at the end of the enqueue.
		 */
		if (rq->tmp_alone_branch == &cfs_rq->leaf_cfs_rq_list)
			rq->tmp_alone_branch = cfs_rq->leaf_cfs_rq_list.prev;

		list_del_rcu(&cfs_rq->leaf_cfs_rq_list);
		cfs_rq->on_list = 0;
	}
}

static inline void assert_list_leaf_cfs_rq(struct rq *rq)
{
	SCHED_WARN_ON(rq->tmp_alone_branch != &rq->leaf_cfs_rq_list);
}

/* Iterate thr' all leaf cfs_rq's on a runqueue */
#define for_each_leaf_cfs_rq_safe(rq, cfs_rq, pos)			\
	list_for_each_entry_safe(cfs_rq, pos, &rq->leaf_cfs_rq_list,	\
				 leaf_cfs_rq_list)

/* Do the two (enqueued) entities belong to the same group ? */
static inline struct cfs_rq *
is_same_group(struct sched_entity *se, struct sched_entity *pse)
{
	if (se->cfs_rq == pse->cfs_rq)
		return se->cfs_rq;

	return NULL;
}

static inline struct sched_entity *parent_entity(struct sched_entity *se)
{
	return se->parent;
}

static void
find_matching_se(struct sched_entity **se, struct sched_entity **pse)
{
	int se_depth, pse_depth;

	/*
	 * preemption test can be made between sibling entities who are in the
	 * same cfs_rq i.e who have a common parent. Walk up the hierarchy of
	 * both tasks until we find their ancestors who are siblings of common
	 * parent.
	 */

	/* First walk up until both entities are at same depth */
	se_depth = (*se)->depth;
	pse_depth = (*pse)->depth;

	while (se_depth > pse_depth) {
		se_depth--;
		*se = parent_entity(*se);
	}

	while (pse_depth > se_depth) {
		pse_depth--;
		*pse = parent_entity(*pse);
	}

	while (!is_same_group(*se, *pse)) {
		*se = parent_entity(*se);
		*pse = parent_entity(*pse);
	}
}

#else	/* !CONFIG_FAIR_GROUP_SCHED */

static inline struct task_struct *task_of(struct sched_entity *se)
{
	return container_of(se, struct task_struct, se);
}

#define for_each_sched_entity(se) \
		for (; se; se = NULL)

static inline struct cfs_rq *task_cfs_rq(struct task_struct *p)
{
	return &task_rq(p)->cfs;
}

static inline struct cfs_rq *cfs_rq_of(struct sched_entity *se)
{
	struct task_struct *p = task_of(se);
	struct rq *rq = task_rq(p);

	return &rq->cfs;
}

/* runqueue "owned" by this group */
static inline struct cfs_rq *group_cfs_rq(struct sched_entity *grp)
{
	return NULL;
}

static inline void cfs_rq_tg_path(struct cfs_rq *cfs_rq, char *path, int len)
{
	if (path)
		strlcpy(path, "(null)", len);
}

static inline bool list_add_leaf_cfs_rq(struct cfs_rq *cfs_rq)
{
	return true;
}

static inline void list_del_leaf_cfs_rq(struct cfs_rq *cfs_rq)
{
}

static inline void assert_list_leaf_cfs_rq(struct rq *rq)
{
}

#define for_each_leaf_cfs_rq_safe(rq, cfs_rq, pos)	\
		for (cfs_rq = &rq->cfs, pos = NULL; cfs_rq; cfs_rq = pos)

static inline struct sched_entity *parent_entity(struct sched_entity *se)
{
	return NULL;
}

static inline void
find_matching_se(struct sched_entity **se, struct sched_entity **pse)
{
}

#endif	/* CONFIG_FAIR_GROUP_SCHED */

static __always_inline
void account_cfs_rq_runtime(struct cfs_rq *cfs_rq, u64 delta_exec);

/**************************************************************
 * Scheduling class tree data structure manipulation methods:
 */

static inline u64 max_vruntime(u64 max_vruntime, u64 vruntime)
{
	s64 delta = (s64)(vruntime - max_vruntime);
	if (delta > 0)
		max_vruntime = vruntime;

	return max_vruntime;
}

static inline u64 min_vruntime(u64 min_vruntime, u64 vruntime)
{
	s64 delta = (s64)(vruntime - min_vruntime);
	if (delta < 0)
		min_vruntime = vruntime;

	return min_vruntime;
}

static inline int entity_before(struct sched_entity *a,
				struct sched_entity *b)
{
	return (s64)(a->vruntime - b->vruntime) < 0;
}

static void update_min_vruntime(struct cfs_rq *cfs_rq)
{
	struct sched_entity *curr = cfs_rq->curr;
	struct rb_node *leftmost = rb_first_cached(&cfs_rq->tasks_timeline);

	u64 vruntime = cfs_rq->min_vruntime;

	if (curr) {
		if (curr->on_rq)
			vruntime = curr->vruntime;
		else
			curr = NULL;
	}

	if (leftmost) { /* non-empty tree */
		struct sched_entity *se;
		se = rb_entry(leftmost, struct sched_entity, run_node);

		if (!curr)
			vruntime = se->vruntime;
		else
			vruntime = min_vruntime(vruntime, se->vruntime);
	}

	/* ensure we never gain time by being placed backwards. */
	cfs_rq->min_vruntime = max_vruntime(cfs_rq->min_vruntime, vruntime);
#ifndef CONFIG_64BIT
	smp_wmb();
	cfs_rq->min_vruntime_copy = cfs_rq->min_vruntime;
#endif
}

/*
 * Enqueue an entity into the rb-tree:
 */
static void __enqueue_entity(struct cfs_rq *cfs_rq, struct sched_entity *se)
{
	struct rb_node **link = &cfs_rq->tasks_timeline.rb_root.rb_node;
	struct rb_node *parent = NULL;
	struct sched_entity *entry;
	bool leftmost = true;

	/*
	 * Find the right place in the rbtree:
	 */
	while (*link) {
		parent = *link;
		entry = rb_entry(parent, struct sched_entity, run_node);
		/*
		 * We dont care about collisions. Nodes with
		 * the same key stay together.
		 */
		if (entity_before(se, entry)) {
			link = &parent->rb_left;
		} else {
			link = &parent->rb_right;
			leftmost = false;
		}
	}

	rb_link_node(&se->run_node, parent, link);
	rb_insert_color_cached(&se->run_node,
			       &cfs_rq->tasks_timeline, leftmost);
}

static void __dequeue_entity(struct cfs_rq *cfs_rq, struct sched_entity *se)
{
	rb_erase_cached(&se->run_node, &cfs_rq->tasks_timeline);
}

struct sched_entity *__pick_first_entity(struct cfs_rq *cfs_rq)
{
	struct rb_node *left = rb_first_cached(&cfs_rq->tasks_timeline);

	if (!left)
		return NULL;

	return rb_entry(left, struct sched_entity, run_node);
}

static struct sched_entity *__pick_next_entity(struct sched_entity *se)
{
	struct rb_node *next = rb_next(&se->run_node);

	if (!next)
		return NULL;

	return rb_entry(next, struct sched_entity, run_node);
}

#ifdef CONFIG_SCHED_DEBUG
struct sched_entity *__pick_last_entity(struct cfs_rq *cfs_rq)
{
	struct rb_node *last = rb_last(&cfs_rq->tasks_timeline.rb_root);

	if (!last)
		return NULL;

	return rb_entry(last, struct sched_entity, run_node);
}

/**************************************************************
 * Scheduling class statistics methods:
 */

int sched_proc_update_handler(struct ctl_table *table, int write,
		void __user *buffer, size_t *lenp,
		loff_t *ppos)
{
	int ret = proc_dointvec_minmax(table, write, buffer, lenp, ppos);
	unsigned int factor = get_update_sysctl_factor();

	if (ret || !write)
		return ret;

	sched_nr_latency = DIV_ROUND_UP(sysctl_sched_latency,
					sysctl_sched_min_granularity);

#define WRT_SYSCTL(name) \
	(normalized_sysctl_##name = sysctl_##name / (factor))
	WRT_SYSCTL(sched_min_granularity);
	WRT_SYSCTL(sched_latency);
	WRT_SYSCTL(sched_wakeup_granularity);
#undef WRT_SYSCTL

	return 0;
}
#endif

/*
 * delta /= w
 */
static inline u64 calc_delta_fair(u64 delta, struct sched_entity *se)
{
	if (unlikely(se->load.weight != NICE_0_LOAD))
		delta = __calc_delta(delta, NICE_0_LOAD, &se->load);

	return delta;
}

/*
 * The idea is to set a period in which each task runs once.
 *
 * When there are too many tasks (sched_nr_latency) we have to stretch
 * this period because otherwise the slices get too small.
 *
 * p = (nr <= nl) ? l : l*nr/nl
 */
static u64 __sched_period(unsigned long nr_running)
{
	if (unlikely(nr_running > sched_nr_latency))
		return nr_running * sysctl_sched_min_granularity;
	else
		return sysctl_sched_latency;
}

/*
 * We calculate the wall-time slice from the period by taking a part
 * proportional to the weight.
 *
 * s = p*P[w/rw]
 */
static u64 sched_slice(struct cfs_rq *cfs_rq, struct sched_entity *se)
{
	u64 slice = __sched_period(cfs_rq->nr_running + !se->on_rq);

	for_each_sched_entity(se) {
		struct load_weight *load;
		struct load_weight lw;

		cfs_rq = cfs_rq_of(se);
		load = &cfs_rq->load;

		if (unlikely(!se->on_rq)) {
			lw = cfs_rq->load;

			update_load_add(&lw, se->load.weight);
			load = &lw;
		}
		slice = __calc_delta(slice, se->load.weight, load);
	}
	return slice;
}

/*
 * We calculate the vruntime slice of a to-be-inserted task.
 *
 * vs = s/w
 */
static u64 sched_vslice(struct cfs_rq *cfs_rq, struct sched_entity *se)
{
	return calc_delta_fair(sched_slice(cfs_rq, se), se);
}

#include "pelt.h"
#ifdef CONFIG_SMP

static int select_idle_sibling(struct task_struct *p, int prev_cpu, int cpu);
static unsigned long task_h_load(struct task_struct *p);
static unsigned long capacity_of(int cpu);

/* Give new sched_entity start runnable values to heavy its load in infant time */
void init_entity_runnable_average(struct sched_entity *se)
{
	struct sched_avg *sa = &se->avg;

	memset(sa, 0, sizeof(*sa));

	/*
	 * Tasks are initialized with full load to be seen as heavy tasks until
	 * they get a chance to stabilize to their real load level.
	 * Group entities are initialized with zero load to reflect the fact that
	 * nothing has been attached to the task group yet.
	 */
	if (entity_is_task(se))
		sa->load_avg = scale_load_down(se->load.weight);

	/* when this task enqueue'ed, it will contribute to its cfs_rq's load_avg */
}

static void attach_entity_cfs_rq(struct sched_entity *se);

/*
 * With new tasks being created, their initial util_avgs are extrapolated
 * based on the cfs_rq's current util_avg:
 *
 *   util_avg = cfs_rq->util_avg / (cfs_rq->load_avg + 1) * se.load.weight
 *
 * However, in many cases, the above util_avg does not give a desired
 * value. Moreover, the sum of the util_avgs may be divergent, such
 * as when the series is a harmonic series.
 *
 * To solve this problem, we also cap the util_avg of successive tasks to
 * only 1/2 of the left utilization budget:
 *
 *   util_avg_cap = (cpu_scale - cfs_rq->avg.util_avg) / 2^n
 *
 * where n denotes the nth task and cpu_scale the CPU capacity.
 *
 * For example, for a CPU with 1024 of capacity, a simplest series from
 * the beginning would be like:
 *
 *  task  util_avg: 512, 256, 128,  64,  32,   16,    8, ...
 * cfs_rq util_avg: 512, 768, 896, 960, 992, 1008, 1016, ...
 *
 * Finally, that extrapolated util_avg is clamped to the cap (util_avg_cap)
 * if util_avg > util_avg_cap.
 */
void post_init_entity_util_avg(struct task_struct *p)
{
	struct sched_entity *se = &p->se;
	struct cfs_rq *cfs_rq = cfs_rq_of(se);
	struct sched_avg *sa = &se->avg;
	long cpu_scale = arch_scale_cpu_capacity(cpu_of(rq_of(cfs_rq)));
	long cap = (long)(cpu_scale - cfs_rq->avg.util_avg) / 2;

	if (cap > 0) {
		if (cfs_rq->avg.util_avg != 0) {
			sa->util_avg  = cfs_rq->avg.util_avg * se->load.weight;
			sa->util_avg /= (cfs_rq->avg.load_avg + 1);

			if (sa->util_avg > cap)
				sa->util_avg = cap;
		} else {
			sa->util_avg = cap;
		}
	}

	sa->runnable_avg = cpu_scale;

	if (p->sched_class != &fair_sched_class) {
		/*
		 * For !fair tasks do:
		 *
		update_cfs_rq_load_avg(now, cfs_rq);
		attach_entity_load_avg(cfs_rq, se);
		switched_from_fair(rq, p);
		 *
		 * such that the next switched_to_fair() has the
		 * expected state.
		 */
		se->avg.last_update_time = cfs_rq_clock_pelt(cfs_rq);
		return;
	}

	attach_entity_cfs_rq(se);
}

#else /* !CONFIG_SMP */
void init_entity_runnable_average(struct sched_entity *se)
{
}
void post_init_entity_util_avg(struct task_struct *p)
{
}
static void update_tg_load_avg(struct cfs_rq *cfs_rq, int force)
{
}
#endif /* CONFIG_SMP */

/*
 * Update the current task's runtime statistics.
 */
static void update_curr(struct cfs_rq *cfs_rq)
{
	struct sched_entity *curr = cfs_rq->curr;
	u64 now = rq_clock_task(rq_of(cfs_rq));
	u64 delta_exec;

	if (unlikely(!curr))
		return;

	delta_exec = now - curr->exec_start;
	if (unlikely((s64)delta_exec <= 0))
		return;

	curr->exec_start = now;

	schedstat_set(curr->statistics.exec_max,
		      max(delta_exec, curr->statistics.exec_max));

	curr->sum_exec_runtime += delta_exec;
	schedstat_add(cfs_rq->exec_clock, delta_exec);

	curr->vruntime += calc_delta_fair(delta_exec, curr);
	update_min_vruntime(cfs_rq);

	if (entity_is_task(curr)) {
		struct task_struct *curtask = task_of(curr);

		trace_sched_stat_runtime(curtask, delta_exec, curr->vruntime);
		cgroup_account_cputime(curtask, delta_exec);
		account_group_exec_runtime(curtask, delta_exec);
	}

	account_cfs_rq_runtime(cfs_rq, delta_exec);
}

static void update_curr_fair(struct rq *rq)
{
	update_curr(cfs_rq_of(&rq->curr->se));
}

static inline void
update_stats_wait_start(struct cfs_rq *cfs_rq, struct sched_entity *se)
{
	u64 wait_start, prev_wait_start;

	if (!schedstat_enabled())
		return;

	wait_start = rq_clock(rq_of(cfs_rq));
	prev_wait_start = schedstat_val(se->statistics.wait_start);

	if (entity_is_task(se) && task_on_rq_migrating(task_of(se)) &&
	    likely(wait_start > prev_wait_start))
		wait_start -= prev_wait_start;

	__schedstat_set(se->statistics.wait_start, wait_start);
}

static inline void
update_stats_wait_end(struct cfs_rq *cfs_rq, struct sched_entity *se)
{
	struct task_struct *p;
	u64 delta;

	if (!schedstat_enabled())
		return;

	delta = rq_clock(rq_of(cfs_rq)) - schedstat_val(se->statistics.wait_start);

	if (entity_is_task(se)) {
		p = task_of(se);
		if (task_on_rq_migrating(p)) {
			/*
			 * Preserve migrating task's wait time so wait_start
			 * time stamp can be adjusted to accumulate wait time
			 * prior to migration.
			 */
			__schedstat_set(se->statistics.wait_start, delta);
			return;
		}
		trace_sched_stat_wait(p, delta);
	}

	__schedstat_set(se->statistics.wait_max,
		      max(schedstat_val(se->statistics.wait_max), delta));
	__schedstat_inc(se->statistics.wait_count);
	__schedstat_add(se->statistics.wait_sum, delta);
	__schedstat_set(se->statistics.wait_start, 0);
}

static inline void
update_stats_enqueue_sleeper(struct cfs_rq *cfs_rq, struct sched_entity *se)
{
	struct task_struct *tsk = NULL;
	u64 sleep_start, block_start;

	if (!schedstat_enabled())
		return;

	sleep_start = schedstat_val(se->statistics.sleep_start);
	block_start = schedstat_val(se->statistics.block_start);

	if (entity_is_task(se))
		tsk = task_of(se);

	if (sleep_start) {
		u64 delta = rq_clock(rq_of(cfs_rq)) - sleep_start;

		if ((s64)delta < 0)
			delta = 0;

		if (unlikely(delta > schedstat_val(se->statistics.sleep_max)))
			__schedstat_set(se->statistics.sleep_max, delta);

		__schedstat_set(se->statistics.sleep_start, 0);
		__schedstat_add(se->statistics.sum_sleep_runtime, delta);

		if (tsk) {
			account_scheduler_latency(tsk, delta >> 10, 1);
			trace_sched_stat_sleep(tsk, delta);
		}
	}
	if (block_start) {
		u64 delta = rq_clock(rq_of(cfs_rq)) - block_start;

		if ((s64)delta < 0)
			delta = 0;

		if (unlikely(delta > schedstat_val(se->statistics.block_max)))
			__schedstat_set(se->statistics.block_max, delta);

		__schedstat_set(se->statistics.block_start, 0);
		__schedstat_add(se->statistics.sum_sleep_runtime, delta);

		if (tsk) {
			if (tsk->in_iowait) {
				__schedstat_add(se->statistics.iowait_sum, delta);
				__schedstat_inc(se->statistics.iowait_count);
				trace_sched_stat_iowait(tsk, delta);
			}

			trace_sched_stat_blocked(tsk, delta);

			/*
			 * Blocking time is in units of nanosecs, so shift by
			 * 20 to get a milliseconds-range estimation of the
			 * amount of time that the task spent sleeping:
			 */
			if (unlikely(prof_on == SLEEP_PROFILING)) {
				profile_hits(SLEEP_PROFILING,
						(void *)get_wchan(tsk),
						delta >> 20);
			}
			account_scheduler_latency(tsk, delta >> 10, 0);
		}
	}
}

/*
 * Task is being enqueued - update stats:
 */
static inline void
update_stats_enqueue(struct cfs_rq *cfs_rq, struct sched_entity *se, int flags)
{
	if (!schedstat_enabled())
		return;

	/*
	 * Are we enqueueing a waiting task? (for current tasks
	 * a dequeue/enqueue event is a NOP)
	 */
	if (se != cfs_rq->curr)
		update_stats_wait_start(cfs_rq, se);

	if (flags & ENQUEUE_WAKEUP)
		update_stats_enqueue_sleeper(cfs_rq, se);
}

static inline void
update_stats_dequeue(struct cfs_rq *cfs_rq, struct sched_entity *se, int flags)
{

	if (!schedstat_enabled())
		return;

	/*
	 * Mark the end of the wait period if dequeueing a
	 * waiting task:
	 */
	if (se != cfs_rq->curr)
		update_stats_wait_end(cfs_rq, se);

	if ((flags & DEQUEUE_SLEEP) && entity_is_task(se)) {
		struct task_struct *tsk = task_of(se);

		if (tsk->state & TASK_INTERRUPTIBLE)
			__schedstat_set(se->statistics.sleep_start,
				      rq_clock(rq_of(cfs_rq)));
		if (tsk->state & TASK_UNINTERRUPTIBLE)
			__schedstat_set(se->statistics.block_start,
				      rq_clock(rq_of(cfs_rq)));
	}
}

/*
 * We are picking a new current task - update its stats:
 */
static inline void
update_stats_curr_start(struct cfs_rq *cfs_rq, struct sched_entity *se)
{
	/*
	 * We are starting a new run period:
	 */
	se->exec_start = rq_clock_task(rq_of(cfs_rq));
}

/**************************************************
 * Scheduling class queueing methods:
 */

#ifdef CONFIG_NUMA_BALANCING
/*
 * Approximate time to scan a full NUMA task in ms. The task scan period is
 * calculated based on the tasks virtual memory size and
 * numa_balancing_scan_size.
 */
unsigned int sysctl_numa_balancing_scan_period_min = 1000;
unsigned int sysctl_numa_balancing_scan_period_max = 60000;

/* Portion of address space to scan in MB */
unsigned int sysctl_numa_balancing_scan_size = 256;

/* Scan @scan_size MB every @scan_period after an initial @scan_delay in ms */
unsigned int sysctl_numa_balancing_scan_delay = 1000;

struct numa_group {
	refcount_t refcount;

	spinlock_t lock; /* nr_tasks, tasks */
	int nr_tasks;
	pid_t gid;
	int active_nodes;

	struct rcu_head rcu;
	unsigned long total_faults;
	unsigned long max_faults_cpu;
	/*
	 * Faults_cpu is used to decide whether memory should move
	 * towards the CPU. As a consequence, these stats are weighted
	 * more by CPU use than by memory faults.
	 */
	unsigned long *faults_cpu;
	unsigned long faults[0];
};

/*
 * For functions that can be called in multiple contexts that permit reading
 * ->numa_group (see struct task_struct for locking rules).
 */
static struct numa_group *deref_task_numa_group(struct task_struct *p)
{
	return rcu_dereference_check(p->numa_group, p == current ||
		(lockdep_is_held(&task_rq(p)->lock) && !READ_ONCE(p->on_cpu)));
}

static struct numa_group *deref_curr_numa_group(struct task_struct *p)
{
	return rcu_dereference_protected(p->numa_group, p == current);
}

static inline unsigned long group_faults_priv(struct numa_group *ng);
static inline unsigned long group_faults_shared(struct numa_group *ng);

static unsigned int task_nr_scan_windows(struct task_struct *p)
{
	unsigned long rss = 0;
	unsigned long nr_scan_pages;

	/*
	 * Calculations based on RSS as non-present and empty pages are skipped
	 * by the PTE scanner and NUMA hinting faults should be trapped based
	 * on resident pages
	 */
	nr_scan_pages = sysctl_numa_balancing_scan_size << (20 - PAGE_SHIFT);
	rss = get_mm_rss(p->mm);
	if (!rss)
		rss = nr_scan_pages;

	rss = round_up(rss, nr_scan_pages);
	return rss / nr_scan_pages;
}

/* For sanitys sake, never scan more PTEs than MAX_SCAN_WINDOW MB/sec. */
#define MAX_SCAN_WINDOW 2560

static unsigned int task_scan_min(struct task_struct *p)
{
	unsigned int scan_size = READ_ONCE(sysctl_numa_balancing_scan_size);
	unsigned int scan, floor;
	unsigned int windows = 1;

	if (scan_size < MAX_SCAN_WINDOW)
		windows = MAX_SCAN_WINDOW / scan_size;
	floor = 1000 / windows;

	scan = sysctl_numa_balancing_scan_period_min / task_nr_scan_windows(p);
	return max_t(unsigned int, floor, scan);
}

static unsigned int task_scan_start(struct task_struct *p)
{
	unsigned long smin = task_scan_min(p);
	unsigned long period = smin;
	struct numa_group *ng;

	/* Scale the maximum scan period with the amount of shared memory. */
	rcu_read_lock();
	ng = rcu_dereference(p->numa_group);
	if (ng) {
		unsigned long shared = group_faults_shared(ng);
		unsigned long private = group_faults_priv(ng);

		period *= refcount_read(&ng->refcount);
		period *= shared + 1;
		period /= private + shared + 1;
	}
	rcu_read_unlock();

	return max(smin, period);
}

static unsigned int task_scan_max(struct task_struct *p)
{
	unsigned long smin = task_scan_min(p);
	unsigned long smax;
	struct numa_group *ng;

	/* Watch for min being lower than max due to floor calculations */
	smax = sysctl_numa_balancing_scan_period_max / task_nr_scan_windows(p);

	/* Scale the maximum scan period with the amount of shared memory. */
	ng = deref_curr_numa_group(p);
	if (ng) {
		unsigned long shared = group_faults_shared(ng);
		unsigned long private = group_faults_priv(ng);
		unsigned long period = smax;

		period *= refcount_read(&ng->refcount);
		period *= shared + 1;
		period /= private + shared + 1;

		smax = max(smax, period);
	}

	return max(smin, smax);
}

static void account_numa_enqueue(struct rq *rq, struct task_struct *p)
{
	rq->nr_numa_running += (p->numa_preferred_nid != NUMA_NO_NODE);
	rq->nr_preferred_running += (p->numa_preferred_nid == task_node(p));
}

static void account_numa_dequeue(struct rq *rq, struct task_struct *p)
{
	rq->nr_numa_running -= (p->numa_preferred_nid != NUMA_NO_NODE);
	rq->nr_preferred_running -= (p->numa_preferred_nid == task_node(p));
}

/* Shared or private faults. */
#define NR_NUMA_HINT_FAULT_TYPES 2

/* Memory and CPU locality */
#define NR_NUMA_HINT_FAULT_STATS (NR_NUMA_HINT_FAULT_TYPES * 2)

/* Averaged statistics, and temporary buffers. */
#define NR_NUMA_HINT_FAULT_BUCKETS (NR_NUMA_HINT_FAULT_STATS * 2)

pid_t task_numa_group_id(struct task_struct *p)
{
	struct numa_group *ng;
	pid_t gid = 0;

	rcu_read_lock();
	ng = rcu_dereference(p->numa_group);
	if (ng)
		gid = ng->gid;
	rcu_read_unlock();

	return gid;
}

/*
 * The averaged statistics, shared & private, memory & CPU,
 * occupy the first half of the array. The second half of the
 * array is for current counters, which are averaged into the
 * first set by task_numa_placement.
 */
static inline int task_faults_idx(enum numa_faults_stats s, int nid, int priv)
{
	return NR_NUMA_HINT_FAULT_TYPES * (s * nr_node_ids + nid) + priv;
}

static inline unsigned long task_faults(struct task_struct *p, int nid)
{
	if (!p->numa_faults)
		return 0;

	return p->numa_faults[task_faults_idx(NUMA_MEM, nid, 0)] +
		p->numa_faults[task_faults_idx(NUMA_MEM, nid, 1)];
}

static inline unsigned long group_faults(struct task_struct *p, int nid)
{
	struct numa_group *ng = deref_task_numa_group(p);

	if (!ng)
		return 0;

	return ng->faults[task_faults_idx(NUMA_MEM, nid, 0)] +
		ng->faults[task_faults_idx(NUMA_MEM, nid, 1)];
}

static inline unsigned long group_faults_cpu(struct numa_group *group, int nid)
{
	return group->faults_cpu[task_faults_idx(NUMA_MEM, nid, 0)] +
		group->faults_cpu[task_faults_idx(NUMA_MEM, nid, 1)];
}

static inline unsigned long group_faults_priv(struct numa_group *ng)
{
	unsigned long faults = 0;
	int node;

	for_each_online_node(node) {
		faults += ng->faults[task_faults_idx(NUMA_MEM, node, 1)];
	}

	return faults;
}

static inline unsigned long group_faults_shared(struct numa_group *ng)
{
	unsigned long faults = 0;
	int node;

	for_each_online_node(node) {
		faults += ng->faults[task_faults_idx(NUMA_MEM, node, 0)];
	}

	return faults;
}

/*
 * A node triggering more than 1/3 as many NUMA faults as the maximum is
 * considered part of a numa group's pseudo-interleaving set. Migrations
 * between these nodes are slowed down, to allow things to settle down.
 */
#define ACTIVE_NODE_FRACTION 3

static bool numa_is_active_node(int nid, struct numa_group *ng)
{
	return group_faults_cpu(ng, nid) * ACTIVE_NODE_FRACTION > ng->max_faults_cpu;
}

/* Handle placement on systems where not all nodes are directly connected. */
static unsigned long score_nearby_nodes(struct task_struct *p, int nid,
					int maxdist, bool task)
{
	unsigned long score = 0;
	int node;

	/*
	 * All nodes are directly connected, and the same distance
	 * from each other. No need for fancy placement algorithms.
	 */
	if (sched_numa_topology_type == NUMA_DIRECT)
		return 0;

	/*
	 * This code is called for each node, introducing N^2 complexity,
	 * which should be ok given the number of nodes rarely exceeds 8.
	 */
	for_each_online_node(node) {
		unsigned long faults;
		int dist = node_distance(nid, node);

		/*
		 * The furthest away nodes in the system are not interesting
		 * for placement; nid was already counted.
		 */
		if (dist == sched_max_numa_distance || node == nid)
			continue;

		/*
		 * On systems with a backplane NUMA topology, compare groups
		 * of nodes, and move tasks towards the group with the most
		 * memory accesses. When comparing two nodes at distance
		 * "hoplimit", only nodes closer by than "hoplimit" are part
		 * of each group. Skip other nodes.
		 */
		if (sched_numa_topology_type == NUMA_BACKPLANE &&
					dist >= maxdist)
			continue;

		/* Add up the faults from nearby nodes. */
		if (task)
			faults = task_faults(p, node);
		else
			faults = group_faults(p, node);

		/*
		 * On systems with a glueless mesh NUMA topology, there are
		 * no fixed "groups of nodes". Instead, nodes that are not
		 * directly connected bounce traffic through intermediate
		 * nodes; a numa_group can occupy any set of nodes.
		 * The further away a node is, the less the faults count.
		 * This seems to result in good task placement.
		 */
		if (sched_numa_topology_type == NUMA_GLUELESS_MESH) {
			faults *= (sched_max_numa_distance - dist);
			faults /= (sched_max_numa_distance - LOCAL_DISTANCE);
		}

		score += faults;
	}

	return score;
}

/*
 * These return the fraction of accesses done by a particular task, or
 * task group, on a particular numa node.  The group weight is given a
 * larger multiplier, in order to group tasks together that are almost
 * evenly spread out between numa nodes.
 */
static inline unsigned long task_weight(struct task_struct *p, int nid,
					int dist)
{
	unsigned long faults, total_faults;

	if (!p->numa_faults)
		return 0;

	total_faults = p->total_numa_faults;

	if (!total_faults)
		return 0;

	faults = task_faults(p, nid);
	faults += score_nearby_nodes(p, nid, dist, true);

	return 1000 * faults / total_faults;
}

static inline unsigned long group_weight(struct task_struct *p, int nid,
					 int dist)
{
	struct numa_group *ng = deref_task_numa_group(p);
	unsigned long faults, total_faults;

	if (!ng)
		return 0;

	total_faults = ng->total_faults;

	if (!total_faults)
		return 0;

	faults = group_faults(p, nid);
	faults += score_nearby_nodes(p, nid, dist, false);

	return 1000 * faults / total_faults;
}

bool should_numa_migrate_memory(struct task_struct *p, struct page * page,
				int src_nid, int dst_cpu)
{
	struct numa_group *ng = deref_curr_numa_group(p);
	int dst_nid = cpu_to_node(dst_cpu);
	int last_cpupid, this_cpupid;

	this_cpupid = cpu_pid_to_cpupid(dst_cpu, current->pid);
	last_cpupid = page_cpupid_xchg_last(page, this_cpupid);

	/*
	 * Allow first faults or private faults to migrate immediately early in
	 * the lifetime of a task. The magic number 4 is based on waiting for
	 * two full passes of the "multi-stage node selection" test that is
	 * executed below.
	 */
	if ((p->numa_preferred_nid == NUMA_NO_NODE || p->numa_scan_seq <= 4) &&
	    (cpupid_pid_unset(last_cpupid) || cpupid_match_pid(p, last_cpupid)))
		return true;

	/*
	 * Multi-stage node selection is used in conjunction with a periodic
	 * migration fault to build a temporal task<->page relation. By using
	 * a two-stage filter we remove short/unlikely relations.
	 *
	 * Using P(p) ~ n_p / n_t as per frequentist probability, we can equate
	 * a task's usage of a particular page (n_p) per total usage of this
	 * page (n_t) (in a given time-span) to a probability.
	 *
	 * Our periodic faults will sample this probability and getting the
	 * same result twice in a row, given these samples are fully
	 * independent, is then given by P(n)^2, provided our sample period
	 * is sufficiently short compared to the usage pattern.
	 *
	 * This quadric squishes small probabilities, making it less likely we
	 * act on an unlikely task<->page relation.
	 */
	if (!cpupid_pid_unset(last_cpupid) &&
				cpupid_to_nid(last_cpupid) != dst_nid)
		return false;

	/* Always allow migrate on private faults */
	if (cpupid_match_pid(p, last_cpupid))
		return true;

	/* A shared fault, but p->numa_group has not been set up yet. */
	if (!ng)
		return true;

	/*
	 * Destination node is much more heavily used than the source
	 * node? Allow migration.
	 */
	if (group_faults_cpu(ng, dst_nid) > group_faults_cpu(ng, src_nid) *
					ACTIVE_NODE_FRACTION)
		return true;

	/*
	 * Distribute memory according to CPU & memory use on each node,
	 * with 3/4 hysteresis to avoid unnecessary memory migrations:
	 *
	 * faults_cpu(dst)   3   faults_cpu(src)
	 * --------------- * - > ---------------
	 * faults_mem(dst)   4   faults_mem(src)
	 */
	return group_faults_cpu(ng, dst_nid) * group_faults(p, src_nid) * 3 >
	       group_faults_cpu(ng, src_nid) * group_faults(p, dst_nid) * 4;
}

/*
 * 'numa_type' describes the node at the moment of load balancing.
 */
enum numa_type {
	/* The node has spare capacity that can be used to run more tasks.  */
	node_has_spare = 0,
	/*
	 * The node is fully used and the tasks don't compete for more CPU
	 * cycles. Nevertheless, some tasks might wait before running.
	 */
	node_fully_busy,
	/*
	 * The node is overloaded and can't provide expected CPU cycles to all
	 * tasks.
	 */
	node_overloaded
};

/* Cached statistics for all CPUs within a node */
struct numa_stats {
	unsigned long load;
	unsigned long util;
	/* Total compute capacity of CPUs on a node */
	unsigned long compute_capacity;
	unsigned int nr_running;
	unsigned int weight;
	enum numa_type node_type;
	int idle_cpu;
};

static inline bool is_core_idle(int cpu)
{
#ifdef CONFIG_SCHED_SMT
	int sibling;

	for_each_cpu(sibling, cpu_smt_mask(cpu)) {
		if (cpu == sibling)
			continue;

		if (!idle_cpu(cpu))
			return false;
	}
#endif

	return true;
}

struct task_numa_env {
	struct task_struct *p;

	int src_cpu, src_nid;
	int dst_cpu, dst_nid;

	struct numa_stats src_stats, dst_stats;

	int imbalance_pct;
	int dist;

	struct task_struct *best_task;
	long best_imp;
	int best_cpu;
};

static unsigned long cpu_load(struct rq *rq);
static unsigned long cpu_util(int cpu);
static inline long adjust_numa_imbalance(int imbalance, int src_nr_running);

static inline enum
numa_type numa_classify(unsigned int imbalance_pct,
			 struct numa_stats *ns)
{
	if ((ns->nr_running > ns->weight) &&
	    ((ns->compute_capacity * 100) < (ns->util * imbalance_pct)))
		return node_overloaded;

	if ((ns->nr_running < ns->weight) ||
	    ((ns->compute_capacity * 100) > (ns->util * imbalance_pct)))
		return node_has_spare;

	return node_fully_busy;
}

#ifdef CONFIG_SCHED_SMT
/* Forward declarations of select_idle_sibling helpers */
static inline bool test_idle_cores(int cpu, bool def);
static inline int numa_idle_core(int idle_core, int cpu)
{
	if (!static_branch_likely(&sched_smt_present) ||
	    idle_core >= 0 || !test_idle_cores(cpu, false))
		return idle_core;

	/*
	 * Prefer cores instead of packing HT siblings
	 * and triggering future load balancing.
	 */
	if (is_core_idle(cpu))
		idle_core = cpu;

	return idle_core;
}
#else
static inline int numa_idle_core(int idle_core, int cpu)
{
	return idle_core;
}
#endif

/*
 * Gather all necessary information to make NUMA balancing placement
 * decisions that are compatible with standard load balancer. This
 * borrows code and logic from update_sg_lb_stats but sharing a
 * common implementation is impractical.
 */
static void update_numa_stats(struct task_numa_env *env,
			      struct numa_stats *ns, int nid,
			      bool find_idle)
{
	int cpu, idle_core = -1;

	memset(ns, 0, sizeof(*ns));
	ns->idle_cpu = -1;

	rcu_read_lock();
	for_each_cpu(cpu, cpumask_of_node(nid)) {
		struct rq *rq = cpu_rq(cpu);

		ns->load += cpu_load(rq);
		ns->util += cpu_util(cpu);
		ns->nr_running += rq->cfs.h_nr_running;
		ns->compute_capacity += capacity_of(cpu);

		if (find_idle && !rq->nr_running && idle_cpu(cpu)) {
			if (READ_ONCE(rq->numa_migrate_on) ||
			    !cpumask_test_cpu(cpu, env->p->cpus_ptr))
				continue;

			if (ns->idle_cpu == -1)
				ns->idle_cpu = cpu;

			idle_core = numa_idle_core(idle_core, cpu);
		}
	}
	rcu_read_unlock();

	ns->weight = cpumask_weight(cpumask_of_node(nid));

	ns->node_type = numa_classify(env->imbalance_pct, ns);

	if (idle_core >= 0)
		ns->idle_cpu = idle_core;
}

static void task_numa_assign(struct task_numa_env *env,
			     struct task_struct *p, long imp)
{
	struct rq *rq = cpu_rq(env->dst_cpu);

	/* Check if run-queue part of active NUMA balance. */
	if (env->best_cpu != env->dst_cpu && xchg(&rq->numa_migrate_on, 1)) {
		int cpu;
		int start = env->dst_cpu;

		/* Find alternative idle CPU. */
		for_each_cpu_wrap(cpu, cpumask_of_node(env->dst_nid), start) {
			if (cpu == env->best_cpu || !idle_cpu(cpu) ||
			    !cpumask_test_cpu(cpu, env->p->cpus_ptr)) {
				continue;
			}

			env->dst_cpu = cpu;
			rq = cpu_rq(env->dst_cpu);
			if (!xchg(&rq->numa_migrate_on, 1))
				goto assign;
		}

		/* Failed to find an alternative idle CPU */
		return;
	}

assign:
	/*
	 * Clear previous best_cpu/rq numa-migrate flag, since task now
	 * found a better CPU to move/swap.
	 */
	if (env->best_cpu != -1 && env->best_cpu != env->dst_cpu) {
		rq = cpu_rq(env->best_cpu);
		WRITE_ONCE(rq->numa_migrate_on, 0);
	}

	if (env->best_task)
		put_task_struct(env->best_task);
	if (p)
		get_task_struct(p);

	env->best_task = p;
	env->best_imp = imp;
	env->best_cpu = env->dst_cpu;
}

static bool load_too_imbalanced(long src_load, long dst_load,
				struct task_numa_env *env)
{
	long imb, old_imb;
	long orig_src_load, orig_dst_load;
	long src_capacity, dst_capacity;

	/*
	 * The load is corrected for the CPU capacity available on each node.
	 *
	 * src_load        dst_load
	 * ------------ vs ---------
	 * src_capacity    dst_capacity
	 */
	src_capacity = env->src_stats.compute_capacity;
	dst_capacity = env->dst_stats.compute_capacity;

	imb = abs(dst_load * src_capacity - src_load * dst_capacity);

	orig_src_load = env->src_stats.load;
	orig_dst_load = env->dst_stats.load;

	old_imb = abs(orig_dst_load * src_capacity - orig_src_load * dst_capacity);

	/* Would this change make things worse? */
	return (imb > old_imb);
}

/*
 * Maximum NUMA importance can be 1998 (2*999);
 * SMALLIMP @ 30 would be close to 1998/64.
 * Used to deter task migration.
 */
#define SMALLIMP	30

/*
 * This checks if the overall compute and NUMA accesses of the system would
 * be improved if the source tasks was migrated to the target dst_cpu taking
 * into account that it might be best if task running on the dst_cpu should
 * be exchanged with the source task
 */
static bool task_numa_compare(struct task_numa_env *env,
			      long taskimp, long groupimp, bool maymove)
{
	struct numa_group *cur_ng, *p_ng = deref_curr_numa_group(env->p);
	struct rq *dst_rq = cpu_rq(env->dst_cpu);
	long imp = p_ng ? groupimp : taskimp;
	struct task_struct *cur;
	long src_load, dst_load;
	int dist = env->dist;
	long moveimp = imp;
	long load;
	bool stopsearch = false;

	if (READ_ONCE(dst_rq->numa_migrate_on))
		return false;

	rcu_read_lock();
	cur = rcu_dereference(dst_rq->curr);
	if (cur && ((cur->flags & PF_EXITING) || is_idle_task(cur)))
		cur = NULL;

	/*
	 * Because we have preemption enabled we can get migrated around and
	 * end try selecting ourselves (current == env->p) as a swap candidate.
	 */
	if (cur == env->p) {
		stopsearch = true;
		goto unlock;
	}

	if (!cur) {
		if (maymove && moveimp >= env->best_imp)
			goto assign;
		else
			goto unlock;
	}

	/* Skip this swap candidate if cannot move to the source cpu. */
	if (!cpumask_test_cpu(env->src_cpu, cur->cpus_ptr))
		goto unlock;

	/*
	 * Skip this swap candidate if it is not moving to its preferred
	 * node and the best task is.
	 */
	if (env->best_task &&
	    env->best_task->numa_preferred_nid == env->src_nid &&
	    cur->numa_preferred_nid != env->src_nid) {
		goto unlock;
	}

	/*
	 * "imp" is the fault differential for the source task between the
	 * source and destination node. Calculate the total differential for
	 * the source task and potential destination task. The more negative
	 * the value is, the more remote accesses that would be expected to
	 * be incurred if the tasks were swapped.
	 *
	 * If dst and source tasks are in the same NUMA group, or not
	 * in any group then look only at task weights.
	 */
	cur_ng = rcu_dereference(cur->numa_group);
	if (cur_ng == p_ng) {
		imp = taskimp + task_weight(cur, env->src_nid, dist) -
		      task_weight(cur, env->dst_nid, dist);
		/*
		 * Add some hysteresis to prevent swapping the
		 * tasks within a group over tiny differences.
		 */
		if (cur_ng)
			imp -= imp / 16;
	} else {
		/*
		 * Compare the group weights. If a task is all by itself
		 * (not part of a group), use the task weight instead.
		 */
		if (cur_ng && p_ng)
			imp += group_weight(cur, env->src_nid, dist) -
			       group_weight(cur, env->dst_nid, dist);
		else
			imp += task_weight(cur, env->src_nid, dist) -
			       task_weight(cur, env->dst_nid, dist);
	}

	/* Discourage picking a task already on its preferred node */
	if (cur->numa_preferred_nid == env->dst_nid)
		imp -= imp / 16;

	/*
	 * Encourage picking a task that moves to its preferred node.
	 * This potentially makes imp larger than it's maximum of
	 * 1998 (see SMALLIMP and task_weight for why) but in this
	 * case, it does not matter.
	 */
	if (cur->numa_preferred_nid == env->src_nid)
		imp += imp / 8;

	if (maymove && moveimp > imp && moveimp > env->best_imp) {
		imp = moveimp;
		cur = NULL;
		goto assign;
	}

	/*
	 * Prefer swapping with a task moving to its preferred node over a
	 * task that is not.
	 */
	if (env->best_task && cur->numa_preferred_nid == env->src_nid &&
	    env->best_task->numa_preferred_nid != env->src_nid) {
		goto assign;
	}

	/*
	 * If the NUMA importance is less than SMALLIMP,
	 * task migration might only result in ping pong
	 * of tasks and also hurt performance due to cache
	 * misses.
	 */
	if (imp < SMALLIMP || imp <= env->best_imp + SMALLIMP / 2)
		goto unlock;

	/*
	 * In the overloaded case, try and keep the load balanced.
	 */
	load = task_h_load(env->p) - task_h_load(cur);
	if (!load)
		goto assign;

	dst_load = env->dst_stats.load + load;
	src_load = env->src_stats.load - load;

	if (load_too_imbalanced(src_load, dst_load, env))
		goto unlock;

assign:
	/* Evaluate an idle CPU for a task numa move. */
	if (!cur) {
		int cpu = env->dst_stats.idle_cpu;

		/* Nothing cached so current CPU went idle since the search. */
		if (cpu < 0)
			cpu = env->dst_cpu;

		/*
		 * If the CPU is no longer truly idle and the previous best CPU
		 * is, keep using it.
		 */
		if (!idle_cpu(cpu) && env->best_cpu >= 0 &&
		    idle_cpu(env->best_cpu)) {
			cpu = env->best_cpu;
		}

		env->dst_cpu = cpu;
	}

	task_numa_assign(env, cur, imp);

	/*
	 * If a move to idle is allowed because there is capacity or load
	 * balance improves then stop the search. While a better swap
	 * candidate may exist, a search is not free.
	 */
	if (maymove && !cur && env->best_cpu >= 0 && idle_cpu(env->best_cpu))
		stopsearch = true;

	/*
	 * If a swap candidate must be identified and the current best task
	 * moves its preferred node then stop the search.
	 */
	if (!maymove && env->best_task &&
	    env->best_task->numa_preferred_nid == env->src_nid) {
		stopsearch = true;
	}
unlock:
	rcu_read_unlock();

	return stopsearch;
}

static void task_numa_find_cpu(struct task_numa_env *env,
				long taskimp, long groupimp)
{
	bool maymove = false;
	int cpu;

	/*
	 * If dst node has spare capacity, then check if there is an
	 * imbalance that would be overruled by the load balancer.
	 */
	if (env->dst_stats.node_type == node_has_spare) {
		unsigned int imbalance;
		int src_running, dst_running;

		/*
		 * Would movement cause an imbalance? Note that if src has
		 * more running tasks that the imbalance is ignored as the
		 * move improves the imbalance from the perspective of the
		 * CPU load balancer.
		 * */
		src_running = env->src_stats.nr_running - 1;
		dst_running = env->dst_stats.nr_running + 1;
		imbalance = max(0, dst_running - src_running);
		imbalance = adjust_numa_imbalance(imbalance, src_running);

		/* Use idle CPU if there is no imbalance */
		if (!imbalance) {
			maymove = true;
			if (env->dst_stats.idle_cpu >= 0) {
				env->dst_cpu = env->dst_stats.idle_cpu;
				task_numa_assign(env, NULL, 0);
				return;
			}
		}
	} else {
		long src_load, dst_load, load;
		/*
		 * If the improvement from just moving env->p direction is better
		 * than swapping tasks around, check if a move is possible.
		 */
		load = task_h_load(env->p);
		dst_load = env->dst_stats.load + load;
		src_load = env->src_stats.load - load;
		maymove = !load_too_imbalanced(src_load, dst_load, env);
	}

	for_each_cpu(cpu, cpumask_of_node(env->dst_nid)) {
		/* Skip this CPU if the source task cannot migrate */
		if (!cpumask_test_cpu(cpu, env->p->cpus_ptr))
			continue;

		env->dst_cpu = cpu;
		if (task_numa_compare(env, taskimp, groupimp, maymove))
			break;
	}
}

static int task_numa_migrate(struct task_struct *p)
{
	struct task_numa_env env = {
		.p = p,

		.src_cpu = task_cpu(p),
		.src_nid = task_node(p),

		.imbalance_pct = 112,

		.best_task = NULL,
		.best_imp = 0,
		.best_cpu = -1,
	};
	unsigned long taskweight, groupweight;
	struct sched_domain *sd;
	long taskimp, groupimp;
	struct numa_group *ng;
	struct rq *best_rq;
	int nid, ret, dist;

	/*
	 * Pick the lowest SD_NUMA domain, as that would have the smallest
	 * imbalance and would be the first to start moving tasks about.
	 *
	 * And we want to avoid any moving of tasks about, as that would create
	 * random movement of tasks -- counter the numa conditions we're trying
	 * to satisfy here.
	 */
	rcu_read_lock();
	sd = rcu_dereference(per_cpu(sd_numa, env.src_cpu));
	if (sd)
		env.imbalance_pct = 100 + (sd->imbalance_pct - 100) / 2;
	rcu_read_unlock();

	/*
	 * Cpusets can break the scheduler domain tree into smaller
	 * balance domains, some of which do not cross NUMA boundaries.
	 * Tasks that are "trapped" in such domains cannot be migrated
	 * elsewhere, so there is no point in (re)trying.
	 */
	if (unlikely(!sd)) {
		sched_setnuma(p, task_node(p));
		return -EINVAL;
	}

	env.dst_nid = p->numa_preferred_nid;
	dist = env.dist = node_distance(env.src_nid, env.dst_nid);
	taskweight = task_weight(p, env.src_nid, dist);
	groupweight = group_weight(p, env.src_nid, dist);
	update_numa_stats(&env, &env.src_stats, env.src_nid, false);
	taskimp = task_weight(p, env.dst_nid, dist) - taskweight;
	groupimp = group_weight(p, env.dst_nid, dist) - groupweight;
	update_numa_stats(&env, &env.dst_stats, env.dst_nid, true);

	/* Try to find a spot on the preferred nid. */
	task_numa_find_cpu(&env, taskimp, groupimp);

	/*
	 * Look at other nodes in these cases:
	 * - there is no space available on the preferred_nid
	 * - the task is part of a numa_group that is interleaved across
	 *   multiple NUMA nodes; in order to better consolidate the group,
	 *   we need to check other locations.
	 */
	ng = deref_curr_numa_group(p);
	if (env.best_cpu == -1 || (ng && ng->active_nodes > 1)) {
		for_each_online_node(nid) {
			if (nid == env.src_nid || nid == p->numa_preferred_nid)
				continue;

			dist = node_distance(env.src_nid, env.dst_nid);
			if (sched_numa_topology_type == NUMA_BACKPLANE &&
						dist != env.dist) {
				taskweight = task_weight(p, env.src_nid, dist);
				groupweight = group_weight(p, env.src_nid, dist);
			}

			/* Only consider nodes where both task and groups benefit */
			taskimp = task_weight(p, nid, dist) - taskweight;
			groupimp = group_weight(p, nid, dist) - groupweight;
			if (taskimp < 0 && groupimp < 0)
				continue;

			env.dist = dist;
			env.dst_nid = nid;
			update_numa_stats(&env, &env.dst_stats, env.dst_nid, true);
			task_numa_find_cpu(&env, taskimp, groupimp);
		}
	}

	/*
	 * If the task is part of a workload that spans multiple NUMA nodes,
	 * and is migrating into one of the workload's active nodes, remember
	 * this node as the task's preferred numa node, so the workload can
	 * settle down.
	 * A task that migrated to a second choice node will be better off
	 * trying for a better one later. Do not set the preferred node here.
	 */
	if (ng) {
		if (env.best_cpu == -1)
			nid = env.src_nid;
		else
			nid = cpu_to_node(env.best_cpu);

		if (nid != p->numa_preferred_nid)
			sched_setnuma(p, nid);
	}

	/* No better CPU than the current one was found. */
	if (env.best_cpu == -1) {
		trace_sched_stick_numa(p, env.src_cpu, NULL, -1);
		return -EAGAIN;
	}

	best_rq = cpu_rq(env.best_cpu);
	if (env.best_task == NULL) {
		ret = migrate_task_to(p, env.best_cpu);
		WRITE_ONCE(best_rq->numa_migrate_on, 0);
		if (ret != 0)
			trace_sched_stick_numa(p, env.src_cpu, NULL, env.best_cpu);
		return ret;
	}

	ret = migrate_swap(p, env.best_task, env.best_cpu, env.src_cpu);
	WRITE_ONCE(best_rq->numa_migrate_on, 0);

	if (ret != 0)
		trace_sched_stick_numa(p, env.src_cpu, env.best_task, env.best_cpu);
	put_task_struct(env.best_task);
	return ret;
}

/* Attempt to migrate a task to a CPU on the preferred node. */
static void numa_migrate_preferred(struct task_struct *p)
{
	unsigned long interval = HZ;

	/* This task has no NUMA fault statistics yet */
	if (unlikely(p->numa_preferred_nid == NUMA_NO_NODE || !p->numa_faults))
		return;

	/* Periodically retry migrating the task to the preferred node */
	interval = min(interval, msecs_to_jiffies(p->numa_scan_period) / 16);
	p->numa_migrate_retry = jiffies + interval;

	/* Success if task is already running on preferred CPU */
	if (task_node(p) == p->numa_preferred_nid)
		return;

	/* Otherwise, try migrate to a CPU on the preferred node */
	task_numa_migrate(p);
}

/*
 * Find out how many nodes on the workload is actively running on. Do this by
 * tracking the nodes from which NUMA hinting faults are triggered. This can
 * be different from the set of nodes where the workload's memory is currently
 * located.
 */
static void numa_group_count_active_nodes(struct numa_group *numa_group)
{
	unsigned long faults, max_faults = 0;
	int nid, active_nodes = 0;

	for_each_online_node(nid) {
		faults = group_faults_cpu(numa_group, nid);
		if (faults > max_faults)
			max_faults = faults;
	}

	for_each_online_node(nid) {
		faults = group_faults_cpu(numa_group, nid);
		if (faults * ACTIVE_NODE_FRACTION > max_faults)
			active_nodes++;
	}

	numa_group->max_faults_cpu = max_faults;
	numa_group->active_nodes = active_nodes;
}

/*
 * When adapting the scan rate, the period is divided into NUMA_PERIOD_SLOTS
 * increments. The more local the fault statistics are, the higher the scan
 * period will be for the next scan window. If local/(local+remote) ratio is
 * below NUMA_PERIOD_THRESHOLD (where range of ratio is 1..NUMA_PERIOD_SLOTS)
 * the scan period will decrease. Aim for 70% local accesses.
 */
#define NUMA_PERIOD_SLOTS 10
#define NUMA_PERIOD_THRESHOLD 7

/*
 * Increase the scan period (slow down scanning) if the majority of
 * our memory is already on our local node, or if the majority of
 * the page accesses are shared with other processes.
 * Otherwise, decrease the scan period.
 */
static void update_task_scan_period(struct task_struct *p,
			unsigned long shared, unsigned long private)
{
	unsigned int period_slot;
	int lr_ratio, ps_ratio;
	int diff;

	unsigned long remote = p->numa_faults_locality[0];
	unsigned long local = p->numa_faults_locality[1];

	/*
	 * If there were no record hinting faults then either the task is
	 * completely idle or all activity is areas that are not of interest
	 * to automatic numa balancing. Related to that, if there were failed
	 * migration then it implies we are migrating too quickly or the local
	 * node is overloaded. In either case, scan slower
	 */
	if (local + shared == 0 || p->numa_faults_locality[2]) {
		p->numa_scan_period = min(p->numa_scan_period_max,
			p->numa_scan_period << 1);

		p->mm->numa_next_scan = jiffies +
			msecs_to_jiffies(p->numa_scan_period);

		return;
	}

	/*
	 * Prepare to scale scan period relative to the current period.
	 *	 == NUMA_PERIOD_THRESHOLD scan period stays the same
	 *       <  NUMA_PERIOD_THRESHOLD scan period decreases (scan faster)
	 *	 >= NUMA_PERIOD_THRESHOLD scan period increases (scan slower)
	 */
	period_slot = DIV_ROUND_UP(p->numa_scan_period, NUMA_PERIOD_SLOTS);
	lr_ratio = (local * NUMA_PERIOD_SLOTS) / (local + remote);
	ps_ratio = (private * NUMA_PERIOD_SLOTS) / (private + shared);

	if (ps_ratio >= NUMA_PERIOD_THRESHOLD) {
		/*
		 * Most memory accesses are local. There is no need to
		 * do fast NUMA scanning, since memory is already local.
		 */
		int slot = ps_ratio - NUMA_PERIOD_THRESHOLD;
		if (!slot)
			slot = 1;
		diff = slot * period_slot;
	} else if (lr_ratio >= NUMA_PERIOD_THRESHOLD) {
		/*
		 * Most memory accesses are shared with other tasks.
		 * There is no point in continuing fast NUMA scanning,
		 * since other tasks may just move the memory elsewhere.
		 */
		int slot = lr_ratio - NUMA_PERIOD_THRESHOLD;
		if (!slot)
			slot = 1;
		diff = slot * period_slot;
	} else {
		/*
		 * Private memory faults exceed (SLOTS-THRESHOLD)/SLOTS,
		 * yet they are not on the local NUMA node. Speed up
		 * NUMA scanning to get the memory moved over.
		 */
		int ratio = max(lr_ratio, ps_ratio);
		diff = -(NUMA_PERIOD_THRESHOLD - ratio) * period_slot;
	}

	p->numa_scan_period = clamp(p->numa_scan_period + diff,
			task_scan_min(p), task_scan_max(p));
	memset(p->numa_faults_locality, 0, sizeof(p->numa_faults_locality));
}

/*
 * Get the fraction of time the task has been running since the last
 * NUMA placement cycle. The scheduler keeps similar statistics, but
 * decays those on a 32ms period, which is orders of magnitude off
 * from the dozens-of-seconds NUMA balancing period. Use the scheduler
 * stats only if the task is so new there are no NUMA statistics yet.
 */
static u64 numa_get_avg_runtime(struct task_struct *p, u64 *period)
{
	u64 runtime, delta, now;
	/* Use the start of this time slice to avoid calculations. */
	now = p->se.exec_start;
	runtime = p->se.sum_exec_runtime;

	if (p->last_task_numa_placement) {
		delta = runtime - p->last_sum_exec_runtime;
		*period = now - p->last_task_numa_placement;

		/* Avoid time going backwards, prevent potential divide error: */
		if (unlikely((s64)*period < 0))
			*period = 0;
	} else {
		delta = p->se.avg.load_sum;
		*period = LOAD_AVG_MAX;
	}

	p->last_sum_exec_runtime = runtime;
	p->last_task_numa_placement = now;

	return delta;
}

/*
 * Determine the preferred nid for a task in a numa_group. This needs to
 * be done in a way that produces consistent results with group_weight,
 * otherwise workloads might not converge.
 */
static int preferred_group_nid(struct task_struct *p, int nid)
{
	nodemask_t nodes;
	int dist;

	/* Direct connections between all NUMA nodes. */
	if (sched_numa_topology_type == NUMA_DIRECT)
		return nid;

	/*
	 * On a system with glueless mesh NUMA topology, group_weight
	 * scores nodes according to the number of NUMA hinting faults on
	 * both the node itself, and on nearby nodes.
	 */
	if (sched_numa_topology_type == NUMA_GLUELESS_MESH) {
		unsigned long score, max_score = 0;
		int node, max_node = nid;

		dist = sched_max_numa_distance;

		for_each_online_node(node) {
			score = group_weight(p, node, dist);
			if (score > max_score) {
				max_score = score;
				max_node = node;
			}
		}
		return max_node;
	}

	/*
	 * Finding the preferred nid in a system with NUMA backplane
	 * interconnect topology is more involved. The goal is to locate
	 * tasks from numa_groups near each other in the system, and
	 * untangle workloads from different sides of the system. This requires
	 * searching down the hierarchy of node groups, recursively searching
	 * inside the highest scoring group of nodes. The nodemask tricks
	 * keep the complexity of the search down.
	 */
	nodes = node_online_map;
	for (dist = sched_max_numa_distance; dist > LOCAL_DISTANCE; dist--) {
		unsigned long max_faults = 0;
		nodemask_t max_group = NODE_MASK_NONE;
		int a, b;

		/* Are there nodes at this distance from each other? */
		if (!find_numa_distance(dist))
			continue;

		for_each_node_mask(a, nodes) {
			unsigned long faults = 0;
			nodemask_t this_group;
			nodes_clear(this_group);

			/* Sum group's NUMA faults; includes a==b case. */
			for_each_node_mask(b, nodes) {
				if (node_distance(a, b) < dist) {
					faults += group_faults(p, b);
					node_set(b, this_group);
					node_clear(b, nodes);
				}
			}

			/* Remember the top group. */
			if (faults > max_faults) {
				max_faults = faults;
				max_group = this_group;
				/*
				 * subtle: at the smallest distance there is
				 * just one node left in each "group", the
				 * winner is the preferred nid.
				 */
				nid = a;
			}
		}
		/* Next round, evaluate the nodes within max_group. */
		if (!max_faults)
			break;
		nodes = max_group;
	}
	return nid;
}

static void task_numa_placement(struct task_struct *p)
{
	int seq, nid, max_nid = NUMA_NO_NODE;
	unsigned long max_faults = 0;
	unsigned long fault_types[2] = { 0, 0 };
	unsigned long total_faults;
	u64 runtime, period;
	spinlock_t *group_lock = NULL;
	struct numa_group *ng;

	/*
	 * The p->mm->numa_scan_seq field gets updated without
	 * exclusive access. Use READ_ONCE() here to ensure
	 * that the field is read in a single access:
	 */
	seq = READ_ONCE(p->mm->numa_scan_seq);
	if (p->numa_scan_seq == seq)
		return;
	p->numa_scan_seq = seq;
	p->numa_scan_period_max = task_scan_max(p);

	total_faults = p->numa_faults_locality[0] +
		       p->numa_faults_locality[1];
	runtime = numa_get_avg_runtime(p, &period);

	/* If the task is part of a group prevent parallel updates to group stats */
	ng = deref_curr_numa_group(p);
	if (ng) {
		group_lock = &ng->lock;
		spin_lock_irq(group_lock);
	}

	/* Find the node with the highest number of faults */
	for_each_online_node(nid) {
		/* Keep track of the offsets in numa_faults array */
		int mem_idx, membuf_idx, cpu_idx, cpubuf_idx;
		unsigned long faults = 0, group_faults = 0;
		int priv;

		for (priv = 0; priv < NR_NUMA_HINT_FAULT_TYPES; priv++) {
			long diff, f_diff, f_weight;

			mem_idx = task_faults_idx(NUMA_MEM, nid, priv);
			membuf_idx = task_faults_idx(NUMA_MEMBUF, nid, priv);
			cpu_idx = task_faults_idx(NUMA_CPU, nid, priv);
			cpubuf_idx = task_faults_idx(NUMA_CPUBUF, nid, priv);

			/* Decay existing window, copy faults since last scan */
			diff = p->numa_faults[membuf_idx] - p->numa_faults[mem_idx] / 2;
			fault_types[priv] += p->numa_faults[membuf_idx];
			p->numa_faults[membuf_idx] = 0;

			/*
			 * Normalize the faults_from, so all tasks in a group
			 * count according to CPU use, instead of by the raw
			 * number of faults. Tasks with little runtime have
			 * little over-all impact on throughput, and thus their
			 * faults are less important.
			 */
			f_weight = div64_u64(runtime << 16, period + 1);
			f_weight = (f_weight * p->numa_faults[cpubuf_idx]) /
				   (total_faults + 1);
			f_diff = f_weight - p->numa_faults[cpu_idx] / 2;
			p->numa_faults[cpubuf_idx] = 0;

			p->numa_faults[mem_idx] += diff;
			p->numa_faults[cpu_idx] += f_diff;
			faults += p->numa_faults[mem_idx];
			p->total_numa_faults += diff;
			if (ng) {
				/*
				 * safe because we can only change our own group
				 *
				 * mem_idx represents the offset for a given
				 * nid and priv in a specific region because it
				 * is at the beginning of the numa_faults array.
				 */
				ng->faults[mem_idx] += diff;
				ng->faults_cpu[mem_idx] += f_diff;
				ng->total_faults += diff;
				group_faults += ng->faults[mem_idx];
			}
		}

		if (!ng) {
			if (faults > max_faults) {
				max_faults = faults;
				max_nid = nid;
			}
		} else if (group_faults > max_faults) {
			max_faults = group_faults;
			max_nid = nid;
		}
	}

	if (ng) {
		numa_group_count_active_nodes(ng);
		spin_unlock_irq(group_lock);
		max_nid = preferred_group_nid(p, max_nid);
	}

	if (max_faults) {
		/* Set the new preferred node */
		if (max_nid != p->numa_preferred_nid)
			sched_setnuma(p, max_nid);
	}

	update_task_scan_period(p, fault_types[0], fault_types[1]);
}

static inline int get_numa_group(struct numa_group *grp)
{
	return refcount_inc_not_zero(&grp->refcount);
}

static inline void put_numa_group(struct numa_group *grp)
{
	if (refcount_dec_and_test(&grp->refcount))
		kfree_rcu(grp, rcu);
}

static void task_numa_group(struct task_struct *p, int cpupid, int flags,
			int *priv)
{
	struct numa_group *grp, *my_grp;
	struct task_struct *tsk;
	bool join = false;
	int cpu = cpupid_to_cpu(cpupid);
	int i;

	if (unlikely(!deref_curr_numa_group(p))) {
		unsigned int size = sizeof(struct numa_group) +
				    4*nr_node_ids*sizeof(unsigned long);

		grp = kzalloc(size, GFP_KERNEL | __GFP_NOWARN);
		if (!grp)
			return;

		refcount_set(&grp->refcount, 1);
		grp->active_nodes = 1;
		grp->max_faults_cpu = 0;
		spin_lock_init(&grp->lock);
		grp->gid = p->pid;
		/* Second half of the array tracks nids where faults happen */
		grp->faults_cpu = grp->faults + NR_NUMA_HINT_FAULT_TYPES *
						nr_node_ids;

		for (i = 0; i < NR_NUMA_HINT_FAULT_STATS * nr_node_ids; i++)
			grp->faults[i] = p->numa_faults[i];

		grp->total_faults = p->total_numa_faults;

		grp->nr_tasks++;
		rcu_assign_pointer(p->numa_group, grp);
	}

	rcu_read_lock();
	tsk = READ_ONCE(cpu_rq(cpu)->curr);

	if (!cpupid_match_pid(tsk, cpupid))
		goto no_join;

	grp = rcu_dereference(tsk->numa_group);
	if (!grp)
		goto no_join;

	my_grp = deref_curr_numa_group(p);
	if (grp == my_grp)
		goto no_join;

	/*
	 * Only join the other group if its bigger; if we're the bigger group,
	 * the other task will join us.
	 */
	if (my_grp->nr_tasks > grp->nr_tasks)
		goto no_join;

	/*
	 * Tie-break on the grp address.
	 */
	if (my_grp->nr_tasks == grp->nr_tasks && my_grp > grp)
		goto no_join;

	/* Always join threads in the same process. */
	if (tsk->mm == current->mm)
		join = true;

	/* Simple filter to avoid false positives due to PID collisions */
	if (flags & TNF_SHARED)
		join = true;

	/* Update priv based on whether false sharing was detected */
	*priv = !join;

	if (join && !get_numa_group(grp))
		goto no_join;

	rcu_read_unlock();

	if (!join)
		return;

	BUG_ON(irqs_disabled());
	double_lock_irq(&my_grp->lock, &grp->lock);

	for (i = 0; i < NR_NUMA_HINT_FAULT_STATS * nr_node_ids; i++) {
		my_grp->faults[i] -= p->numa_faults[i];
		grp->faults[i] += p->numa_faults[i];
	}
	my_grp->total_faults -= p->total_numa_faults;
	grp->total_faults += p->total_numa_faults;

	my_grp->nr_tasks--;
	grp->nr_tasks++;

	spin_unlock(&my_grp->lock);
	spin_unlock_irq(&grp->lock);

	rcu_assign_pointer(p->numa_group, grp);

	put_numa_group(my_grp);
	return;

no_join:
	rcu_read_unlock();
	return;
}

/*
 * Get rid of NUMA staticstics associated with a task (either current or dead).
 * If @final is set, the task is dead and has reached refcount zero, so we can
 * safely free all relevant data structures. Otherwise, there might be
 * concurrent reads from places like load balancing and procfs, and we should
 * reset the data back to default state without freeing ->numa_faults.
 */
void task_numa_free(struct task_struct *p, bool final)
{
	/* safe: p either is current or is being freed by current */
	struct numa_group *grp = rcu_dereference_raw(p->numa_group);
	unsigned long *numa_faults = p->numa_faults;
	unsigned long flags;
	int i;

	if (!numa_faults)
		return;

	if (grp) {
		spin_lock_irqsave(&grp->lock, flags);
		for (i = 0; i < NR_NUMA_HINT_FAULT_STATS * nr_node_ids; i++)
			grp->faults[i] -= p->numa_faults[i];
		grp->total_faults -= p->total_numa_faults;

		grp->nr_tasks--;
		spin_unlock_irqrestore(&grp->lock, flags);
		RCU_INIT_POINTER(p->numa_group, NULL);
		put_numa_group(grp);
	}

	if (final) {
		p->numa_faults = NULL;
		kfree(numa_faults);
	} else {
		p->total_numa_faults = 0;
		for (i = 0; i < NR_NUMA_HINT_FAULT_STATS * nr_node_ids; i++)
			numa_faults[i] = 0;
	}
}

/*
 * Got a PROT_NONE fault for a page on @node.
 */
void task_numa_fault(int last_cpupid, int mem_node, int pages, int flags)
{
	struct task_struct *p = current;
	bool migrated = flags & TNF_MIGRATED;
	int cpu_node = task_node(current);
	int local = !!(flags & TNF_FAULT_LOCAL);
	struct numa_group *ng;
	int priv;

	if (!static_branch_likely(&sched_numa_balancing))
		return;

	/* for example, ksmd faulting in a user's mm */
	if (!p->mm)
		return;

	/* Allocate buffer to track faults on a per-node basis */
	if (unlikely(!p->numa_faults)) {
		int size = sizeof(*p->numa_faults) *
			   NR_NUMA_HINT_FAULT_BUCKETS * nr_node_ids;

		p->numa_faults = kzalloc(size, GFP_KERNEL|__GFP_NOWARN);
		if (!p->numa_faults)
			return;

		p->total_numa_faults = 0;
		memset(p->numa_faults_locality, 0, sizeof(p->numa_faults_locality));
	}

	/*
	 * First accesses are treated as private, otherwise consider accesses
	 * to be private if the accessing pid has not changed
	 */
	if (unlikely(last_cpupid == (-1 & LAST_CPUPID_MASK))) {
		priv = 1;
	} else {
		priv = cpupid_match_pid(p, last_cpupid);
		if (!priv && !(flags & TNF_NO_GROUP))
			task_numa_group(p, last_cpupid, flags, &priv);
	}

	/*
	 * If a workload spans multiple NUMA nodes, a shared fault that
	 * occurs wholly within the set of nodes that the workload is
	 * actively using should be counted as local. This allows the
	 * scan rate to slow down when a workload has settled down.
	 */
	ng = deref_curr_numa_group(p);
	if (!priv && !local && ng && ng->active_nodes > 1 &&
				numa_is_active_node(cpu_node, ng) &&
				numa_is_active_node(mem_node, ng))
		local = 1;

	/*
	 * Retry to migrate task to preferred node periodically, in case it
	 * previously failed, or the scheduler moved us.
	 */
	if (time_after(jiffies, p->numa_migrate_retry)) {
		task_numa_placement(p);
		numa_migrate_preferred(p);
	}

	if (migrated)
		p->numa_pages_migrated += pages;
	if (flags & TNF_MIGRATE_FAIL)
		p->numa_faults_locality[2] += pages;

	p->numa_faults[task_faults_idx(NUMA_MEMBUF, mem_node, priv)] += pages;
	p->numa_faults[task_faults_idx(NUMA_CPUBUF, cpu_node, priv)] += pages;
	p->numa_faults_locality[local] += pages;
}

static void reset_ptenuma_scan(struct task_struct *p)
{
	/*
	 * We only did a read acquisition of the mmap sem, so
	 * p->mm->numa_scan_seq is written to without exclusive access
	 * and the update is not guaranteed to be atomic. That's not
	 * much of an issue though, since this is just used for
	 * statistical sampling. Use READ_ONCE/WRITE_ONCE, which are not
	 * expensive, to avoid any form of compiler optimizations:
	 */
	WRITE_ONCE(p->mm->numa_scan_seq, READ_ONCE(p->mm->numa_scan_seq) + 1);
	p->mm->numa_scan_offset = 0;
}

/*
 * The expensive part of numa migration is done from task_work context.
 * Triggered from task_tick_numa().
 */
static void task_numa_work(struct callback_head *work)
{
	unsigned long migrate, next_scan, now = jiffies;
	struct task_struct *p = current;
	struct mm_struct *mm = p->mm;
	u64 runtime = p->se.sum_exec_runtime;
	struct vm_area_struct *vma;
	unsigned long start, end;
	unsigned long nr_pte_updates = 0;
	long pages, virtpages;

	SCHED_WARN_ON(p != container_of(work, struct task_struct, numa_work));

	work->next = work;
	/*
	 * Who cares about NUMA placement when they're dying.
	 *
	 * NOTE: make sure not to dereference p->mm before this check,
	 * exit_task_work() happens _after_ exit_mm() so we could be called
	 * without p->mm even though we still had it when we enqueued this
	 * work.
	 */
	if (p->flags & PF_EXITING)
		return;

	if (!mm->numa_next_scan) {
		mm->numa_next_scan = now +
			msecs_to_jiffies(sysctl_numa_balancing_scan_delay);
	}

	/*
	 * Enforce maximal scan/migration frequency..
	 */
	migrate = mm->numa_next_scan;
	if (time_before(now, migrate))
		return;

	if (p->numa_scan_period == 0) {
		p->numa_scan_period_max = task_scan_max(p);
		p->numa_scan_period = task_scan_start(p);
	}

	next_scan = now + msecs_to_jiffies(p->numa_scan_period);
	if (cmpxchg(&mm->numa_next_scan, migrate, next_scan) != migrate)
		return;

	/*
	 * Delay this task enough that another task of this mm will likely win
	 * the next time around.
	 */
	p->node_stamp += 2 * TICK_NSEC;

	start = mm->numa_scan_offset;
	pages = sysctl_numa_balancing_scan_size;
	pages <<= 20 - PAGE_SHIFT; /* MB in pages */
	virtpages = pages * 8;	   /* Scan up to this much virtual space */
	if (!pages)
		return;


	if (!down_read_trylock(&mm->mmap_sem))
		return;
	vma = find_vma(mm, start);
	if (!vma) {
		reset_ptenuma_scan(p);
		start = 0;
		vma = mm->mmap;
	}
	for (; vma; vma = vma->vm_next) {
		if (!vma_migratable(vma) || !vma_policy_mof(vma) ||
			is_vm_hugetlb_page(vma) || (vma->vm_flags & VM_MIXEDMAP)) {
			continue;
		}

		/*
		 * Shared library pages mapped by multiple processes are not
		 * migrated as it is expected they are cache replicated. Avoid
		 * hinting faults in read-only file-backed mappings or the vdso
		 * as migrating the pages will be of marginal benefit.
		 */
		if (!vma->vm_mm ||
		    (vma->vm_file && (vma->vm_flags & (VM_READ|VM_WRITE)) == (VM_READ)))
			continue;

		/*
		 * Skip inaccessible VMAs to avoid any confusion between
		 * PROT_NONE and NUMA hinting ptes
		 */
		if (!(vma->vm_flags & (VM_READ | VM_EXEC | VM_WRITE)))
			continue;

		do {
			start = max(start, vma->vm_start);
			end = ALIGN(start + (pages << PAGE_SHIFT), HPAGE_SIZE);
			end = min(end, vma->vm_end);
			nr_pte_updates = change_prot_numa(vma, start, end);

			/*
			 * Try to scan sysctl_numa_balancing_size worth of
			 * hpages that have at least one present PTE that
			 * is not already pte-numa. If the VMA contains
			 * areas that are unused or already full of prot_numa
			 * PTEs, scan up to virtpages, to skip through those
			 * areas faster.
			 */
			if (nr_pte_updates)
				pages -= (end - start) >> PAGE_SHIFT;
			virtpages -= (end - start) >> PAGE_SHIFT;

			start = end;
			if (pages <= 0 || virtpages <= 0)
				goto out;

			cond_resched();
		} while (end != vma->vm_end);
	}

out:
	/*
	 * It is possible to reach the end of the VMA list but the last few
	 * VMAs are not guaranteed to the vma_migratable. If they are not, we
	 * would find the !migratable VMA on the next scan but not reset the
	 * scanner to the start so check it now.
	 */
	if (vma)
		mm->numa_scan_offset = start;
	else
		reset_ptenuma_scan(p);
	up_read(&mm->mmap_sem);

	/*
	 * Make sure tasks use at least 32x as much time to run other code
	 * than they used here, to limit NUMA PTE scanning overhead to 3% max.
	 * Usually update_task_scan_period slows down scanning enough; on an
	 * overloaded system we need to limit overhead on a per task basis.
	 */
	if (unlikely(p->se.sum_exec_runtime != runtime)) {
		u64 diff = p->se.sum_exec_runtime - runtime;
		p->node_stamp += 32 * diff;
	}
}

void init_numa_balancing(unsigned long clone_flags, struct task_struct *p)
{
	int mm_users = 0;
	struct mm_struct *mm = p->mm;

	if (mm) {
		mm_users = atomic_read(&mm->mm_users);
		if (mm_users == 1) {
			mm->numa_next_scan = jiffies + msecs_to_jiffies(sysctl_numa_balancing_scan_delay);
			mm->numa_scan_seq = 0;
		}
	}
	p->node_stamp			= 0;
	p->numa_scan_seq		= mm ? mm->numa_scan_seq : 0;
	p->numa_scan_period		= sysctl_numa_balancing_scan_delay;
	/* Protect against double add, see task_tick_numa and task_numa_work */
	p->numa_work.next		= &p->numa_work;
	p->numa_faults			= NULL;
	RCU_INIT_POINTER(p->numa_group, NULL);
	p->last_task_numa_placement	= 0;
	p->last_sum_exec_runtime	= 0;

	init_task_work(&p->numa_work, task_numa_work);

	/* New address space, reset the preferred nid */
	if (!(clone_flags & CLONE_VM)) {
		p->numa_preferred_nid = NUMA_NO_NODE;
		return;
	}

	/*
	 * New thread, keep existing numa_preferred_nid which should be copied
	 * already by arch_dup_task_struct but stagger when scans start.
	 */
	if (mm) {
		unsigned int delay;

		delay = min_t(unsigned int, task_scan_max(current),
			current->numa_scan_period * mm_users * NSEC_PER_MSEC);
		delay += 2 * TICK_NSEC;
		p->node_stamp = delay;
	}
}

/*
 * Drive the periodic memory faults..
 */
static void task_tick_numa(struct rq *rq, struct task_struct *curr)
{
	struct callback_head *work = &curr->numa_work;
	u64 period, now;

	/*
	 * We don't care about NUMA placement if we don't have memory.
	 */
	if (!curr->mm || (curr->flags & PF_EXITING) || work->next != work)
		return;

	/*
	 * Using runtime rather than walltime has the dual advantage that
	 * we (mostly) drive the selection from busy threads and that the
	 * task needs to have done some actual work before we bother with
	 * NUMA placement.
	 */
	now = curr->se.sum_exec_runtime;
	period = (u64)curr->numa_scan_period * NSEC_PER_MSEC;

	if (now > curr->node_stamp + period) {
		if (!curr->node_stamp)
			curr->numa_scan_period = task_scan_start(curr);
		curr->node_stamp += period;

		if (!time_before(jiffies, curr->mm->numa_next_scan))
			task_work_add(curr, work, true);
	}
}

static void update_scan_period(struct task_struct *p, int new_cpu)
{
	int src_nid = cpu_to_node(task_cpu(p));
	int dst_nid = cpu_to_node(new_cpu);

	if (!static_branch_likely(&sched_numa_balancing))
		return;

	if (!p->mm || !p->numa_faults || (p->flags & PF_EXITING))
		return;

	if (src_nid == dst_nid)
		return;

	/*
	 * Allow resets if faults have been trapped before one scan
	 * has completed. This is most likely due to a new task that
	 * is pulled cross-node due to wakeups or load balancing.
	 */
	if (p->numa_scan_seq) {
		/*
		 * Avoid scan adjustments if moving to the preferred
		 * node or if the task was not previously running on
		 * the preferred node.
		 */
		if (dst_nid == p->numa_preferred_nid ||
		    (p->numa_preferred_nid != NUMA_NO_NODE &&
			src_nid != p->numa_preferred_nid))
			return;
	}

	p->numa_scan_period = task_scan_start(p);
}

#else
static void task_tick_numa(struct rq *rq, struct task_struct *curr)
{
}

static inline void account_numa_enqueue(struct rq *rq, struct task_struct *p)
{
}

static inline void account_numa_dequeue(struct rq *rq, struct task_struct *p)
{
}

static inline void update_scan_period(struct task_struct *p, int new_cpu)
{
}

#endif /* CONFIG_NUMA_BALANCING */

static void
account_entity_enqueue(struct cfs_rq *cfs_rq, struct sched_entity *se)
{
	update_load_add(&cfs_rq->load, se->load.weight);
#ifdef CONFIG_SMP
	if (entity_is_task(se)) {
		struct rq *rq = rq_of(cfs_rq);

		account_numa_enqueue(rq, task_of(se));
		list_add(&se->group_node, &rq->cfs_tasks);
	}
#endif
	cfs_rq->nr_running++;
}

static void
account_entity_dequeue(struct cfs_rq *cfs_rq, struct sched_entity *se)
{
	update_load_sub(&cfs_rq->load, se->load.weight);
#ifdef CONFIG_SMP
	if (entity_is_task(se)) {
		account_numa_dequeue(rq_of(cfs_rq), task_of(se));
		list_del_init(&se->group_node);
	}
#endif
	cfs_rq->nr_running--;
}

/*
 * Signed add and clamp on underflow.
 *
 * Explicitly do a load-store to ensure the intermediate value never hits
 * memory. This allows lockless observations without ever seeing the negative
 * values.
 */
#define add_positive(_ptr, _val) do {                           \
	typeof(_ptr) ptr = (_ptr);                              \
	typeof(_val) val = (_val);                              \
	typeof(*ptr) res, var = READ_ONCE(*ptr);                \
								\
	res = var + val;                                        \
								\
	if (val < 0 && res > var)                               \
		res = 0;                                        \
								\
	WRITE_ONCE(*ptr, res);                                  \
} while (0)

/*
 * Unsigned subtract and clamp on underflow.
 *
 * Explicitly do a load-store to ensure the intermediate value never hits
 * memory. This allows lockless observations without ever seeing the negative
 * values.
 */
#define sub_positive(_ptr, _val) do {				\
	typeof(_ptr) ptr = (_ptr);				\
	typeof(*ptr) val = (_val);				\
	typeof(*ptr) res, var = READ_ONCE(*ptr);		\
	res = var - val;					\
	if (res > var)						\
		res = 0;					\
	WRITE_ONCE(*ptr, res);					\
} while (0)

/*
 * Remove and clamp on negative, from a local variable.
 *
 * A variant of sub_positive(), which does not use explicit load-store
 * and is thus optimized for local variable updates.
 */
#define lsub_positive(_ptr, _val) do {				\
	typeof(_ptr) ptr = (_ptr);				\
	*ptr -= min_t(typeof(*ptr), *ptr, _val);		\
} while (0)

#ifdef CONFIG_SMP
static inline void
enqueue_load_avg(struct cfs_rq *cfs_rq, struct sched_entity *se)
{
	cfs_rq->avg.load_avg += se->avg.load_avg;
	cfs_rq->avg.load_sum += se_weight(se) * se->avg.load_sum;
}

static inline void
dequeue_load_avg(struct cfs_rq *cfs_rq, struct sched_entity *se)
{
	sub_positive(&cfs_rq->avg.load_avg, se->avg.load_avg);
	sub_positive(&cfs_rq->avg.load_sum, se_weight(se) * se->avg.load_sum);
}
#else
static inline void
enqueue_load_avg(struct cfs_rq *cfs_rq, struct sched_entity *se) { }
static inline void
dequeue_load_avg(struct cfs_rq *cfs_rq, struct sched_entity *se) { }
#endif

static void reweight_entity(struct cfs_rq *cfs_rq, struct sched_entity *se,
			    unsigned long weight)
{
	if (se->on_rq) {
		/* commit outstanding execution time */
		if (cfs_rq->curr == se)
			update_curr(cfs_rq);
		account_entity_dequeue(cfs_rq, se);
	}
	dequeue_load_avg(cfs_rq, se);

	update_load_set(&se->load, weight);

#ifdef CONFIG_SMP
	do {
		u32 divider = LOAD_AVG_MAX - 1024 + se->avg.period_contrib;

		se->avg.load_avg = div_u64(se_weight(se) * se->avg.load_sum, divider);
	} while (0);
#endif

	enqueue_load_avg(cfs_rq, se);
	if (se->on_rq)
		account_entity_enqueue(cfs_rq, se);

}

void reweight_task(struct task_struct *p, int prio)
{
	struct sched_entity *se = &p->se;
	struct cfs_rq *cfs_rq = cfs_rq_of(se);
	struct load_weight *load = &se->load;
	unsigned long weight = scale_load(sched_prio_to_weight[prio]);

	reweight_entity(cfs_rq, se, weight);
	load->inv_weight = sched_prio_to_wmult[prio];
}

#ifdef CONFIG_FAIR_GROUP_SCHED
#ifdef CONFIG_SMP
/*
 * All this does is approximate the hierarchical proportion which includes that
 * global sum we all love to hate.
 *
 * That is, the weight of a group entity, is the proportional share of the
 * group weight based on the group runqueue weights. That is:
 *
 *                     tg->weight * grq->load.weight
 *   ge->load.weight = -----------------------------               (1)
 *			  \Sum grq->load.weight
 *
 * Now, because computing that sum is prohibitively expensive to compute (been
 * there, done that) we approximate it with this average stuff. The average
 * moves slower and therefore the approximation is cheaper and more stable.
 *
 * So instead of the above, we substitute:
 *
 *   grq->load.weight -> grq->avg.load_avg                         (2)
 *
 * which yields the following:
 *
 *                     tg->weight * grq->avg.load_avg
 *   ge->load.weight = ------------------------------              (3)
 *				tg->load_avg
 *
 * Where: tg->load_avg ~= \Sum grq->avg.load_avg
 *
 * That is shares_avg, and it is right (given the approximation (2)).
 *
 * The problem with it is that because the average is slow -- it was designed
 * to be exactly that of course -- this leads to transients in boundary
 * conditions. In specific, the case where the group was idle and we start the
 * one task. It takes time for our CPU's grq->avg.load_avg to build up,
 * yielding bad latency etc..
 *
 * Now, in that special case (1) reduces to:
 *
 *                     tg->weight * grq->load.weight
 *   ge->load.weight = ----------------------------- = tg->weight   (4)
 *			    grp->load.weight
 *
 * That is, the sum collapses because all other CPUs are idle; the UP scenario.
 *
 * So what we do is modify our approximation (3) to approach (4) in the (near)
 * UP case, like:
 *
 *   ge->load.weight =
 *
 *              tg->weight * grq->load.weight
 *     ---------------------------------------------------         (5)
 *     tg->load_avg - grq->avg.load_avg + grq->load.weight
 *
 * But because grq->load.weight can drop to 0, resulting in a divide by zero,
 * we need to use grq->avg.load_avg as its lower bound, which then gives:
 *
 *
 *                     tg->weight * grq->load.weight
 *   ge->load.weight = -----------------------------		   (6)
 *				tg_load_avg'
 *
 * Where:
 *
 *   tg_load_avg' = tg->load_avg - grq->avg.load_avg +
 *                  max(grq->load.weight, grq->avg.load_avg)
 *
 * And that is shares_weight and is icky. In the (near) UP case it approaches
 * (4) while in the normal case it approaches (3). It consistently
 * overestimates the ge->load.weight and therefore:
 *
 *   \Sum ge->load.weight >= tg->weight
 *
 * hence icky!
 */
static long calc_group_shares(struct cfs_rq *cfs_rq)
{
	long tg_weight, tg_shares, load, shares;
	struct task_group *tg = cfs_rq->tg;

	tg_shares = READ_ONCE(tg->shares);

	load = max(scale_load_down(cfs_rq->load.weight), cfs_rq->avg.load_avg);

	tg_weight = atomic_long_read(&tg->load_avg);

	/* Ensure tg_weight >= load */
	tg_weight -= cfs_rq->tg_load_avg_contrib;
	tg_weight += load;

	shares = (tg_shares * load);
	if (tg_weight)
		shares /= tg_weight;

	/*
	 * MIN_SHARES has to be unscaled here to support per-CPU partitioning
	 * of a group with small tg->shares value. It is a floor value which is
	 * assigned as a minimum load.weight to the sched_entity representing
	 * the group on a CPU.
	 *
	 * E.g. on 64-bit for a group with tg->shares of scale_load(15)=15*1024
	 * on an 8-core system with 8 tasks each runnable on one CPU shares has
	 * to be 15*1024*1/8=1920 instead of scale_load(MIN_SHARES)=2*1024. In
	 * case no task is runnable on a CPU MIN_SHARES=2 should be returned
	 * instead of 0.
	 */
	return clamp_t(long, shares, MIN_SHARES, tg_shares);
}
#endif /* CONFIG_SMP */

static inline int throttled_hierarchy(struct cfs_rq *cfs_rq);

/*
 * Recomputes the group entity based on the current state of its group
 * runqueue.
 */
static void update_cfs_group(struct sched_entity *se)
{
	struct cfs_rq *gcfs_rq = group_cfs_rq(se);
	long shares;

	if (!gcfs_rq)
		return;

	if (throttled_hierarchy(gcfs_rq))
		return;

#ifndef CONFIG_SMP
	shares = READ_ONCE(gcfs_rq->tg->shares);

	if (likely(se->load.weight == shares))
		return;
#else
	shares   = calc_group_shares(gcfs_rq);
#endif

	reweight_entity(cfs_rq_of(se), se, shares);
}

#else /* CONFIG_FAIR_GROUP_SCHED */
static inline void update_cfs_group(struct sched_entity *se)
{
}
#endif /* CONFIG_FAIR_GROUP_SCHED */

static inline void cfs_rq_util_change(struct cfs_rq *cfs_rq, int flags)
{
	struct rq *rq = rq_of(cfs_rq);

	if (&rq->cfs == cfs_rq) {
		/*
		 * There are a few boundary cases this might miss but it should
		 * get called often enough that that should (hopefully) not be
		 * a real problem.
		 *
		 * It will not get called when we go idle, because the idle
		 * thread is a different class (!fair), nor will the utilization
		 * number include things like RT tasks.
		 *
		 * As is, the util number is not freq-invariant (we'd have to
		 * implement arch_scale_freq_capacity() for that).
		 *
		 * See cpu_util().
		 */
		cpufreq_update_util(rq, flags);
	}
}

#ifdef CONFIG_SMP
#ifdef CONFIG_FAIR_GROUP_SCHED
/**
 * update_tg_load_avg - update the tg's load avg
 * @cfs_rq: the cfs_rq whose avg changed
 * @force: update regardless of how small the difference
 *
 * This function 'ensures': tg->load_avg := \Sum tg->cfs_rq[]->avg.load.
 * However, because tg->load_avg is a global value there are performance
 * considerations.
 *
 * In order to avoid having to look at the other cfs_rq's, we use a
 * differential update where we store the last value we propagated. This in
 * turn allows skipping updates if the differential is 'small'.
 *
 * Updating tg's load_avg is necessary before update_cfs_share().
 */
static inline void update_tg_load_avg(struct cfs_rq *cfs_rq, int force)
{
	long delta = cfs_rq->avg.load_avg - cfs_rq->tg_load_avg_contrib;

	/*
	 * No need to update load_avg for root_task_group as it is not used.
	 */
	if (cfs_rq->tg == &root_task_group)
		return;

	if (force || abs(delta) > cfs_rq->tg_load_avg_contrib / 64) {
		atomic_long_add(delta, &cfs_rq->tg->load_avg);
		cfs_rq->tg_load_avg_contrib = cfs_rq->avg.load_avg;
	}
}

/*
 * Called within set_task_rq() right before setting a task's CPU. The
 * caller only guarantees p->pi_lock is held; no other assumptions,
 * including the state of rq->lock, should be made.
 */
void set_task_rq_fair(struct sched_entity *se,
		      struct cfs_rq *prev, struct cfs_rq *next)
{
	u64 p_last_update_time;
	u64 n_last_update_time;

	if (!sched_feat(ATTACH_AGE_LOAD))
		return;

	/*
	 * We are supposed to update the task to "current" time, then its up to
	 * date and ready to go to new CPU/cfs_rq. But we have difficulty in
	 * getting what current time is, so simply throw away the out-of-date
	 * time. This will result in the wakee task is less decayed, but giving
	 * the wakee more load sounds not bad.
	 */
	if (!(se->avg.last_update_time && prev))
		return;

#ifndef CONFIG_64BIT
	{
		u64 p_last_update_time_copy;
		u64 n_last_update_time_copy;

		do {
			p_last_update_time_copy = prev->load_last_update_time_copy;
			n_last_update_time_copy = next->load_last_update_time_copy;

			smp_rmb();

			p_last_update_time = prev->avg.last_update_time;
			n_last_update_time = next->avg.last_update_time;

		} while (p_last_update_time != p_last_update_time_copy ||
			 n_last_update_time != n_last_update_time_copy);
	}
#else
	p_last_update_time = prev->avg.last_update_time;
	n_last_update_time = next->avg.last_update_time;
#endif
	__update_load_avg_blocked_se(p_last_update_time, se);
	se->avg.last_update_time = n_last_update_time;
}


/*
 * When on migration a sched_entity joins/leaves the PELT hierarchy, we need to
 * propagate its contribution. The key to this propagation is the invariant
 * that for each group:
 *
 *   ge->avg == grq->avg						(1)
 *
 * _IFF_ we look at the pure running and runnable sums. Because they
 * represent the very same entity, just at different points in the hierarchy.
 *
 * Per the above update_tg_cfs_util() and update_tg_cfs_runnable() are trivial
 * and simply copies the running/runnable sum over (but still wrong, because
 * the group entity and group rq do not have their PELT windows aligned).
 *
 * However, update_tg_cfs_load() is more complex. So we have:
 *
 *   ge->avg.load_avg = ge->load.weight * ge->avg.runnable_avg		(2)
 *
 * And since, like util, the runnable part should be directly transferable,
 * the following would _appear_ to be the straight forward approach:
 *
 *   grq->avg.load_avg = grq->load.weight * grq->avg.runnable_avg	(3)
 *
 * And per (1) we have:
 *
 *   ge->avg.runnable_avg == grq->avg.runnable_avg
 *
 * Which gives:
 *
 *                      ge->load.weight * grq->avg.load_avg
 *   ge->avg.load_avg = -----------------------------------		(4)
 *                               grq->load.weight
 *
 * Except that is wrong!
 *
 * Because while for entities historical weight is not important and we
 * really only care about our future and therefore can consider a pure
 * runnable sum, runqueues can NOT do this.
 *
 * We specifically want runqueues to have a load_avg that includes
 * historical weights. Those represent the blocked load, the load we expect
 * to (shortly) return to us. This only works by keeping the weights as
 * integral part of the sum. We therefore cannot decompose as per (3).
 *
 * Another reason this doesn't work is that runnable isn't a 0-sum entity.
 * Imagine a rq with 2 tasks that each are runnable 2/3 of the time. Then the
 * rq itself is runnable anywhere between 2/3 and 1 depending on how the
 * runnable section of these tasks overlap (or not). If they were to perfectly
 * align the rq as a whole would be runnable 2/3 of the time. If however we
 * always have at least 1 runnable task, the rq as a whole is always runnable.
 *
 * So we'll have to approximate.. :/
 *
 * Given the constraint:
 *
 *   ge->avg.running_sum <= ge->avg.runnable_sum <= LOAD_AVG_MAX
 *
 * We can construct a rule that adds runnable to a rq by assuming minimal
 * overlap.
 *
 * On removal, we'll assume each task is equally runnable; which yields:
 *
 *   grq->avg.runnable_sum = grq->avg.load_sum / grq->load.weight
 *
 * XXX: only do this for the part of runnable > running ?
 *
 */

static inline void
update_tg_cfs_util(struct cfs_rq *cfs_rq, struct sched_entity *se, struct cfs_rq *gcfs_rq)
{
	long delta = gcfs_rq->avg.util_avg - se->avg.util_avg;

	/* Nothing to update */
	if (!delta)
		return;

	/*
	 * The relation between sum and avg is:
	 *
	 *   LOAD_AVG_MAX - 1024 + sa->period_contrib
	 *
	 * however, the PELT windows are not aligned between grq and gse.
	 */

	/* Set new sched_entity's utilization */
	se->avg.util_avg = gcfs_rq->avg.util_avg;
	se->avg.util_sum = se->avg.util_avg * LOAD_AVG_MAX;

	/* Update parent cfs_rq utilization */
	add_positive(&cfs_rq->avg.util_avg, delta);
	cfs_rq->avg.util_sum = cfs_rq->avg.util_avg * LOAD_AVG_MAX;
}

static inline void
update_tg_cfs_runnable(struct cfs_rq *cfs_rq, struct sched_entity *se, struct cfs_rq *gcfs_rq)
{
	long delta = gcfs_rq->avg.runnable_avg - se->avg.runnable_avg;

	/* Nothing to update */
	if (!delta)
		return;

	/*
	 * The relation between sum and avg is:
	 *
	 *   LOAD_AVG_MAX - 1024 + sa->period_contrib
	 *
	 * however, the PELT windows are not aligned between grq and gse.
	 */

	/* Set new sched_entity's runnable */
	se->avg.runnable_avg = gcfs_rq->avg.runnable_avg;
	se->avg.runnable_sum = se->avg.runnable_avg * LOAD_AVG_MAX;

	/* Update parent cfs_rq runnable */
	add_positive(&cfs_rq->avg.runnable_avg, delta);
	cfs_rq->avg.runnable_sum = cfs_rq->avg.runnable_avg * LOAD_AVG_MAX;
}

static inline void
update_tg_cfs_load(struct cfs_rq *cfs_rq, struct sched_entity *se, struct cfs_rq *gcfs_rq)
{
	long delta_avg, running_sum, runnable_sum = gcfs_rq->prop_runnable_sum;
	unsigned long load_avg;
	u64 load_sum = 0;
	s64 delta_sum;

	if (!runnable_sum)
		return;

	gcfs_rq->prop_runnable_sum = 0;

	if (runnable_sum >= 0) {
		/*
		 * Add runnable; clip at LOAD_AVG_MAX. Reflects that until
		 * the CPU is saturated running == runnable.
		 */
		runnable_sum += se->avg.load_sum;
		runnable_sum = min(runnable_sum, (long)LOAD_AVG_MAX);
	} else {
		/*
		 * Estimate the new unweighted runnable_sum of the gcfs_rq by
		 * assuming all tasks are equally runnable.
		 */
		if (scale_load_down(gcfs_rq->load.weight)) {
			load_sum = div_s64(gcfs_rq->avg.load_sum,
				scale_load_down(gcfs_rq->load.weight));
		}

		/* But make sure to not inflate se's runnable */
		runnable_sum = min(se->avg.load_sum, load_sum);
	}

	/*
	 * runnable_sum can't be lower than running_sum
	 * Rescale running sum to be in the same range as runnable sum
	 * running_sum is in [0 : LOAD_AVG_MAX <<  SCHED_CAPACITY_SHIFT]
	 * runnable_sum is in [0 : LOAD_AVG_MAX]
	 */
	running_sum = se->avg.util_sum >> SCHED_CAPACITY_SHIFT;
	runnable_sum = max(runnable_sum, running_sum);

	load_sum = (s64)se_weight(se) * runnable_sum;
	load_avg = div_s64(load_sum, LOAD_AVG_MAX);

	delta_sum = load_sum - (s64)se_weight(se) * se->avg.load_sum;
	delta_avg = load_avg - se->avg.load_avg;

	se->avg.load_sum = runnable_sum;
	se->avg.load_avg = load_avg;
	add_positive(&cfs_rq->avg.load_avg, delta_avg);
	add_positive(&cfs_rq->avg.load_sum, delta_sum);
}

static inline void add_tg_cfs_propagate(struct cfs_rq *cfs_rq, long runnable_sum)
{
	cfs_rq->propagate = 1;
	cfs_rq->prop_runnable_sum += runnable_sum;
}

/* Update task and its cfs_rq load average */
static inline int propagate_entity_load_avg(struct sched_entity *se)
{
	struct cfs_rq *cfs_rq, *gcfs_rq;

	if (entity_is_task(se))
		return 0;

	gcfs_rq = group_cfs_rq(se);
	if (!gcfs_rq->propagate)
		return 0;

	gcfs_rq->propagate = 0;

	cfs_rq = cfs_rq_of(se);

	add_tg_cfs_propagate(cfs_rq, gcfs_rq->prop_runnable_sum);

	update_tg_cfs_util(cfs_rq, se, gcfs_rq);
	update_tg_cfs_runnable(cfs_rq, se, gcfs_rq);
	update_tg_cfs_load(cfs_rq, se, gcfs_rq);

	trace_pelt_cfs_tp(cfs_rq);
	trace_pelt_se_tp(se);

	return 1;
}

/*
 * Check if we need to update the load and the utilization of a blocked
 * group_entity:
 */
static inline bool skip_blocked_update(struct sched_entity *se)
{
	struct cfs_rq *gcfs_rq = group_cfs_rq(se);

	/*
	 * If sched_entity still have not zero load or utilization, we have to
	 * decay it:
	 */
	if (se->avg.load_avg || se->avg.util_avg)
		return false;

	/*
	 * If there is a pending propagation, we have to update the load and
	 * the utilization of the sched_entity:
	 */
	if (gcfs_rq->propagate)
		return false;

	/*
	 * Otherwise, the load and the utilization of the sched_entity is
	 * already zero and there is no pending propagation, so it will be a
	 * waste of time to try to decay it:
	 */
	return true;
}

#else /* CONFIG_FAIR_GROUP_SCHED */

static inline void update_tg_load_avg(struct cfs_rq *cfs_rq, int force) {}

static inline int propagate_entity_load_avg(struct sched_entity *se)
{
	return 0;
}

static inline void add_tg_cfs_propagate(struct cfs_rq *cfs_rq, long runnable_sum) {}

#endif /* CONFIG_FAIR_GROUP_SCHED */

/**
 * update_cfs_rq_load_avg - update the cfs_rq's load/util averages
 * @now: current time, as per cfs_rq_clock_pelt()
 * @cfs_rq: cfs_rq to update
 *
 * The cfs_rq avg is the direct sum of all its entities (blocked and runnable)
 * avg. The immediate corollary is that all (fair) tasks must be attached, see
 * post_init_entity_util_avg().
 *
 * cfs_rq->avg is used for task_h_load() and update_cfs_share() for example.
 *
 * Returns true if the load decayed or we removed load.
 *
 * Since both these conditions indicate a changed cfs_rq->avg.load we should
 * call update_tg_load_avg() when this function returns true.
 */
static inline int
update_cfs_rq_load_avg(u64 now, struct cfs_rq *cfs_rq)
{
	unsigned long removed_load = 0, removed_util = 0, removed_runnable = 0;
	struct sched_avg *sa = &cfs_rq->avg;
	int decayed = 0;

	if (cfs_rq->removed.nr) {
		unsigned long r;
		u32 divider = LOAD_AVG_MAX - 1024 + sa->period_contrib;

		raw_spin_lock(&cfs_rq->removed.lock);
		swap(cfs_rq->removed.util_avg, removed_util);
		swap(cfs_rq->removed.load_avg, removed_load);
		swap(cfs_rq->removed.runnable_avg, removed_runnable);
		cfs_rq->removed.nr = 0;
		raw_spin_unlock(&cfs_rq->removed.lock);

		r = removed_load;
		sub_positive(&sa->load_avg, r);
		sub_positive(&sa->load_sum, r * divider);

		r = removed_util;
		sub_positive(&sa->util_avg, r);
		sub_positive(&sa->util_sum, r * divider);

		r = removed_runnable;
		sub_positive(&sa->runnable_avg, r);
		sub_positive(&sa->runnable_sum, r * divider);

		/*
		 * removed_runnable is the unweighted version of removed_load so we
		 * can use it to estimate removed_load_sum.
		 */
		add_tg_cfs_propagate(cfs_rq,
			-(long)(removed_runnable * divider) >> SCHED_CAPACITY_SHIFT);

		decayed = 1;
	}

	decayed |= __update_load_avg_cfs_rq(now, cfs_rq);

#ifndef CONFIG_64BIT
	smp_wmb();
	cfs_rq->load_last_update_time_copy = sa->last_update_time;
#endif

	return decayed;
}

/**
 * attach_entity_load_avg - attach this entity to its cfs_rq load avg
 * @cfs_rq: cfs_rq to attach to
 * @se: sched_entity to attach
 *
 * Must call update_cfs_rq_load_avg() before this, since we rely on
 * cfs_rq->avg.last_update_time being current.
 */
static void attach_entity_load_avg(struct cfs_rq *cfs_rq, struct sched_entity *se)
{
	u32 divider = LOAD_AVG_MAX - 1024 + cfs_rq->avg.period_contrib;

	/*
	 * When we attach the @se to the @cfs_rq, we must align the decay
	 * window because without that, really weird and wonderful things can
	 * happen.
	 *
	 * XXX illustrate
	 */
	se->avg.last_update_time = cfs_rq->avg.last_update_time;
	se->avg.period_contrib = cfs_rq->avg.period_contrib;

	/*
	 * Hell(o) Nasty stuff.. we need to recompute _sum based on the new
	 * period_contrib. This isn't strictly correct, but since we're
	 * entirely outside of the PELT hierarchy, nobody cares if we truncate
	 * _sum a little.
	 */
	se->avg.util_sum = se->avg.util_avg * divider;

	se->avg.runnable_sum = se->avg.runnable_avg * divider;

	se->avg.load_sum = divider;
	if (se_weight(se)) {
		se->avg.load_sum =
			div_u64(se->avg.load_avg * se->avg.load_sum, se_weight(se));
	}

	enqueue_load_avg(cfs_rq, se);
	cfs_rq->avg.util_avg += se->avg.util_avg;
	cfs_rq->avg.util_sum += se->avg.util_sum;
	cfs_rq->avg.runnable_avg += se->avg.runnable_avg;
	cfs_rq->avg.runnable_sum += se->avg.runnable_sum;

	add_tg_cfs_propagate(cfs_rq, se->avg.load_sum);

	cfs_rq_util_change(cfs_rq, 0);

	trace_pelt_cfs_tp(cfs_rq);
}

/**
 * detach_entity_load_avg - detach this entity from its cfs_rq load avg
 * @cfs_rq: cfs_rq to detach from
 * @se: sched_entity to detach
 *
 * Must call update_cfs_rq_load_avg() before this, since we rely on
 * cfs_rq->avg.last_update_time being current.
 */
static void detach_entity_load_avg(struct cfs_rq *cfs_rq, struct sched_entity *se)
{
	dequeue_load_avg(cfs_rq, se);
	sub_positive(&cfs_rq->avg.util_avg, se->avg.util_avg);
	sub_positive(&cfs_rq->avg.util_sum, se->avg.util_sum);
	sub_positive(&cfs_rq->avg.runnable_avg, se->avg.runnable_avg);
	sub_positive(&cfs_rq->avg.runnable_sum, se->avg.runnable_sum);

	add_tg_cfs_propagate(cfs_rq, -se->avg.load_sum);

	cfs_rq_util_change(cfs_rq, 0);

	trace_pelt_cfs_tp(cfs_rq);
}

/*
 * Optional action to be done while updating the load average
 */
#define UPDATE_TG	0x1
#define SKIP_AGE_LOAD	0x2
#define DO_ATTACH	0x4

/* Update task and its cfs_rq load average */
static inline void update_load_avg(struct cfs_rq *cfs_rq, struct sched_entity *se, int flags)
{
	u64 now = cfs_rq_clock_pelt(cfs_rq);
	int decayed;

	/*
	 * Track task load average for carrying it to new CPU after migrated, and
	 * track group sched_entity load average for task_h_load calc in migration
	 */
	if (se->avg.last_update_time && !(flags & SKIP_AGE_LOAD))
		__update_load_avg_se(now, cfs_rq, se);

	decayed  = update_cfs_rq_load_avg(now, cfs_rq);
	decayed |= propagate_entity_load_avg(se);

	if (!se->avg.last_update_time && (flags & DO_ATTACH)) {

		/*
		 * DO_ATTACH means we're here from enqueue_entity().
		 * !last_update_time means we've passed through
		 * migrate_task_rq_fair() indicating we migrated.
		 *
		 * IOW we're enqueueing a task on a new CPU.
		 */
		attach_entity_load_avg(cfs_rq, se);
		update_tg_load_avg(cfs_rq, 0);

	} else if (decayed) {
		cfs_rq_util_change(cfs_rq, 0);

		if (flags & UPDATE_TG)
			update_tg_load_avg(cfs_rq, 0);
	}
}

#ifndef CONFIG_64BIT
static inline u64 cfs_rq_last_update_time(struct cfs_rq *cfs_rq)
{
	u64 last_update_time_copy;
	u64 last_update_time;

	do {
		last_update_time_copy = cfs_rq->load_last_update_time_copy;
		smp_rmb();
		last_update_time = cfs_rq->avg.last_update_time;
	} while (last_update_time != last_update_time_copy);

	return last_update_time;
}
#else
static inline u64 cfs_rq_last_update_time(struct cfs_rq *cfs_rq)
{
	return cfs_rq->avg.last_update_time;
}
#endif

/*
 * Synchronize entity load avg of dequeued entity without locking
 * the previous rq.
 */
static void sync_entity_load_avg(struct sched_entity *se)
{
	struct cfs_rq *cfs_rq = cfs_rq_of(se);
	u64 last_update_time;

	last_update_time = cfs_rq_last_update_time(cfs_rq);
	__update_load_avg_blocked_se(last_update_time, se);
}

/*
 * Task first catches up with cfs_rq, and then subtract
 * itself from the cfs_rq (task must be off the queue now).
 */
static void remove_entity_load_avg(struct sched_entity *se)
{
	struct cfs_rq *cfs_rq = cfs_rq_of(se);
	unsigned long flags;

	/*
	 * tasks cannot exit without having gone through wake_up_new_task() ->
	 * post_init_entity_util_avg() which will have added things to the
	 * cfs_rq, so we can remove unconditionally.
	 */

	sync_entity_load_avg(se);

	raw_spin_lock_irqsave(&cfs_rq->removed.lock, flags);
	++cfs_rq->removed.nr;
	cfs_rq->removed.util_avg	+= se->avg.util_avg;
	cfs_rq->removed.load_avg	+= se->avg.load_avg;
	cfs_rq->removed.runnable_avg	+= se->avg.runnable_avg;
	raw_spin_unlock_irqrestore(&cfs_rq->removed.lock, flags);
}

static inline unsigned long cfs_rq_runnable_avg(struct cfs_rq *cfs_rq)
{
	return cfs_rq->avg.runnable_avg;
}

static inline unsigned long cfs_rq_load_avg(struct cfs_rq *cfs_rq)
{
	return cfs_rq->avg.load_avg;
}

static inline unsigned long task_util(struct task_struct *p)
{
	return READ_ONCE(p->se.avg.util_avg);
}

static inline unsigned long _task_util_est(struct task_struct *p)
{
	struct util_est ue = READ_ONCE(p->se.avg.util_est);

	return (max(ue.ewma, ue.enqueued) | UTIL_AVG_UNCHANGED);
}

static inline unsigned long task_util_est(struct task_struct *p)
{
	return max(task_util(p), _task_util_est(p));
}

#ifdef CONFIG_UCLAMP_TASK
static inline unsigned long uclamp_task_util(struct task_struct *p)
{
	return clamp(task_util_est(p),
		     uclamp_eff_value(p, UCLAMP_MIN),
		     uclamp_eff_value(p, UCLAMP_MAX));
}
#else
static inline unsigned long uclamp_task_util(struct task_struct *p)
{
	return task_util_est(p);
}
#endif

static inline void util_est_enqueue(struct cfs_rq *cfs_rq,
				    struct task_struct *p)
{
	unsigned int enqueued;

	if (!sched_feat(UTIL_EST))
		return;

	/* Update root cfs_rq's estimated utilization */
	enqueued  = cfs_rq->avg.util_est.enqueued;
	enqueued += _task_util_est(p);
	WRITE_ONCE(cfs_rq->avg.util_est.enqueued, enqueued);
}

/*
 * Check if a (signed) value is within a specified (unsigned) margin,
 * based on the observation that:
 *
 *     abs(x) < y := (unsigned)(x + y - 1) < (2 * y - 1)
 *
 * NOTE: this only works when value + maring < INT_MAX.
 */
static inline bool within_margin(int value, int margin)
{
	return ((unsigned int)(value + margin - 1) < (2 * margin - 1));
}

static void
util_est_dequeue(struct cfs_rq *cfs_rq, struct task_struct *p, bool task_sleep)
{
	long last_ewma_diff;
	struct util_est ue;
	int cpu;

	if (!sched_feat(UTIL_EST))
		return;

	/* Update root cfs_rq's estimated utilization */
	ue.enqueued  = cfs_rq->avg.util_est.enqueued;
	ue.enqueued -= min_t(unsigned int, ue.enqueued, _task_util_est(p));
	WRITE_ONCE(cfs_rq->avg.util_est.enqueued, ue.enqueued);

	/*
	 * Skip update of task's estimated utilization when the task has not
	 * yet completed an activation, e.g. being migrated.
	 */
	if (!task_sleep)
		return;

	/*
	 * If the PELT values haven't changed since enqueue time,
	 * skip the util_est update.
	 */
	ue = p->se.avg.util_est;
	if (ue.enqueued & UTIL_AVG_UNCHANGED)
		return;

	/*
	 * Reset EWMA on utilization increases, the moving average is used only
	 * to smooth utilization decreases.
	 */
	ue.enqueued = (task_util(p) | UTIL_AVG_UNCHANGED);
	if (sched_feat(UTIL_EST_FASTUP)) {
		if (ue.ewma < ue.enqueued) {
			ue.ewma = ue.enqueued;
			goto done;
		}
	}

	/*
	 * Skip update of task's estimated utilization when its EWMA is
	 * already ~1% close to its last activation value.
	 */
	last_ewma_diff = ue.enqueued - ue.ewma;
	if (within_margin(last_ewma_diff, (SCHED_CAPACITY_SCALE / 100)))
		return;

	/*
	 * To avoid overestimation of actual task utilization, skip updates if
	 * we cannot grant there is idle time in this CPU.
	 */
	cpu = cpu_of(rq_of(cfs_rq));
	if (task_util(p) > capacity_orig_of(cpu))
		return;

	/*
	 * Update Task's estimated utilization
	 *
	 * When *p completes an activation we can consolidate another sample
	 * of the task size. This is done by storing the current PELT value
	 * as ue.enqueued and by using this value to update the Exponential
	 * Weighted Moving Average (EWMA):
	 *
	 *  ewma(t) = w *  task_util(p) + (1-w) * ewma(t-1)
	 *          = w *  task_util(p) +         ewma(t-1)  - w * ewma(t-1)
	 *          = w * (task_util(p) -         ewma(t-1)) +     ewma(t-1)
	 *          = w * (      last_ewma_diff            ) +     ewma(t-1)
	 *          = w * (last_ewma_diff  +  ewma(t-1) / w)
	 *
	 * Where 'w' is the weight of new samples, which is configured to be
	 * 0.25, thus making w=1/4 ( >>= UTIL_EST_WEIGHT_SHIFT)
	 */
	ue.ewma <<= UTIL_EST_WEIGHT_SHIFT;
	ue.ewma  += last_ewma_diff;
	ue.ewma >>= UTIL_EST_WEIGHT_SHIFT;
done:
	WRITE_ONCE(p->se.avg.util_est, ue);
}

static inline int task_fits_capacity(struct task_struct *p, long capacity)
{
	return fits_capacity(uclamp_task_util(p), capacity);
}

static inline void update_misfit_status(struct task_struct *p, struct rq *rq)
{
	if (!static_branch_unlikely(&sched_asym_cpucapacity))
		return;

	if (!p) {
		rq->misfit_task_load = 0;
		return;
	}

	if (task_fits_capacity(p, capacity_of(cpu_of(rq)))) {
		rq->misfit_task_load = 0;
		return;
	}

	rq->misfit_task_load = task_h_load(p);
}

#else /* CONFIG_SMP */

#define UPDATE_TG	0x0
#define SKIP_AGE_LOAD	0x0
#define DO_ATTACH	0x0

static inline void update_load_avg(struct cfs_rq *cfs_rq, struct sched_entity *se, int not_used1)
{
	cfs_rq_util_change(cfs_rq, 0);
}

static inline void remove_entity_load_avg(struct sched_entity *se) {}

static inline void
attach_entity_load_avg(struct cfs_rq *cfs_rq, struct sched_entity *se) {}
static inline void
detach_entity_load_avg(struct cfs_rq *cfs_rq, struct sched_entity *se) {}

static inline int idle_balance(struct rq *rq, struct rq_flags *rf)
{
	return 0;
}

static inline void
util_est_enqueue(struct cfs_rq *cfs_rq, struct task_struct *p) {}

static inline void
util_est_dequeue(struct cfs_rq *cfs_rq, struct task_struct *p,
		 bool task_sleep) {}
static inline void update_misfit_status(struct task_struct *p, struct rq *rq) {}

#endif /* CONFIG_SMP */

static void check_spread(struct cfs_rq *cfs_rq, struct sched_entity *se)
{
#ifdef CONFIG_SCHED_DEBUG
	s64 d = se->vruntime - cfs_rq->min_vruntime;

	if (d < 0)
		d = -d;

	if (d > 3*sysctl_sched_latency)
		schedstat_inc(cfs_rq->nr_spread_over);
#endif
}

static void
place_entity(struct cfs_rq *cfs_rq, struct sched_entity *se, int initial)
{
	u64 vruntime = cfs_rq->min_vruntime;

	/*
	 * The 'current' period is already promised to the current tasks,
	 * however the extra weight of the new task will slow them down a
	 * little, place the new task so that it fits in the slot that
	 * stays open at the end.
	 */
	if (initial && sched_feat(START_DEBIT))
		vruntime += sched_vslice(cfs_rq, se);

	/* sleeps up to a single latency don't count. */
	if (!initial) {
		unsigned long thresh = sysctl_sched_latency;

		/*
		 * Halve their sleep time's effect, to allow
		 * for a gentler effect of sleepers:
		 */
		if (sched_feat(GENTLE_FAIR_SLEEPERS))
			thresh >>= 1;

		vruntime -= thresh;
	}

	/* ensure we never gain time by being placed backwards. */
	se->vruntime = max_vruntime(se->vruntime, vruntime);
}

static void check_enqueue_throttle(struct cfs_rq *cfs_rq);

static inline void check_schedstat_required(void)
{
#ifdef CONFIG_SCHEDSTATS
	if (schedstat_enabled())
		return;

	/* Force schedstat enabled if a dependent tracepoint is active */
	if (trace_sched_stat_wait_enabled()    ||
			trace_sched_stat_sleep_enabled()   ||
			trace_sched_stat_iowait_enabled()  ||
			trace_sched_stat_blocked_enabled() ||
			trace_sched_stat_runtime_enabled())  {
		printk_deferred_once("Scheduler tracepoints stat_sleep, stat_iowait, "
			     "stat_blocked and stat_runtime require the "
			     "kernel parameter schedstats=enable or "
			     "kernel.sched_schedstats=1\n");
	}
#endif
}

static inline bool cfs_bandwidth_used(void);

/*
 * MIGRATION
 *
 *	dequeue
 *	  update_curr()
 *	    update_min_vruntime()
 *	  vruntime -= min_vruntime
 *
 *	enqueue
 *	  update_curr()
 *	    update_min_vruntime()
 *	  vruntime += min_vruntime
 *
 * this way the vruntime transition between RQs is done when both
 * min_vruntime are up-to-date.
 *
 * WAKEUP (remote)
 *
 *	->migrate_task_rq_fair() (p->state == TASK_WAKING)
 *	  vruntime -= min_vruntime
 *
 *	enqueue
 *	  update_curr()
 *	    update_min_vruntime()
 *	  vruntime += min_vruntime
 *
 * this way we don't have the most up-to-date min_vruntime on the originating
 * CPU and an up-to-date min_vruntime on the destination CPU.
 */

static void
enqueue_entity(struct cfs_rq *cfs_rq, struct sched_entity *se, int flags)
{
	bool renorm = !(flags & ENQUEUE_WAKEUP) || (flags & ENQUEUE_MIGRATED);
	bool curr = cfs_rq->curr == se;

	/*
	 * If we're the current task, we must renormalise before calling
	 * update_curr().
	 */
	if (renorm && curr)
		se->vruntime += cfs_rq->min_vruntime;

	update_curr(cfs_rq);

	/*
	 * Otherwise, renormalise after, such that we're placed at the current
	 * moment in time, instead of some random moment in the past. Being
	 * placed in the past could significantly boost this task to the
	 * fairness detriment of existing tasks.
	 */
	if (renorm && !curr)
		se->vruntime += cfs_rq->min_vruntime;

	/*
	 * When enqueuing a sched_entity, we must:
	 *   - Update loads to have both entity and cfs_rq synced with now.
	 *   - Add its load to cfs_rq->runnable_avg
	 *   - For group_entity, update its weight to reflect the new share of
	 *     its group cfs_rq
	 *   - Add its new weight to cfs_rq->load.weight
	 */
	update_load_avg(cfs_rq, se, UPDATE_TG | DO_ATTACH);
	se_update_runnable(se);
	update_cfs_group(se);
	account_entity_enqueue(cfs_rq, se);

	if (flags & ENQUEUE_WAKEUP)
		place_entity(cfs_rq, se, 0);

	check_schedstat_required();
	update_stats_enqueue(cfs_rq, se, flags);
	check_spread(cfs_rq, se);
	if (!curr)
		__enqueue_entity(cfs_rq, se);
	se->on_rq = 1;

	/*
	 * When bandwidth control is enabled, cfs might have been removed
	 * because of a parent been throttled but cfs->nr_running > 1. Try to
	 * add it unconditionnally.
	 */
	if (cfs_rq->nr_running == 1 || cfs_bandwidth_used())
		list_add_leaf_cfs_rq(cfs_rq);

	if (cfs_rq->nr_running == 1)
		check_enqueue_throttle(cfs_rq);
}

static void __clear_buddies_last(struct sched_entity *se)
{
	for_each_sched_entity(se) {
		struct cfs_rq *cfs_rq = cfs_rq_of(se);
		if (cfs_rq->last != se)
			break;

		cfs_rq->last = NULL;
	}
}

static void __clear_buddies_next(struct sched_entity *se)
{
	for_each_sched_entity(se) {
		struct cfs_rq *cfs_rq = cfs_rq_of(se);
		if (cfs_rq->next != se)
			break;

		cfs_rq->next = NULL;
	}
}

static void __clear_buddies_skip(struct sched_entity *se)
{
	for_each_sched_entity(se) {
		struct cfs_rq *cfs_rq = cfs_rq_of(se);
		if (cfs_rq->skip != se)
			break;

		cfs_rq->skip = NULL;
	}
}

static void clear_buddies(struct cfs_rq *cfs_rq, struct sched_entity *se)
{
	if (cfs_rq->last == se)
		__clear_buddies_last(se);

	if (cfs_rq->next == se)
		__clear_buddies_next(se);

	if (cfs_rq->skip == se)
		__clear_buddies_skip(se);
}

static __always_inline void return_cfs_rq_runtime(struct cfs_rq *cfs_rq);

static void
dequeue_entity(struct cfs_rq *cfs_rq, struct sched_entity *se, int flags)
{
	/*
	 * Update run-time statistics of the 'current'.
	 */
	update_curr(cfs_rq);

	/*
	 * When dequeuing a sched_entity, we must:
	 *   - Update loads to have both entity and cfs_rq synced with now.
	 *   - Subtract its load from the cfs_rq->runnable_avg.
	 *   - Subtract its previous weight from cfs_rq->load.weight.
	 *   - For group entity, update its weight to reflect the new share
	 *     of its group cfs_rq.
	 */
	update_load_avg(cfs_rq, se, UPDATE_TG);
	se_update_runnable(se);

	update_stats_dequeue(cfs_rq, se, flags);

	clear_buddies(cfs_rq, se);

	if (se != cfs_rq->curr)
		__dequeue_entity(cfs_rq, se);
	se->on_rq = 0;
	account_entity_dequeue(cfs_rq, se);

	/*
	 * Normalize after update_curr(); which will also have moved
	 * min_vruntime if @se is the one holding it back. But before doing
	 * update_min_vruntime() again, which will discount @se's position and
	 * can move min_vruntime forward still more.
	 */
	if (!(flags & DEQUEUE_SLEEP))
		se->vruntime -= cfs_rq->min_vruntime;

	/* return excess runtime on last dequeue */
	return_cfs_rq_runtime(cfs_rq);

	update_cfs_group(se);

	/*
	 * Now advance min_vruntime if @se was the entity holding it back,
	 * except when: DEQUEUE_SAVE && !DEQUEUE_MOVE, in this case we'll be
	 * put back on, and if we advance min_vruntime, we'll be placed back
	 * further than we started -- ie. we'll be penalized.
	 */
	if ((flags & (DEQUEUE_SAVE | DEQUEUE_MOVE)) != DEQUEUE_SAVE)
		update_min_vruntime(cfs_rq);
}

/*
 * Preempt the current task with a newly woken task if needed:
 */
static void
check_preempt_tick(struct cfs_rq *cfs_rq, struct sched_entity *curr)
{
	unsigned long ideal_runtime, delta_exec;
	struct sched_entity *se;
	s64 delta;

	ideal_runtime = sched_slice(cfs_rq, curr);
	delta_exec = curr->sum_exec_runtime - curr->prev_sum_exec_runtime;
	if (delta_exec > ideal_runtime) {
		resched_curr(rq_of(cfs_rq));
		/*
		 * The current task ran long enough, ensure it doesn't get
		 * re-elected due to buddy favours.
		 */
		clear_buddies(cfs_rq, curr);
		return;
	}

	/*
	 * Ensure that a task that missed wakeup preemption by a
	 * narrow margin doesn't have to wait for a full slice.
	 * This also mitigates buddy induced latencies under load.
	 */
	if (delta_exec < sysctl_sched_min_granularity)
		return;

	se = __pick_first_entity(cfs_rq);
	delta = curr->vruntime - se->vruntime;

	if (delta < 0)
		return;

	if (delta > ideal_runtime)
		resched_curr(rq_of(cfs_rq));
}

static void
set_next_entity(struct cfs_rq *cfs_rq, struct sched_entity *se)
{
	/* 'current' is not kept within the tree. */
	if (se->on_rq) {
		/*
		 * Any task has to be enqueued before it get to execute on
		 * a CPU. So account for the time it spent waiting on the
		 * runqueue.
		 */
		update_stats_wait_end(cfs_rq, se);
		__dequeue_entity(cfs_rq, se);
		update_load_avg(cfs_rq, se, UPDATE_TG);
	}

	update_stats_curr_start(cfs_rq, se);
	cfs_rq->curr = se;

	/*
	 * Track our maximum slice length, if the CPU's load is at
	 * least twice that of our own weight (i.e. dont track it
	 * when there are only lesser-weight tasks around):
	 */
	if (schedstat_enabled() &&
	    rq_of(cfs_rq)->cfs.load.weight >= 2*se->load.weight) {
		schedstat_set(se->statistics.slice_max,
			max((u64)schedstat_val(se->statistics.slice_max),
			    se->sum_exec_runtime - se->prev_sum_exec_runtime));
	}

	se->prev_sum_exec_runtime = se->sum_exec_runtime;
}

static int
wakeup_preempt_entity(struct sched_entity *curr, struct sched_entity *se);

/*
 * Pick the next process, keeping these things in mind, in this order:
 * 1) keep things fair between processes/task groups
 * 2) pick the "next" process, since someone really wants that to run
 * 3) pick the "last" process, for cache locality
 * 4) do not run the "skip" process, if something else is available
 */
static struct sched_entity *
pick_next_entity(struct cfs_rq *cfs_rq, struct sched_entity *curr)
{
	struct sched_entity *left = __pick_first_entity(cfs_rq);
	struct sched_entity *se;

	/*
	 * If curr is set we have to see if its left of the leftmost entity
	 * still in the tree, provided there was anything in the tree at all.
	 */
	if (!left || (curr && entity_before(curr, left)))
		left = curr;

	se = left; /* ideally we run the leftmost entity */

	/*
	 * Avoid running the skip buddy, if running something else can
	 * be done without getting too unfair.
	 */
	if (cfs_rq->skip == se) {
		struct sched_entity *second;

		if (se == curr) {
			second = __pick_first_entity(cfs_rq);
		} else {
			second = __pick_next_entity(se);
			if (!second || (curr && entity_before(curr, second)))
				second = curr;
		}

		if (second && wakeup_preempt_entity(second, left) < 1)
			se = second;
	}

	/*
	 * Prefer last buddy, try to return the CPU to a preempted task.
	 */
	if (cfs_rq->last && wakeup_preempt_entity(cfs_rq->last, left) < 1)
		se = cfs_rq->last;

	/*
	 * Someone really wants this to run. If it's not unfair, run it.
	 */
	if (cfs_rq->next && wakeup_preempt_entity(cfs_rq->next, left) < 1)
		se = cfs_rq->next;

	clear_buddies(cfs_rq, se);

	return se;
}

static bool check_cfs_rq_runtime(struct cfs_rq *cfs_rq);

static void put_prev_entity(struct cfs_rq *cfs_rq, struct sched_entity *prev)
{
	/*
	 * If still on the runqueue then deactivate_task()
	 * was not called and update_curr() has to be done:
	 */
	if (prev->on_rq)
		update_curr(cfs_rq);

	/* throttle cfs_rqs exceeding runtime */
	check_cfs_rq_runtime(cfs_rq);

	check_spread(cfs_rq, prev);

	if (prev->on_rq) {
		update_stats_wait_start(cfs_rq, prev);
		/* Put 'current' back into the tree. */
		__enqueue_entity(cfs_rq, prev);
		/* in !on_rq case, update occurred at dequeue */
		update_load_avg(cfs_rq, prev, 0);
	}
	cfs_rq->curr = NULL;
}

static void
entity_tick(struct cfs_rq *cfs_rq, struct sched_entity *curr, int queued)
{
	/*
	 * Update run-time statistics of the 'current'.
	 */
	update_curr(cfs_rq);

	/*
	 * Ensure that runnable average is periodically updated.
	 */
	update_load_avg(cfs_rq, curr, UPDATE_TG);
	update_cfs_group(curr);

#ifdef CONFIG_SCHED_HRTICK
	/*
	 * queued ticks are scheduled to match the slice, so don't bother
	 * validating it and just reschedule.
	 */
	if (queued) {
		resched_curr(rq_of(cfs_rq));
		return;
	}
	/*
	 * don't let the period tick interfere with the hrtick preemption
	 */
	if (!sched_feat(DOUBLE_TICK) &&
			hrtimer_active(&rq_of(cfs_rq)->hrtick_timer))
		return;
#endif

	if (cfs_rq->nr_running > 1)
		check_preempt_tick(cfs_rq, curr);
}


/**************************************************
 * CFS bandwidth control machinery
 */

#ifdef CONFIG_CFS_BANDWIDTH

#ifdef CONFIG_JUMP_LABEL
static struct static_key __cfs_bandwidth_used;

static inline bool cfs_bandwidth_used(void)
{
	return static_key_false(&__cfs_bandwidth_used);
}

void cfs_bandwidth_usage_inc(void)
{
	static_key_slow_inc_cpuslocked(&__cfs_bandwidth_used);
}

void cfs_bandwidth_usage_dec(void)
{
	static_key_slow_dec_cpuslocked(&__cfs_bandwidth_used);
}
#else /* CONFIG_JUMP_LABEL */
static bool cfs_bandwidth_used(void)
{
	return true;
}

void cfs_bandwidth_usage_inc(void) {}
void cfs_bandwidth_usage_dec(void) {}
#endif /* CONFIG_JUMP_LABEL */

/*
 * default period for cfs group bandwidth.
 * default: 0.1s, units: nanoseconds
 */
static inline u64 default_cfs_period(void)
{
	return 100000000ULL;
}

static inline u64 sched_cfs_bandwidth_slice(void)
{
	return (u64)sysctl_sched_cfs_bandwidth_slice * NSEC_PER_USEC;
}

/*
 * Replenish runtime according to assigned quota. We use sched_clock_cpu
 * directly instead of rq->clock to avoid adding additional synchronization
 * around rq->lock.
 *
 * requires cfs_b->lock
 */
void __refill_cfs_bandwidth_runtime(struct cfs_bandwidth *cfs_b)
{
	if (cfs_b->quota != RUNTIME_INF)
		cfs_b->runtime = cfs_b->quota;
}

static inline struct cfs_bandwidth *tg_cfs_bandwidth(struct task_group *tg)
{
	return &tg->cfs_bandwidth;
}

/* returns 0 on failure to allocate runtime */
static int assign_cfs_rq_runtime(struct cfs_rq *cfs_rq)
{
	struct task_group *tg = cfs_rq->tg;
	struct cfs_bandwidth *cfs_b = tg_cfs_bandwidth(tg);
	u64 amount = 0, min_amount;

	/* note: this is a positive sum as runtime_remaining <= 0 */
	min_amount = sched_cfs_bandwidth_slice() - cfs_rq->runtime_remaining;

	raw_spin_lock(&cfs_b->lock);
	if (cfs_b->quota == RUNTIME_INF)
		amount = min_amount;
	else {
		start_cfs_bandwidth(cfs_b);

		if (cfs_b->runtime > 0) {
			amount = min(cfs_b->runtime, min_amount);
			cfs_b->runtime -= amount;
			cfs_b->idle = 0;
		}
	}
	raw_spin_unlock(&cfs_b->lock);

	cfs_rq->runtime_remaining += amount;

	return cfs_rq->runtime_remaining > 0;
}

static void __account_cfs_rq_runtime(struct cfs_rq *cfs_rq, u64 delta_exec)
{
	/* dock delta_exec before expiring quota (as it could span periods) */
	cfs_rq->runtime_remaining -= delta_exec;

	if (likely(cfs_rq->runtime_remaining > 0))
		return;

	if (cfs_rq->throttled)
		return;
	/*
	 * if we're unable to extend our runtime we resched so that the active
	 * hierarchy can be throttled
	 */
	if (!assign_cfs_rq_runtime(cfs_rq) && likely(cfs_rq->curr))
		resched_curr(rq_of(cfs_rq));
}

static __always_inline
void account_cfs_rq_runtime(struct cfs_rq *cfs_rq, u64 delta_exec)
{
	if (!cfs_bandwidth_used() || !cfs_rq->runtime_enabled)
		return;

	__account_cfs_rq_runtime(cfs_rq, delta_exec);
}

static inline int cfs_rq_throttled(struct cfs_rq *cfs_rq)
{
	return cfs_bandwidth_used() && cfs_rq->throttled;
}

/* check whether cfs_rq, or any parent, is throttled */
static inline int throttled_hierarchy(struct cfs_rq *cfs_rq)
{
	return cfs_bandwidth_used() && cfs_rq->throttle_count;
}

/*
 * Ensure that neither of the group entities corresponding to src_cpu or
 * dest_cpu are members of a throttled hierarchy when performing group
 * load-balance operations.
 */
static inline int throttled_lb_pair(struct task_group *tg,
				    int src_cpu, int dest_cpu)
{
	struct cfs_rq *src_cfs_rq, *dest_cfs_rq;

	src_cfs_rq = tg->cfs_rq[src_cpu];
	dest_cfs_rq = tg->cfs_rq[dest_cpu];

	return throttled_hierarchy(src_cfs_rq) ||
	       throttled_hierarchy(dest_cfs_rq);
}

static int tg_unthrottle_up(struct task_group *tg, void *data)
{
	struct rq *rq = data;
	struct cfs_rq *cfs_rq = tg->cfs_rq[cpu_of(rq)];

	cfs_rq->throttle_count--;
	if (!cfs_rq->throttle_count) {
		cfs_rq->throttled_clock_task_time += rq_clock_task(rq) -
					     cfs_rq->throttled_clock_task;

		/* Add cfs_rq with already running entity in the list */
		if (cfs_rq->nr_running >= 1)
			list_add_leaf_cfs_rq(cfs_rq);
	}

	return 0;
}

static int tg_throttle_down(struct task_group *tg, void *data)
{
	struct rq *rq = data;
	struct cfs_rq *cfs_rq = tg->cfs_rq[cpu_of(rq)];

	/* group is entering throttled state, stop time */
	if (!cfs_rq->throttle_count) {
		cfs_rq->throttled_clock_task = rq_clock_task(rq);
		list_del_leaf_cfs_rq(cfs_rq);
	}
	cfs_rq->throttle_count++;

	return 0;
}

static void throttle_cfs_rq(struct cfs_rq *cfs_rq)
{
	struct rq *rq = rq_of(cfs_rq);
	struct cfs_bandwidth *cfs_b = tg_cfs_bandwidth(cfs_rq->tg);
	struct sched_entity *se;
	long task_delta, idle_task_delta, dequeue = 1;
	bool empty;

	se = cfs_rq->tg->se[cpu_of(rq_of(cfs_rq))];

	/* freeze hierarchy runnable averages while throttled */
	rcu_read_lock();
	walk_tg_tree_from(cfs_rq->tg, tg_throttle_down, tg_nop, (void *)rq);
	rcu_read_unlock();

	task_delta = cfs_rq->h_nr_running;
	idle_task_delta = cfs_rq->idle_h_nr_running;
	for_each_sched_entity(se) {
		struct cfs_rq *qcfs_rq = cfs_rq_of(se);
		/* throttled entity or throttle-on-deactivate */
		if (!se->on_rq)
			break;

		if (dequeue) {
			dequeue_entity(qcfs_rq, se, DEQUEUE_SLEEP);
		} else {
			update_load_avg(qcfs_rq, se, 0);
			se_update_runnable(se);
		}

		qcfs_rq->h_nr_running -= task_delta;
		qcfs_rq->idle_h_nr_running -= idle_task_delta;

		if (qcfs_rq->load.weight)
			dequeue = 0;
	}

	if (!se)
		sub_nr_running(rq, task_delta);

	cfs_rq->throttled = 1;
	cfs_rq->throttled_clock = rq_clock(rq);
	raw_spin_lock(&cfs_b->lock);
	empty = list_empty(&cfs_b->throttled_cfs_rq);

	/*
	 * Add to the _head_ of the list, so that an already-started
	 * distribute_cfs_runtime will not see us. If disribute_cfs_runtime is
	 * not running add to the tail so that later runqueues don't get starved.
	 */
	if (cfs_b->distribute_running)
		list_add_rcu(&cfs_rq->throttled_list, &cfs_b->throttled_cfs_rq);
	else
		list_add_tail_rcu(&cfs_rq->throttled_list, &cfs_b->throttled_cfs_rq);

	/*
	 * If we're the first throttled task, make sure the bandwidth
	 * timer is running.
	 */
	if (empty)
		start_cfs_bandwidth(cfs_b);

	raw_spin_unlock(&cfs_b->lock);
}

void unthrottle_cfs_rq(struct cfs_rq *cfs_rq)
{
	struct rq *rq = rq_of(cfs_rq);
	struct cfs_bandwidth *cfs_b = tg_cfs_bandwidth(cfs_rq->tg);
	struct sched_entity *se;
	int enqueue = 1;
	long task_delta, idle_task_delta;

	se = cfs_rq->tg->se[cpu_of(rq)];

	cfs_rq->throttled = 0;

	update_rq_clock(rq);

	raw_spin_lock(&cfs_b->lock);
	cfs_b->throttled_time += rq_clock(rq) - cfs_rq->throttled_clock;
	list_del_rcu(&cfs_rq->throttled_list);
	raw_spin_unlock(&cfs_b->lock);

	/* update hierarchical throttle state */
	walk_tg_tree_from(cfs_rq->tg, tg_nop, tg_unthrottle_up, (void *)rq);

	if (!cfs_rq->load.weight)
		return;

	task_delta = cfs_rq->h_nr_running;
	idle_task_delta = cfs_rq->idle_h_nr_running;
	for_each_sched_entity(se) {
		if (se->on_rq)
			enqueue = 0;

		cfs_rq = cfs_rq_of(se);
		if (enqueue) {
			enqueue_entity(cfs_rq, se, ENQUEUE_WAKEUP);
		} else {
			update_load_avg(cfs_rq, se, 0);
			se_update_runnable(se);
		}

		cfs_rq->h_nr_running += task_delta;
		cfs_rq->idle_h_nr_running += idle_task_delta;

		if (cfs_rq_throttled(cfs_rq))
			break;
	}

	if (!se)
		add_nr_running(rq, task_delta);

	/*
	 * The cfs_rq_throttled() breaks in the above iteration can result in
	 * incomplete leaf list maintenance, resulting in triggering the
	 * assertion below.
	 */
	for_each_sched_entity(se) {
		cfs_rq = cfs_rq_of(se);

		list_add_leaf_cfs_rq(cfs_rq);
	}

	assert_list_leaf_cfs_rq(rq);

	/* Determine whether we need to wake up potentially idle CPU: */
	if (rq->curr == rq->idle && rq->cfs.nr_running)
		resched_curr(rq);
}

static u64 distribute_cfs_runtime(struct cfs_bandwidth *cfs_b, u64 remaining)
{
	struct cfs_rq *cfs_rq;
	u64 runtime;
	u64 starting_runtime = remaining;

	rcu_read_lock();
	list_for_each_entry_rcu(cfs_rq, &cfs_b->throttled_cfs_rq,
				throttled_list) {
		struct rq *rq = rq_of(cfs_rq);
		struct rq_flags rf;

		rq_lock_irqsave(rq, &rf);
		if (!cfs_rq_throttled(cfs_rq))
			goto next;

		/* By the above check, this should never be true */
		SCHED_WARN_ON(cfs_rq->runtime_remaining > 0);

		runtime = -cfs_rq->runtime_remaining + 1;
		if (runtime > remaining)
			runtime = remaining;
		remaining -= runtime;

		cfs_rq->runtime_remaining += runtime;

		/* we check whether we're throttled above */
		if (cfs_rq->runtime_remaining > 0)
			unthrottle_cfs_rq(cfs_rq);

next:
		rq_unlock_irqrestore(rq, &rf);

		if (!remaining)
			break;
	}
	rcu_read_unlock();

	return starting_runtime - remaining;
}

/*
 * Responsible for refilling a task_group's bandwidth and unthrottling its
 * cfs_rqs as appropriate. If there has been no activity within the last
 * period the timer is deactivated until scheduling resumes; cfs_b->idle is
 * used to track this state.
 */
static int do_sched_cfs_period_timer(struct cfs_bandwidth *cfs_b, int overrun, unsigned long flags)
{
	u64 runtime;
	int throttled;

	/* no need to continue the timer with no bandwidth constraint */
	if (cfs_b->quota == RUNTIME_INF)
		goto out_deactivate;

	throttled = !list_empty(&cfs_b->throttled_cfs_rq);
	cfs_b->nr_periods += overrun;

	/*
	 * idle depends on !throttled (for the case of a large deficit), and if
	 * we're going inactive then everything else can be deferred
	 */
	if (cfs_b->idle && !throttled)
		goto out_deactivate;

	__refill_cfs_bandwidth_runtime(cfs_b);

	if (!throttled) {
		/* mark as potentially idle for the upcoming period */
		cfs_b->idle = 1;
		return 0;
	}

	/* account preceding periods in which throttling occurred */
	cfs_b->nr_throttled += overrun;

	/*
	 * This check is repeated as we are holding onto the new bandwidth while
	 * we unthrottle. This can potentially race with an unthrottled group
	 * trying to acquire new bandwidth from the global pool. This can result
	 * in us over-using our runtime if it is all used during this loop, but
	 * only by limited amounts in that extreme case.
	 */
	while (throttled && cfs_b->runtime > 0 && !cfs_b->distribute_running) {
		runtime = cfs_b->runtime;
		cfs_b->distribute_running = 1;
		raw_spin_unlock_irqrestore(&cfs_b->lock, flags);
		/* we can't nest cfs_b->lock while distributing bandwidth */
		runtime = distribute_cfs_runtime(cfs_b, runtime);
		raw_spin_lock_irqsave(&cfs_b->lock, flags);

		cfs_b->distribute_running = 0;
		throttled = !list_empty(&cfs_b->throttled_cfs_rq);

		lsub_positive(&cfs_b->runtime, runtime);
	}

	/*
	 * While we are ensured activity in the period following an
	 * unthrottle, this also covers the case in which the new bandwidth is
	 * insufficient to cover the existing bandwidth deficit.  (Forcing the
	 * timer to remain active while there are any throttled entities.)
	 */
	cfs_b->idle = 0;

	return 0;

out_deactivate:
	return 1;
}

/* a cfs_rq won't donate quota below this amount */
static const u64 min_cfs_rq_runtime = 1 * NSEC_PER_MSEC;
/* minimum remaining period time to redistribute slack quota */
static const u64 min_bandwidth_expiration = 2 * NSEC_PER_MSEC;
/* how long we wait to gather additional slack before distributing */
static const u64 cfs_bandwidth_slack_period = 5 * NSEC_PER_MSEC;

/*
 * Are we near the end of the current quota period?
 *
 * Requires cfs_b->lock for hrtimer_expires_remaining to be safe against the
 * hrtimer base being cleared by hrtimer_start. In the case of
 * migrate_hrtimers, base is never cleared, so we are fine.
 */
static int runtime_refresh_within(struct cfs_bandwidth *cfs_b, u64 min_expire)
{
	struct hrtimer *refresh_timer = &cfs_b->period_timer;
	u64 remaining;

	/* if the call-back is running a quota refresh is already occurring */
	if (hrtimer_callback_running(refresh_timer))
		return 1;

	/* is a quota refresh about to occur? */
	remaining = ktime_to_ns(hrtimer_expires_remaining(refresh_timer));
	if (remaining < min_expire)
		return 1;

	return 0;
}

static void start_cfs_slack_bandwidth(struct cfs_bandwidth *cfs_b)
{
	u64 min_left = cfs_bandwidth_slack_period + min_bandwidth_expiration;

	/* if there's a quota refresh soon don't bother with slack */
	if (runtime_refresh_within(cfs_b, min_left))
		return;

	/* don't push forwards an existing deferred unthrottle */
	if (cfs_b->slack_started)
		return;
	cfs_b->slack_started = true;

	hrtimer_start(&cfs_b->slack_timer,
			ns_to_ktime(cfs_bandwidth_slack_period),
			HRTIMER_MODE_REL);
}

/* we know any runtime found here is valid as update_curr() precedes return */
static void __return_cfs_rq_runtime(struct cfs_rq *cfs_rq)
{
	struct cfs_bandwidth *cfs_b = tg_cfs_bandwidth(cfs_rq->tg);
	s64 slack_runtime = cfs_rq->runtime_remaining - min_cfs_rq_runtime;

	if (slack_runtime <= 0)
		return;

	raw_spin_lock(&cfs_b->lock);
	if (cfs_b->quota != RUNTIME_INF) {
		cfs_b->runtime += slack_runtime;

		/* we are under rq->lock, defer unthrottling using a timer */
		if (cfs_b->runtime > sched_cfs_bandwidth_slice() &&
		    !list_empty(&cfs_b->throttled_cfs_rq))
			start_cfs_slack_bandwidth(cfs_b);
	}
	raw_spin_unlock(&cfs_b->lock);

	/* even if it's not valid for return we don't want to try again */
	cfs_rq->runtime_remaining -= slack_runtime;
}

static __always_inline void return_cfs_rq_runtime(struct cfs_rq *cfs_rq)
{
	if (!cfs_bandwidth_used())
		return;

	if (!cfs_rq->runtime_enabled || cfs_rq->nr_running)
		return;

	__return_cfs_rq_runtime(cfs_rq);
}

/*
 * This is done with a timer (instead of inline with bandwidth return) since
 * it's necessary to juggle rq->locks to unthrottle their respective cfs_rqs.
 */
static void do_sched_cfs_slack_timer(struct cfs_bandwidth *cfs_b)
{
	u64 runtime = 0, slice = sched_cfs_bandwidth_slice();
	unsigned long flags;

	/* confirm we're still not at a refresh boundary */
	raw_spin_lock_irqsave(&cfs_b->lock, flags);
	cfs_b->slack_started = false;
	if (cfs_b->distribute_running) {
		raw_spin_unlock_irqrestore(&cfs_b->lock, flags);
		return;
	}

	if (runtime_refresh_within(cfs_b, min_bandwidth_expiration)) {
		raw_spin_unlock_irqrestore(&cfs_b->lock, flags);
		return;
	}

	if (cfs_b->quota != RUNTIME_INF && cfs_b->runtime > slice)
		runtime = cfs_b->runtime;

	if (runtime)
		cfs_b->distribute_running = 1;

	raw_spin_unlock_irqrestore(&cfs_b->lock, flags);

	if (!runtime)
		return;

	runtime = distribute_cfs_runtime(cfs_b, runtime);

	raw_spin_lock_irqsave(&cfs_b->lock, flags);
	lsub_positive(&cfs_b->runtime, runtime);
	cfs_b->distribute_running = 0;
	raw_spin_unlock_irqrestore(&cfs_b->lock, flags);
}

/*
 * When a group wakes up we want to make sure that its quota is not already
 * expired/exceeded, otherwise it may be allowed to steal additional ticks of
 * runtime as update_curr() throttling can not not trigger until it's on-rq.
 */
static void check_enqueue_throttle(struct cfs_rq *cfs_rq)
{
	if (!cfs_bandwidth_used())
		return;

	/* an active group must be handled by the update_curr()->put() path */
	if (!cfs_rq->runtime_enabled || cfs_rq->curr)
		return;

	/* ensure the group is not already throttled */
	if (cfs_rq_throttled(cfs_rq))
		return;

	/* update runtime allocation */
	account_cfs_rq_runtime(cfs_rq, 0);
	if (cfs_rq->runtime_remaining <= 0)
		throttle_cfs_rq(cfs_rq);
}

static void sync_throttle(struct task_group *tg, int cpu)
{
	struct cfs_rq *pcfs_rq, *cfs_rq;

	if (!cfs_bandwidth_used())
		return;

	if (!tg->parent)
		return;

	cfs_rq = tg->cfs_rq[cpu];
	pcfs_rq = tg->parent->cfs_rq[cpu];

	cfs_rq->throttle_count = pcfs_rq->throttle_count;
	cfs_rq->throttled_clock_task = rq_clock_task(cpu_rq(cpu));
}

/* conditionally throttle active cfs_rq's from put_prev_entity() */
static bool check_cfs_rq_runtime(struct cfs_rq *cfs_rq)
{
	if (!cfs_bandwidth_used())
		return false;

	if (likely(!cfs_rq->runtime_enabled || cfs_rq->runtime_remaining > 0))
		return false;

	/*
	 * it's possible for a throttled entity to be forced into a running
	 * state (e.g. set_curr_task), in this case we're finished.
	 */
	if (cfs_rq_throttled(cfs_rq))
		return true;

	throttle_cfs_rq(cfs_rq);
	return true;
}

static enum hrtimer_restart sched_cfs_slack_timer(struct hrtimer *timer)
{
	struct cfs_bandwidth *cfs_b =
		container_of(timer, struct cfs_bandwidth, slack_timer);

	do_sched_cfs_slack_timer(cfs_b);

	return HRTIMER_NORESTART;
}

extern const u64 max_cfs_quota_period;

static enum hrtimer_restart sched_cfs_period_timer(struct hrtimer *timer)
{
	struct cfs_bandwidth *cfs_b =
		container_of(timer, struct cfs_bandwidth, period_timer);
	unsigned long flags;
	int overrun;
	int idle = 0;
	int count = 0;

	raw_spin_lock_irqsave(&cfs_b->lock, flags);
	for (;;) {
		overrun = hrtimer_forward_now(timer, cfs_b->period);
		if (!overrun)
			break;

		if (++count > 3) {
			u64 new, old = ktime_to_ns(cfs_b->period);

			/*
			 * Grow period by a factor of 2 to avoid losing precision.
			 * Precision loss in the quota/period ratio can cause __cfs_schedulable
			 * to fail.
			 */
			new = old * 2;
			if (new < max_cfs_quota_period) {
				cfs_b->period = ns_to_ktime(new);
				cfs_b->quota *= 2;

				pr_warn_ratelimited(
	"cfs_period_timer[cpu%d]: period too short, scaling up (new cfs_period_us = %lld, cfs_quota_us = %lld)\n",
					smp_processor_id(),
					div_u64(new, NSEC_PER_USEC),
					div_u64(cfs_b->quota, NSEC_PER_USEC));
			} else {
				pr_warn_ratelimited(
	"cfs_period_timer[cpu%d]: period too short, but cannot scale up without losing precision (cfs_period_us = %lld, cfs_quota_us = %lld)\n",
					smp_processor_id(),
					div_u64(old, NSEC_PER_USEC),
					div_u64(cfs_b->quota, NSEC_PER_USEC));
			}

			/* reset count so we don't come right back in here */
			count = 0;
		}

		idle = do_sched_cfs_period_timer(cfs_b, overrun, flags);
	}
	if (idle)
		cfs_b->period_active = 0;
	raw_spin_unlock_irqrestore(&cfs_b->lock, flags);

	return idle ? HRTIMER_NORESTART : HRTIMER_RESTART;
}

void init_cfs_bandwidth(struct cfs_bandwidth *cfs_b)
{
	raw_spin_lock_init(&cfs_b->lock);
	cfs_b->runtime = 0;
	cfs_b->quota = RUNTIME_INF;
	cfs_b->period = ns_to_ktime(default_cfs_period());

	INIT_LIST_HEAD(&cfs_b->throttled_cfs_rq);
	hrtimer_init(&cfs_b->period_timer, CLOCK_MONOTONIC, HRTIMER_MODE_ABS_PINNED);
	cfs_b->period_timer.function = sched_cfs_period_timer;
	hrtimer_init(&cfs_b->slack_timer, CLOCK_MONOTONIC, HRTIMER_MODE_REL);
	cfs_b->slack_timer.function = sched_cfs_slack_timer;
	cfs_b->distribute_running = 0;
	cfs_b->slack_started = false;
}

static void init_cfs_rq_runtime(struct cfs_rq *cfs_rq)
{
	cfs_rq->runtime_enabled = 0;
	INIT_LIST_HEAD(&cfs_rq->throttled_list);
}

void start_cfs_bandwidth(struct cfs_bandwidth *cfs_b)
{
	lockdep_assert_held(&cfs_b->lock);

	if (cfs_b->period_active)
		return;

	cfs_b->period_active = 1;
	hrtimer_forward_now(&cfs_b->period_timer, cfs_b->period);
	hrtimer_start_expires(&cfs_b->period_timer, HRTIMER_MODE_ABS_PINNED);
}

static void destroy_cfs_bandwidth(struct cfs_bandwidth *cfs_b)
{
	/* init_cfs_bandwidth() was not called */
	if (!cfs_b->throttled_cfs_rq.next)
		return;

	hrtimer_cancel(&cfs_b->period_timer);
	hrtimer_cancel(&cfs_b->slack_timer);
}

/*
 * Both these CPU hotplug callbacks race against unregister_fair_sched_group()
 *
 * The race is harmless, since modifying bandwidth settings of unhooked group
 * bits doesn't do much.
 */

/* cpu online calback */
static void __maybe_unused update_runtime_enabled(struct rq *rq)
{
	struct task_group *tg;

	lockdep_assert_held(&rq->lock);

	rcu_read_lock();
	list_for_each_entry_rcu(tg, &task_groups, list) {
		struct cfs_bandwidth *cfs_b = &tg->cfs_bandwidth;
		struct cfs_rq *cfs_rq = tg->cfs_rq[cpu_of(rq)];

		raw_spin_lock(&cfs_b->lock);
		cfs_rq->runtime_enabled = cfs_b->quota != RUNTIME_INF;
		raw_spin_unlock(&cfs_b->lock);
	}
	rcu_read_unlock();
}

/* cpu offline callback */
static void __maybe_unused unthrottle_offline_cfs_rqs(struct rq *rq)
{
	struct task_group *tg;

	lockdep_assert_held(&rq->lock);

	rcu_read_lock();
	list_for_each_entry_rcu(tg, &task_groups, list) {
		struct cfs_rq *cfs_rq = tg->cfs_rq[cpu_of(rq)];

		if (!cfs_rq->runtime_enabled)
			continue;

		/*
		 * clock_task is not advancing so we just need to make sure
		 * there's some valid quota amount
		 */
		cfs_rq->runtime_remaining = 1;
		/*
		 * Offline rq is schedulable till CPU is completely disabled
		 * in take_cpu_down(), so we prevent new cfs throttling here.
		 */
		cfs_rq->runtime_enabled = 0;

		if (cfs_rq_throttled(cfs_rq))
			unthrottle_cfs_rq(cfs_rq);
	}
	rcu_read_unlock();
}

#else /* CONFIG_CFS_BANDWIDTH */

static inline bool cfs_bandwidth_used(void)
{
	return false;
}

static void account_cfs_rq_runtime(struct cfs_rq *cfs_rq, u64 delta_exec) {}
static bool check_cfs_rq_runtime(struct cfs_rq *cfs_rq) { return false; }
static void check_enqueue_throttle(struct cfs_rq *cfs_rq) {}
static inline void sync_throttle(struct task_group *tg, int cpu) {}
static __always_inline void return_cfs_rq_runtime(struct cfs_rq *cfs_rq) {}

static inline int cfs_rq_throttled(struct cfs_rq *cfs_rq)
{
	return 0;
}

static inline int throttled_hierarchy(struct cfs_rq *cfs_rq)
{
	return 0;
}

static inline int throttled_lb_pair(struct task_group *tg,
				    int src_cpu, int dest_cpu)
{
	return 0;
}

void init_cfs_bandwidth(struct cfs_bandwidth *cfs_b) {}

#ifdef CONFIG_FAIR_GROUP_SCHED
static void init_cfs_rq_runtime(struct cfs_rq *cfs_rq) {}
#endif

static inline struct cfs_bandwidth *tg_cfs_bandwidth(struct task_group *tg)
{
	return NULL;
}
static inline void destroy_cfs_bandwidth(struct cfs_bandwidth *cfs_b) {}
static inline void update_runtime_enabled(struct rq *rq) {}
static inline void unthrottle_offline_cfs_rqs(struct rq *rq) {}

#endif /* CONFIG_CFS_BANDWIDTH */

/**************************************************
 * CFS operations on tasks:
 */

#ifdef CONFIG_SCHED_HRTICK
static void hrtick_start_fair(struct rq *rq, struct task_struct *p)
{
	struct sched_entity *se = &p->se;
	struct cfs_rq *cfs_rq = cfs_rq_of(se);

	SCHED_WARN_ON(task_rq(p) != rq);

	if (rq->cfs.h_nr_running > 1) {
		u64 slice = sched_slice(cfs_rq, se);
		u64 ran = se->sum_exec_runtime - se->prev_sum_exec_runtime;
		s64 delta = slice - ran;

		if (delta < 0) {
			if (rq->curr == p)
				resched_curr(rq);
			return;
		}
		hrtick_start(rq, delta);
	}
}

/*
 * called from enqueue/dequeue and updates the hrtick when the
 * current task is from our class and nr_running is low enough
 * to matter.
 */
static void hrtick_update(struct rq *rq)
{
	struct task_struct *curr = rq->curr;

	if (!hrtick_enabled(rq) || curr->sched_class != &fair_sched_class)
		return;

	if (cfs_rq_of(&curr->se)->nr_running < sched_nr_latency)
		hrtick_start_fair(rq, curr);
}
#else /* !CONFIG_SCHED_HRTICK */
static inline void
hrtick_start_fair(struct rq *rq, struct task_struct *p)
{
}

static inline void hrtick_update(struct rq *rq)
{
}
#endif

#ifdef CONFIG_SMP
static inline unsigned long cpu_util(int cpu);

static inline bool cpu_overutilized(int cpu)
{
	return !fits_capacity(cpu_util(cpu), capacity_of(cpu));
}

static inline void update_overutilized_status(struct rq *rq)
{
	if (!READ_ONCE(rq->rd->overutilized) && cpu_overutilized(rq->cpu)) {
		WRITE_ONCE(rq->rd->overutilized, SG_OVERUTILIZED);
		trace_sched_overutilized_tp(rq->rd, SG_OVERUTILIZED);
	}
}
#else
static inline void update_overutilized_status(struct rq *rq) { }
#endif

/* Runqueue only has SCHED_IDLE tasks enqueued */
static int sched_idle_rq(struct rq *rq)
{
	return unlikely(rq->nr_running == rq->cfs.idle_h_nr_running &&
			rq->nr_running);
}

#ifdef CONFIG_SMP
static int sched_idle_cpu(int cpu)
{
	return sched_idle_rq(cpu_rq(cpu));
}
#endif

/*
 * The enqueue_task method is called before nr_running is
 * increased. Here we update the fair scheduling stats and
 * then put the task into the rbtree:
 */
static void
enqueue_task_fair(struct rq *rq, struct task_struct *p, int flags)
{
	struct cfs_rq *cfs_rq;
	struct sched_entity *se = &p->se;
	int idle_h_nr_running = task_has_idle_policy(p);

	/*
	 * The code below (indirectly) updates schedutil which looks at
	 * the cfs_rq utilization to select a frequency.
	 * Let's add the task's estimated utilization to the cfs_rq's
	 * estimated utilization, before we update schedutil.
	 */
	util_est_enqueue(&rq->cfs, p);

	/*
	 * If in_iowait is set, the code below may not trigger any cpufreq
	 * utilization updates, so do it here explicitly with the IOWAIT flag
	 * passed.
	 */
	if (p->in_iowait)
		cpufreq_update_util(rq, SCHED_CPUFREQ_IOWAIT);

	for_each_sched_entity(se) {
		if (se->on_rq)
			break;
		cfs_rq = cfs_rq_of(se);
		enqueue_entity(cfs_rq, se, flags);

		cfs_rq->h_nr_running++;
		cfs_rq->idle_h_nr_running += idle_h_nr_running;

		/* end evaluation on encountering a throttled cfs_rq */
		if (cfs_rq_throttled(cfs_rq))
			goto enqueue_throttle;

		flags = ENQUEUE_WAKEUP;
	}

	for_each_sched_entity(se) {
		cfs_rq = cfs_rq_of(se);

		update_load_avg(cfs_rq, se, UPDATE_TG);
		se_update_runnable(se);
		update_cfs_group(se);

		cfs_rq->h_nr_running++;
		cfs_rq->idle_h_nr_running += idle_h_nr_running;

		/* end evaluation on encountering a throttled cfs_rq */
		if (cfs_rq_throttled(cfs_rq))
			goto enqueue_throttle;
	}

enqueue_throttle:
	if (!se) {
		add_nr_running(rq, 1);
		/*
		 * Since new tasks are assigned an initial util_avg equal to
		 * half of the spare capacity of their CPU, tiny tasks have the
		 * ability to cross the overutilized threshold, which will
		 * result in the load balancer ruining all the task placement
		 * done by EAS. As a way to mitigate that effect, do not account
		 * for the first enqueue operation of new tasks during the
		 * overutilized flag detection.
		 *
		 * A better way of solving this problem would be to wait for
		 * the PELT signals of tasks to converge before taking them
		 * into account, but that is not straightforward to implement,
		 * and the following generally works well enough in practice.
		 */
		if (flags & ENQUEUE_WAKEUP)
			update_overutilized_status(rq);

	}

	if (cfs_bandwidth_used()) {
		/*
		 * When bandwidth control is enabled; the cfs_rq_throttled()
		 * breaks in the above iteration can result in incomplete
		 * leaf list maintenance, resulting in triggering the assertion
		 * below.
		 */
		for_each_sched_entity(se) {
			cfs_rq = cfs_rq_of(se);

			if (list_add_leaf_cfs_rq(cfs_rq))
				break;
		}
	}

	assert_list_leaf_cfs_rq(rq);

	hrtick_update(rq);
}

static void set_next_buddy(struct sched_entity *se);

/*
 * The dequeue_task method is called before nr_running is
 * decreased. We remove the task from the rbtree and
 * update the fair scheduling stats:
 */
static void dequeue_task_fair(struct rq *rq, struct task_struct *p, int flags)
{
	struct cfs_rq *cfs_rq;
	struct sched_entity *se = &p->se;
	int task_sleep = flags & DEQUEUE_SLEEP;
	int idle_h_nr_running = task_has_idle_policy(p);
	bool was_sched_idle = sched_idle_rq(rq);

	for_each_sched_entity(se) {
		cfs_rq = cfs_rq_of(se);
		dequeue_entity(cfs_rq, se, flags);

		cfs_rq->h_nr_running--;
		cfs_rq->idle_h_nr_running -= idle_h_nr_running;

		/* end evaluation on encountering a throttled cfs_rq */
		if (cfs_rq_throttled(cfs_rq))
			goto dequeue_throttle;

		/* Don't dequeue parent if it has other entities besides us */
		if (cfs_rq->load.weight) {
			/* Avoid re-evaluating load for this entity: */
			se = parent_entity(se);
			/*
			 * Bias pick_next to pick a task from this cfs_rq, as
			 * p is sleeping when it is within its sched_slice.
			 */
			if (task_sleep && se && !throttled_hierarchy(cfs_rq))
				set_next_buddy(se);
			break;
		}
		flags |= DEQUEUE_SLEEP;
	}

	for_each_sched_entity(se) {
		cfs_rq = cfs_rq_of(se);

		update_load_avg(cfs_rq, se, UPDATE_TG);
		se_update_runnable(se);
		update_cfs_group(se);

		cfs_rq->h_nr_running--;
		cfs_rq->idle_h_nr_running -= idle_h_nr_running;

		/* end evaluation on encountering a throttled cfs_rq */
		if (cfs_rq_throttled(cfs_rq))
			goto dequeue_throttle;

	}

dequeue_throttle:
	if (!se)
		sub_nr_running(rq, 1);

	/* balance early to pull high priority tasks */
	if (unlikely(!was_sched_idle && sched_idle_rq(rq)))
		rq->next_balance = jiffies;

	util_est_dequeue(&rq->cfs, p, task_sleep);
	hrtick_update(rq);
}

#ifdef CONFIG_SMP

/* Working cpumask for: load_balance, load_balance_newidle. */
DEFINE_PER_CPU(cpumask_var_t, load_balance_mask);
DEFINE_PER_CPU(cpumask_var_t, select_idle_mask);

#ifdef CONFIG_NO_HZ_COMMON

static struct {
	cpumask_var_t idle_cpus_mask;
	atomic_t nr_cpus;
	int has_blocked;		/* Idle CPUS has blocked load */
	unsigned long next_balance;     /* in jiffy units */
	unsigned long next_blocked;	/* Next update of blocked load in jiffies */
} nohz ____cacheline_aligned;

#endif /* CONFIG_NO_HZ_COMMON */

static unsigned long cpu_load(struct rq *rq)
{
	return cfs_rq_load_avg(&rq->cfs);
}

/*
 * cpu_load_without - compute CPU load without any contributions from *p
 * @cpu: the CPU which load is requested
 * @p: the task which load should be discounted
 *
 * The load of a CPU is defined by the load of tasks currently enqueued on that
 * CPU as well as tasks which are currently sleeping after an execution on that
 * CPU.
 *
 * This method returns the load of the specified CPU by discounting the load of
 * the specified task, whenever the task is currently contributing to the CPU
 * load.
 */
static unsigned long cpu_load_without(struct rq *rq, struct task_struct *p)
{
	struct cfs_rq *cfs_rq;
	unsigned int load;

	/* Task has no contribution or is new */
	if (cpu_of(rq) != task_cpu(p) || !READ_ONCE(p->se.avg.last_update_time))
		return cpu_load(rq);

	cfs_rq = &rq->cfs;
	load = READ_ONCE(cfs_rq->avg.load_avg);

	/* Discount task's util from CPU's util */
	lsub_positive(&load, task_h_load(p));

	return load;
}

static unsigned long cpu_runnable(struct rq *rq)
{
	return cfs_rq_runnable_avg(&rq->cfs);
}

static unsigned long cpu_runnable_without(struct rq *rq, struct task_struct *p)
{
	struct cfs_rq *cfs_rq;
	unsigned int runnable;

	/* Task has no contribution or is new */
	if (cpu_of(rq) != task_cpu(p) || !READ_ONCE(p->se.avg.last_update_time))
		return cpu_runnable(rq);

	cfs_rq = &rq->cfs;
	runnable = READ_ONCE(cfs_rq->avg.runnable_avg);

	/* Discount task's runnable from CPU's runnable */
	lsub_positive(&runnable, p->se.avg.runnable_avg);

	return runnable;
}

static unsigned long capacity_of(int cpu)
{
	return cpu_rq(cpu)->cpu_capacity;
}

static void record_wakee(struct task_struct *p)
{
	/*
	 * Only decay a single time; tasks that have less then 1 wakeup per
	 * jiffy will not have built up many flips.
	 */
	if (time_after(jiffies, current->wakee_flip_decay_ts + HZ)) {
		current->wakee_flips >>= 1;
		current->wakee_flip_decay_ts = jiffies;
	}

	if (current->last_wakee != p) {
		current->last_wakee = p;
		current->wakee_flips++;
	}
}

/*
 * Detect M:N waker/wakee relationships via a switching-frequency heuristic.
 *
 * A waker of many should wake a different task than the one last awakened
 * at a frequency roughly N times higher than one of its wakees.
 *
 * In order to determine whether we should let the load spread vs consolidating
 * to shared cache, we look for a minimum 'flip' frequency of llc_size in one
 * partner, and a factor of lls_size higher frequency in the other.
 *
 * With both conditions met, we can be relatively sure that the relationship is
 * non-monogamous, with partner count exceeding socket size.
 *
 * Waker/wakee being client/server, worker/dispatcher, interrupt source or
 * whatever is irrelevant, spread criteria is apparent partner count exceeds
 * socket size.
 */
static int wake_wide(struct task_struct *p)
{
	unsigned int master = current->wakee_flips;
	unsigned int slave = p->wakee_flips;
	int factor = this_cpu_read(sd_llc_size);

	if (master < slave)
		swap(master, slave);
	if (slave < factor || master < slave * factor)
		return 0;
	return 1;
}

/*
 * The purpose of wake_affine() is to quickly determine on which CPU we can run
 * soonest. For the purpose of speed we only consider the waking and previous
 * CPU.
 *
 * wake_affine_idle() - only considers 'now', it check if the waking CPU is
 *			cache-affine and is (or	will be) idle.
 *
 * wake_affine_weight() - considers the weight to reflect the average
 *			  scheduling latency of the CPUs. This seems to work
 *			  for the overloaded case.
 */
static int
wake_affine_idle(int this_cpu, int prev_cpu, int sync)
{
	/*
	 * If this_cpu is idle, it implies the wakeup is from interrupt
	 * context. Only allow the move if cache is shared. Otherwise an
	 * interrupt intensive workload could force all tasks onto one
	 * node depending on the IO topology or IRQ affinity settings.
	 *
	 * If the prev_cpu is idle and cache affine then avoid a migration.
	 * There is no guarantee that the cache hot data from an interrupt
	 * is more important than cache hot data on the prev_cpu and from
	 * a cpufreq perspective, it's better to have higher utilisation
	 * on one CPU.
	 */
	if (available_idle_cpu(this_cpu) && cpus_share_cache(this_cpu, prev_cpu))
		return available_idle_cpu(prev_cpu) ? prev_cpu : this_cpu;

	if (sync && cpu_rq(this_cpu)->nr_running == 1)
		return this_cpu;

	return nr_cpumask_bits;
}

static int
wake_affine_weight(struct sched_domain *sd, struct task_struct *p,
		   int this_cpu, int prev_cpu, int sync)
{
	s64 this_eff_load, prev_eff_load;
	unsigned long task_load;

	this_eff_load = cpu_load(cpu_rq(this_cpu));

	if (sync) {
		unsigned long current_load = task_h_load(current);

		if (current_load > this_eff_load)
			return this_cpu;

		this_eff_load -= current_load;
	}

	task_load = task_h_load(p);

	this_eff_load += task_load;
	if (sched_feat(WA_BIAS))
		this_eff_load *= 100;
	this_eff_load *= capacity_of(prev_cpu);

	prev_eff_load = cpu_load(cpu_rq(prev_cpu));
	prev_eff_load -= task_load;
	if (sched_feat(WA_BIAS))
		prev_eff_load *= 100 + (sd->imbalance_pct - 100) / 2;
	prev_eff_load *= capacity_of(this_cpu);

	/*
	 * If sync, adjust the weight of prev_eff_load such that if
	 * prev_eff == this_eff that select_idle_sibling() will consider
	 * stacking the wakee on top of the waker if no other CPU is
	 * idle.
	 */
	if (sync)
		prev_eff_load += 1;

	return this_eff_load < prev_eff_load ? this_cpu : nr_cpumask_bits;
}

static int wake_affine(struct sched_domain *sd, struct task_struct *p,
		       int this_cpu, int prev_cpu, int sync)
{
	int target = nr_cpumask_bits;

	if (sched_feat(WA_IDLE))
		target = wake_affine_idle(this_cpu, prev_cpu, sync);

	if (sched_feat(WA_WEIGHT) && target == nr_cpumask_bits)
		target = wake_affine_weight(sd, p, this_cpu, prev_cpu, sync);

	schedstat_inc(p->se.statistics.nr_wakeups_affine_attempts);
	if (target == nr_cpumask_bits)
		return prev_cpu;

	schedstat_inc(sd->ttwu_move_affine);
	schedstat_inc(p->se.statistics.nr_wakeups_affine);
	return target;
}

static struct sched_group *
find_idlest_group(struct sched_domain *sd, struct task_struct *p,
		  int this_cpu, int sd_flag);

/*
 * find_idlest_group_cpu - find the idlest CPU among the CPUs in the group.
 */
static int
find_idlest_group_cpu(struct sched_group *group, struct task_struct *p, int this_cpu)
{
	unsigned long load, min_load = ULONG_MAX;
	unsigned int min_exit_latency = UINT_MAX;
	u64 latest_idle_timestamp = 0;
	int least_loaded_cpu = this_cpu;
	int shallowest_idle_cpu = -1;
	int i;

	/* Check if we have any choice: */
	if (group->group_weight == 1)
		return cpumask_first(sched_group_span(group));

	/* Traverse only the allowed CPUs */
	for_each_cpu_and(i, sched_group_span(group), p->cpus_ptr) {
		if (sched_idle_cpu(i))
			return i;

		if (available_idle_cpu(i)) {
			struct rq *rq = cpu_rq(i);
			struct cpuidle_state *idle = idle_get_state(rq);
			if (idle && idle->exit_latency < min_exit_latency) {
				/*
				 * We give priority to a CPU whose idle state
				 * has the smallest exit latency irrespective
				 * of any idle timestamp.
				 */
				min_exit_latency = idle->exit_latency;
				latest_idle_timestamp = rq->idle_stamp;
				shallowest_idle_cpu = i;
			} else if ((!idle || idle->exit_latency == min_exit_latency) &&
				   rq->idle_stamp > latest_idle_timestamp) {
				/*
				 * If equal or no active idle state, then
				 * the most recently idled CPU might have
				 * a warmer cache.
				 */
				latest_idle_timestamp = rq->idle_stamp;
				shallowest_idle_cpu = i;
			}
		} else if (shallowest_idle_cpu == -1) {
			load = cpu_load(cpu_rq(i));
			if (load < min_load) {
				min_load = load;
				least_loaded_cpu = i;
			}
		}
	}

	return shallowest_idle_cpu != -1 ? shallowest_idle_cpu : least_loaded_cpu;
}

static inline int find_idlest_cpu(struct sched_domain *sd, struct task_struct *p,
				  int cpu, int prev_cpu, int sd_flag)
{
	int new_cpu = cpu;

	if (!cpumask_intersects(sched_domain_span(sd), p->cpus_ptr))
		return prev_cpu;

	/*
	 * We need task's util for cpu_util_without, sync it up to
	 * prev_cpu's last_update_time.
	 */
	if (!(sd_flag & SD_BALANCE_FORK))
		sync_entity_load_avg(&p->se);

	while (sd) {
		struct sched_group *group;
		struct sched_domain *tmp;
		int weight;

		if (!(sd->flags & sd_flag)) {
			sd = sd->child;
			continue;
		}

		group = find_idlest_group(sd, p, cpu, sd_flag);
		if (!group) {
			sd = sd->child;
			continue;
		}

		new_cpu = find_idlest_group_cpu(group, p, cpu);
		if (new_cpu == cpu) {
			/* Now try balancing at a lower domain level of 'cpu': */
			sd = sd->child;
			continue;
		}

		/* Now try balancing at a lower domain level of 'new_cpu': */
		cpu = new_cpu;
		weight = sd->span_weight;
		sd = NULL;
		for_each_domain(cpu, tmp) {
			if (weight <= tmp->span_weight)
				break;
			if (tmp->flags & sd_flag)
				sd = tmp;
		}
	}

	return new_cpu;
}

#ifdef CONFIG_SCHED_SMT
DEFINE_STATIC_KEY_FALSE(sched_smt_present);
EXPORT_SYMBOL_GPL(sched_smt_present);

static inline void set_idle_cores(int cpu, int val)
{
	struct sched_domain_shared *sds;

	sds = rcu_dereference(per_cpu(sd_llc_shared, cpu));
	if (sds)
		WRITE_ONCE(sds->has_idle_cores, val);
}

static inline bool test_idle_cores(int cpu, bool def)
{
	struct sched_domain_shared *sds;

	sds = rcu_dereference(per_cpu(sd_llc_shared, cpu));
	if (sds)
		return READ_ONCE(sds->has_idle_cores);

	return def;
}

/*
 * Scans the local SMT mask to see if the entire core is idle, and records this
 * information in sd_llc_shared->has_idle_cores.
 *
 * Since SMT siblings share all cache levels, inspecting this limited remote
 * state should be fairly cheap.
 */
void __update_idle_core(struct rq *rq)
{
	int core = cpu_of(rq);
	int cpu;

	rcu_read_lock();
	if (test_idle_cores(core, true))
		goto unlock;

	for_each_cpu(cpu, cpu_smt_mask(core)) {
		if (cpu == core)
			continue;

		if (!available_idle_cpu(cpu))
			goto unlock;
	}

	set_idle_cores(core, 1);
unlock:
	rcu_read_unlock();
}

/*
 * Scan the entire LLC domain for idle cores; this dynamically switches off if
 * there are no idle cores left in the system; tracked through
 * sd_llc->shared->has_idle_cores and enabled through update_idle_core() above.
 */
static int select_idle_core(struct task_struct *p, struct sched_domain *sd, int target)
{
	struct cpumask *cpus = this_cpu_cpumask_var_ptr(select_idle_mask);
	int core, cpu;

	if (!static_branch_likely(&sched_smt_present))
		return -1;

	if (!test_idle_cores(target, false))
		return -1;

	cpumask_and(cpus, sched_domain_span(sd), p->cpus_ptr);

	for_each_cpu_wrap(core, cpus, target) {
		bool idle = true;

		for_each_cpu(cpu, cpu_smt_mask(core)) {
			if (!available_idle_cpu(cpu)) {
				idle = false;
				break;
			}
		}
		cpumask_andnot(cpus, cpus, cpu_smt_mask(core));

		if (idle)
			return core;
	}

	/*
	 * Failed to find an idle core; stop looking for one.
	 */
	set_idle_cores(target, 0);

	return -1;
}

/*
 * Scan the local SMT mask for idle CPUs.
 */
static int select_idle_smt(struct task_struct *p, int target)
{
	int cpu;

	if (!static_branch_likely(&sched_smt_present))
		return -1;

	for_each_cpu(cpu, cpu_smt_mask(target)) {
		if (!cpumask_test_cpu(cpu, p->cpus_ptr))
			continue;
		if (available_idle_cpu(cpu) || sched_idle_cpu(cpu))
			return cpu;
	}

	return -1;
}

#else /* CONFIG_SCHED_SMT */

static inline int select_idle_core(struct task_struct *p, struct sched_domain *sd, int target)
{
	return -1;
}

static inline int select_idle_smt(struct task_struct *p, int target)
{
	return -1;
}

#endif /* CONFIG_SCHED_SMT */

/*
 * Scan the LLC domain for idle CPUs; this is dynamically regulated by
 * comparing the average scan cost (tracked in sd->avg_scan_cost) against the
 * average idle time for this rq (as found in rq->avg_idle).
 */
static int select_idle_cpu(struct task_struct *p, struct sched_domain *sd, int target)
{
	struct cpumask *cpus = this_cpu_cpumask_var_ptr(select_idle_mask);
	struct sched_domain *this_sd;
	u64 avg_cost, avg_idle;
	u64 time, cost;
	s64 delta;
	int this = smp_processor_id();
	int cpu, nr = INT_MAX;

	this_sd = rcu_dereference(*this_cpu_ptr(&sd_llc));
	if (!this_sd)
		return -1;

	/*
	 * Due to large variance we need a large fuzz factor; hackbench in
	 * particularly is sensitive here.
	 */
	avg_idle = this_rq()->avg_idle / 512;
	avg_cost = this_sd->avg_scan_cost + 1;

	if (sched_feat(SIS_AVG_CPU) && avg_idle < avg_cost)
		return -1;

	if (sched_feat(SIS_PROP)) {
		u64 span_avg = sd->span_weight * avg_idle;
		if (span_avg > 4*avg_cost)
			nr = div_u64(span_avg, avg_cost);
		else
			nr = 4;
	}

	time = cpu_clock(this);

	cpumask_and(cpus, sched_domain_span(sd), p->cpus_ptr);

	for_each_cpu_wrap(cpu, cpus, target) {
		if (!--nr)
			return -1;
		if (available_idle_cpu(cpu) || sched_idle_cpu(cpu))
			break;
	}

	time = cpu_clock(this) - time;
	cost = this_sd->avg_scan_cost;
	delta = (s64)(time - cost) / 8;
	this_sd->avg_scan_cost += delta;

	return cpu;
}

/*
 * Scan the asym_capacity domain for idle CPUs; pick the first idle one on which
 * the task fits. If no CPU is big enough, but there are idle ones, try to
 * maximize capacity.
 */
static int
select_idle_capacity(struct task_struct *p, struct sched_domain *sd, int target)
{
	unsigned long best_cap = 0;
	int cpu, best_cpu = -1;
	struct cpumask *cpus;

	sync_entity_load_avg(&p->se);

	cpus = this_cpu_cpumask_var_ptr(select_idle_mask);
	cpumask_and(cpus, sched_domain_span(sd), p->cpus_ptr);

	for_each_cpu_wrap(cpu, cpus, target) {
		unsigned long cpu_cap = capacity_of(cpu);

		if (!available_idle_cpu(cpu) && !sched_idle_cpu(cpu))
			continue;
		if (task_fits_capacity(p, cpu_cap))
			return cpu;

		if (cpu_cap > best_cap) {
			best_cap = cpu_cap;
			best_cpu = cpu;
		}
	}

	return best_cpu;
}

/*
 * Try and locate an idle core/thread in the LLC cache domain.
 */
static int select_idle_sibling(struct task_struct *p, int prev, int target)
{
	struct sched_domain *sd;
	int i, recent_used_cpu;

	/*
	 * For asymmetric CPU capacity systems, our domain of interest is
	 * sd_asym_cpucapacity rather than sd_llc.
	 */
	if (static_branch_unlikely(&sched_asym_cpucapacity)) {
		sd = rcu_dereference(per_cpu(sd_asym_cpucapacity, target));
		/*
		 * On an asymmetric CPU capacity system where an exclusive
		 * cpuset defines a symmetric island (i.e. one unique
		 * capacity_orig value through the cpuset), the key will be set
		 * but the CPUs within that cpuset will not have a domain with
		 * SD_ASYM_CPUCAPACITY. These should follow the usual symmetric
		 * capacity path.
		 */
		if (!sd)
			goto symmetric;

		i = select_idle_capacity(p, sd, target);
		return ((unsigned)i < nr_cpumask_bits) ? i : target;
	}

symmetric:
	if (available_idle_cpu(target) || sched_idle_cpu(target))
		return target;

	/*
	 * If the previous CPU is cache affine and idle, don't be stupid:
	 */
	if (prev != target && cpus_share_cache(prev, target) &&
	    (available_idle_cpu(prev) || sched_idle_cpu(prev)))
		return prev;

	/*
	 * Allow a per-cpu kthread to stack with the wakee if the
	 * kworker thread and the tasks previous CPUs are the same.
	 * The assumption is that the wakee queued work for the
	 * per-cpu kthread that is now complete and the wakeup is
	 * essentially a sync wakeup. An obvious example of this
	 * pattern is IO completions.
	 */
	if (is_per_cpu_kthread(current) &&
	    prev == smp_processor_id() &&
	    this_rq()->nr_running <= 1) {
		return prev;
	}

	/* Check a recently used CPU as a potential idle candidate: */
	recent_used_cpu = p->recent_used_cpu;
	if (recent_used_cpu != prev &&
	    recent_used_cpu != target &&
	    cpus_share_cache(recent_used_cpu, target) &&
	    (available_idle_cpu(recent_used_cpu) || sched_idle_cpu(recent_used_cpu)) &&
	    cpumask_test_cpu(p->recent_used_cpu, p->cpus_ptr)) {
		/*
		 * Replace recent_used_cpu with prev as it is a potential
		 * candidate for the next wake:
		 */
		p->recent_used_cpu = prev;
		return recent_used_cpu;
	}

	sd = rcu_dereference(per_cpu(sd_llc, target));
	if (!sd)
		return target;

	i = select_idle_core(p, sd, target);
	if ((unsigned)i < nr_cpumask_bits)
		return i;

	i = select_idle_cpu(p, sd, target);
	if ((unsigned)i < nr_cpumask_bits)
		return i;

	i = select_idle_smt(p, target);
	if ((unsigned)i < nr_cpumask_bits)
		return i;

	return target;
}

/**
 * Amount of capacity of a CPU that is (estimated to be) used by CFS tasks
 * @cpu: the CPU to get the utilization of
 *
 * The unit of the return value must be the one of capacity so we can compare
 * the utilization with the capacity of the CPU that is available for CFS task
 * (ie cpu_capacity).
 *
 * cfs_rq.avg.util_avg is the sum of running time of runnable tasks plus the
 * recent utilization of currently non-runnable tasks on a CPU. It represents
 * the amount of utilization of a CPU in the range [0..capacity_orig] where
 * capacity_orig is the cpu_capacity available at the highest frequency
 * (arch_scale_freq_capacity()).
 * The utilization of a CPU converges towards a sum equal to or less than the
 * current capacity (capacity_curr <= capacity_orig) of the CPU because it is
 * the running time on this CPU scaled by capacity_curr.
 *
 * The estimated utilization of a CPU is defined to be the maximum between its
 * cfs_rq.avg.util_avg and the sum of the estimated utilization of the tasks
 * currently RUNNABLE on that CPU.
 * This allows to properly represent the expected utilization of a CPU which
 * has just got a big task running since a long sleep period. At the same time
 * however it preserves the benefits of the "blocked utilization" in
 * describing the potential for other tasks waking up on the same CPU.
 *
 * Nevertheless, cfs_rq.avg.util_avg can be higher than capacity_curr or even
 * higher than capacity_orig because of unfortunate rounding in
 * cfs.avg.util_avg or just after migrating tasks and new task wakeups until
 * the average stabilizes with the new running time. We need to check that the
 * utilization stays within the range of [0..capacity_orig] and cap it if
 * necessary. Without utilization capping, a group could be seen as overloaded
 * (CPU0 utilization at 121% + CPU1 utilization at 80%) whereas CPU1 has 20% of
 * available capacity. We allow utilization to overshoot capacity_curr (but not
 * capacity_orig) as it useful for predicting the capacity required after task
 * migrations (scheduler-driven DVFS).
 *
 * Return: the (estimated) utilization for the specified CPU
 */
static inline unsigned long cpu_util(int cpu)
{
	struct cfs_rq *cfs_rq;
	unsigned int util;

	cfs_rq = &cpu_rq(cpu)->cfs;
	util = READ_ONCE(cfs_rq->avg.util_avg);

	if (sched_feat(UTIL_EST))
		util = max(util, READ_ONCE(cfs_rq->avg.util_est.enqueued));

	return min_t(unsigned long, util, capacity_orig_of(cpu));
}

/*
 * cpu_util_without: compute cpu utilization without any contributions from *p
 * @cpu: the CPU which utilization is requested
 * @p: the task which utilization should be discounted
 *
 * The utilization of a CPU is defined by the utilization of tasks currently
 * enqueued on that CPU as well as tasks which are currently sleeping after an
 * execution on that CPU.
 *
 * This method returns the utilization of the specified CPU by discounting the
 * utilization of the specified task, whenever the task is currently
 * contributing to the CPU utilization.
 */
static unsigned long cpu_util_without(int cpu, struct task_struct *p)
{
	struct cfs_rq *cfs_rq;
	unsigned int util;

	/* Task has no contribution or is new */
	if (cpu != task_cpu(p) || !READ_ONCE(p->se.avg.last_update_time))
		return cpu_util(cpu);

	cfs_rq = &cpu_rq(cpu)->cfs;
	util = READ_ONCE(cfs_rq->avg.util_avg);

	/* Discount task's util from CPU's util */
	lsub_positive(&util, task_util(p));

	/*
	 * Covered cases:
	 *
	 * a) if *p is the only task sleeping on this CPU, then:
	 *      cpu_util (== task_util) > util_est (== 0)
	 *    and thus we return:
	 *      cpu_util_without = (cpu_util - task_util) = 0
	 *
	 * b) if other tasks are SLEEPING on this CPU, which is now exiting
	 *    IDLE, then:
	 *      cpu_util >= task_util
	 *      cpu_util > util_est (== 0)
	 *    and thus we discount *p's blocked utilization to return:
	 *      cpu_util_without = (cpu_util - task_util) >= 0
	 *
	 * c) if other tasks are RUNNABLE on that CPU and
	 *      util_est > cpu_util
	 *    then we use util_est since it returns a more restrictive
	 *    estimation of the spare capacity on that CPU, by just
	 *    considering the expected utilization of tasks already
	 *    runnable on that CPU.
	 *
	 * Cases a) and b) are covered by the above code, while case c) is
	 * covered by the following code when estimated utilization is
	 * enabled.
	 */
	if (sched_feat(UTIL_EST)) {
		unsigned int estimated =
			READ_ONCE(cfs_rq->avg.util_est.enqueued);

		/*
		 * Despite the following checks we still have a small window
		 * for a possible race, when an execl's select_task_rq_fair()
		 * races with LB's detach_task():
		 *
		 *   detach_task()
		 *     p->on_rq = TASK_ON_RQ_MIGRATING;
		 *     ---------------------------------- A
		 *     deactivate_task()                   \
		 *       dequeue_task()                     + RaceTime
		 *         util_est_dequeue()              /
		 *     ---------------------------------- B
		 *
		 * The additional check on "current == p" it's required to
		 * properly fix the execl regression and it helps in further
		 * reducing the chances for the above race.
		 */
		if (unlikely(task_on_rq_queued(p) || current == p))
			lsub_positive(&estimated, _task_util_est(p));

		util = max(util, estimated);
	}

	/*
	 * Utilization (estimated) can exceed the CPU capacity, thus let's
	 * clamp to the maximum CPU capacity to ensure consistency with
	 * the cpu_util call.
	 */
	return min_t(unsigned long, util, capacity_orig_of(cpu));
}

/*
<<<<<<< HEAD
 * Disable WAKE_AFFINE in the case where task @p doesn't fit in the
 * capacity of either the waking CPU @cpu or the previous CPU @prev_cpu.
 *
 * In that case WAKE_AFFINE doesn't make sense and we'll let
 * BALANCE_WAKE sort things out.
 */
static int wake_cap(struct task_struct *p, int cpu, int prev_cpu)
{
	long min_cap, max_cap;

	if (!static_branch_unlikely(&sched_asym_cpucapacity))
		return 0;

	min_cap = min(capacity_orig_of(prev_cpu), capacity_orig_of(cpu));
	max_cap = cpu_rq(cpu)->rd->max_cpu_capacity.val;

	/* Minimum capacity is close to max, no need to abort wake_affine */
	if (max_cap - min_cap < max_cap >> 3)
		return 0;

	/* Bring task utilization in sync with prev_cpu */
	sync_entity_load_avg(&p->se);

	return !task_fits_capacity(p, min_cap);
}

/*
=======
>>>>>>> 458ef2a2
 * Predicts what cpu_util(@cpu) would return if @p was migrated (and enqueued)
 * to @dst_cpu.
 */
static unsigned long cpu_util_next(int cpu, struct task_struct *p, int dst_cpu)
{
	struct cfs_rq *cfs_rq = &cpu_rq(cpu)->cfs;
	unsigned long util_est, util = READ_ONCE(cfs_rq->avg.util_avg);

	/*
	 * If @p migrates from @cpu to another, remove its contribution. Or,
	 * if @p migrates from another CPU to @cpu, add its contribution. In
	 * the other cases, @cpu is not impacted by the migration, so the
	 * util_avg should already be correct.
	 */
	if (task_cpu(p) == cpu && dst_cpu != cpu)
		sub_positive(&util, task_util(p));
	else if (task_cpu(p) != cpu && dst_cpu == cpu)
		util += task_util(p);

	if (sched_feat(UTIL_EST)) {
		util_est = READ_ONCE(cfs_rq->avg.util_est.enqueued);

		/*
		 * During wake-up, the task isn't enqueued yet and doesn't
		 * appear in the cfs_rq->avg.util_est.enqueued of any rq,
		 * so just add it (if needed) to "simulate" what will be
		 * cpu_util() after the task has been enqueued.
		 */
		if (dst_cpu == cpu)
			util_est += _task_util_est(p);

		util = max(util, util_est);
	}

	return min(util, capacity_orig_of(cpu));
}

/*
 * compute_energy(): Estimates the energy that @pd would consume if @p was
 * migrated to @dst_cpu. compute_energy() predicts what will be the utilization
 * landscape of @pd's CPUs after the task migration, and uses the Energy Model
 * to compute what would be the energy if we decided to actually migrate that
 * task.
 */
static long
compute_energy(struct task_struct *p, int dst_cpu, struct perf_domain *pd)
{
	struct cpumask *pd_mask = perf_domain_span(pd);
	unsigned long cpu_cap = arch_scale_cpu_capacity(cpumask_first(pd_mask));
	unsigned long max_util = 0, sum_util = 0;
	int cpu;

	/*
	 * The capacity state of CPUs of the current rd can be driven by CPUs
	 * of another rd if they belong to the same pd. So, account for the
	 * utilization of these CPUs too by masking pd with cpu_online_mask
	 * instead of the rd span.
	 *
	 * If an entire pd is outside of the current rd, it will not appear in
	 * its pd list and will not be accounted by compute_energy().
	 */
	for_each_cpu_and(cpu, pd_mask, cpu_online_mask) {
		unsigned long cpu_util, util_cfs = cpu_util_next(cpu, p, dst_cpu);
		struct task_struct *tsk = cpu == dst_cpu ? p : NULL;

		/*
		 * Busy time computation: utilization clamping is not
		 * required since the ratio (sum_util / cpu_capacity)
		 * is already enough to scale the EM reported power
		 * consumption at the (eventually clamped) cpu_capacity.
		 */
		sum_util += schedutil_cpu_util(cpu, util_cfs, cpu_cap,
					       ENERGY_UTIL, NULL);

		/*
		 * Performance domain frequency: utilization clamping
		 * must be considered since it affects the selection
		 * of the performance domain frequency.
		 * NOTE: in case RT tasks are running, by default the
		 * FREQUENCY_UTIL's utilization can be max OPP.
		 */
		cpu_util = schedutil_cpu_util(cpu, util_cfs, cpu_cap,
					      FREQUENCY_UTIL, tsk);
		max_util = max(max_util, cpu_util);
	}

	return em_pd_energy(pd->em_pd, max_util, sum_util);
}

/*
 * find_energy_efficient_cpu(): Find most energy-efficient target CPU for the
 * waking task. find_energy_efficient_cpu() looks for the CPU with maximum
 * spare capacity in each performance domain and uses it as a potential
 * candidate to execute the task. Then, it uses the Energy Model to figure
 * out which of the CPU candidates is the most energy-efficient.
 *
 * The rationale for this heuristic is as follows. In a performance domain,
 * all the most energy efficient CPU candidates (according to the Energy
 * Model) are those for which we'll request a low frequency. When there are
 * several CPUs for which the frequency request will be the same, we don't
 * have enough data to break the tie between them, because the Energy Model
 * only includes active power costs. With this model, if we assume that
 * frequency requests follow utilization (e.g. using schedutil), the CPU with
 * the maximum spare capacity in a performance domain is guaranteed to be among
 * the best candidates of the performance domain.
 *
 * In practice, it could be preferable from an energy standpoint to pack
 * small tasks on a CPU in order to let other CPUs go in deeper idle states,
 * but that could also hurt our chances to go cluster idle, and we have no
 * ways to tell with the current Energy Model if this is actually a good
 * idea or not. So, find_energy_efficient_cpu() basically favors
 * cluster-packing, and spreading inside a cluster. That should at least be
 * a good thing for latency, and this is consistent with the idea that most
 * of the energy savings of EAS come from the asymmetry of the system, and
 * not so much from breaking the tie between identical CPUs. That's also the
 * reason why EAS is enabled in the topology code only for systems where
 * SD_ASYM_CPUCAPACITY is set.
 *
 * NOTE: Forkees are not accepted in the energy-aware wake-up path because
 * they don't have any useful utilization data yet and it's not possible to
 * forecast their impact on energy consumption. Consequently, they will be
 * placed by find_idlest_cpu() on the least loaded CPU, which might turn out
 * to be energy-inefficient in some use-cases. The alternative would be to
 * bias new tasks towards specific types of CPUs first, or to try to infer
 * their util_avg from the parent task, but those heuristics could hurt
 * other use-cases too. So, until someone finds a better way to solve this,
 * let's keep things simple by re-using the existing slow path.
 */
static int find_energy_efficient_cpu(struct task_struct *p, int prev_cpu, int sync)
{
	unsigned long prev_delta = ULONG_MAX, best_delta = ULONG_MAX;
	struct root_domain *rd = cpu_rq(smp_processor_id())->rd;
	int max_spare_cap_cpu_ls = prev_cpu, best_idle_cpu = -1;
	unsigned long max_spare_cap_ls = 0, target_cap;
	unsigned long cpu_cap, util, base_energy = 0;
	bool boosted, latency_sensitive = false;
	unsigned int min_exit_lat = UINT_MAX;
	int cpu, best_energy_cpu = prev_cpu;
	struct cpuidle_state *idle;
	struct sched_domain *sd;
	struct perf_domain *pd;

	rcu_read_lock();
	pd = rcu_dereference(rd->pd);
	if (!pd || READ_ONCE(rd->overutilized))
		goto fail;

	cpu = smp_processor_id();
	if (sync && cpu_rq(cpu)->nr_running == 1 &&
	    cpumask_test_cpu(cpu, p->cpus_ptr)) {
		rcu_read_unlock();
		return cpu;
	}

	/*
	 * Energy-aware wake-up happens on the lowest sched_domain starting
	 * from sd_asym_cpucapacity spanning over this_cpu and prev_cpu.
	 */
	sd = rcu_dereference(*this_cpu_ptr(&sd_asym_cpucapacity));
	while (sd && !cpumask_test_cpu(prev_cpu, sched_domain_span(sd)))
		sd = sd->parent;
	if (!sd)
		goto fail;

	sync_entity_load_avg(&p->se);
	if (!task_util_est(p))
		goto unlock;

	latency_sensitive = uclamp_latency_sensitive(p);
	boosted = uclamp_boosted(p);
	target_cap = boosted ? 0 : ULONG_MAX;

	for (; pd; pd = pd->next) {
		unsigned long cur_delta, spare_cap, max_spare_cap = 0;
		unsigned long base_energy_pd;
		int max_spare_cap_cpu = -1;

		/* Compute the 'base' energy of the pd, without @p */
		base_energy_pd = compute_energy(p, -1, pd);
		base_energy += base_energy_pd;

		for_each_cpu_and(cpu, perf_domain_span(pd), sched_domain_span(sd)) {
			if (!cpumask_test_cpu(cpu, p->cpus_ptr))
				continue;

			util = cpu_util_next(cpu, p, cpu);
			cpu_cap = capacity_of(cpu);
			spare_cap = cpu_cap - util;

			/*
			 * Skip CPUs that cannot satisfy the capacity request.
			 * IOW, placing the task there would make the CPU
			 * overutilized. Take uclamp into account to see how
			 * much capacity we can get out of the CPU; this is
			 * aligned with schedutil_cpu_util().
			 */
			util = uclamp_rq_util_with(cpu_rq(cpu), util, p);
			if (!fits_capacity(util, cpu_cap))
				continue;

			/* Always use prev_cpu as a candidate. */
			if (!latency_sensitive && cpu == prev_cpu) {
				prev_delta = compute_energy(p, prev_cpu, pd);
				prev_delta -= base_energy_pd;
				best_delta = min(best_delta, prev_delta);
			}

			/*
			 * Find the CPU with the maximum spare capacity in
			 * the performance domain
			 */
			if (spare_cap > max_spare_cap) {
				max_spare_cap = spare_cap;
				max_spare_cap_cpu = cpu;
			}

			if (!latency_sensitive)
				continue;

			if (idle_cpu(cpu)) {
				cpu_cap = capacity_orig_of(cpu);
				if (boosted && cpu_cap < target_cap)
					continue;
				if (!boosted && cpu_cap > target_cap)
					continue;
				idle = idle_get_state(cpu_rq(cpu));
				if (idle && idle->exit_latency > min_exit_lat &&
						cpu_cap == target_cap)
					continue;

				if (idle)
					min_exit_lat = idle->exit_latency;
				target_cap = cpu_cap;
				best_idle_cpu = cpu;
			} else if (spare_cap > max_spare_cap_ls) {
				max_spare_cap_ls = spare_cap;
				max_spare_cap_cpu_ls = cpu;
			}
		}

		/* Evaluate the energy impact of using this CPU. */
		if (!latency_sensitive && max_spare_cap_cpu >= 0 &&
						max_spare_cap_cpu != prev_cpu) {
			cur_delta = compute_energy(p, max_spare_cap_cpu, pd);
			cur_delta -= base_energy_pd;
			if (cur_delta < best_delta) {
				best_delta = cur_delta;
				best_energy_cpu = max_spare_cap_cpu;
			}
		}
	}
unlock:
	rcu_read_unlock();

	if (latency_sensitive)
		return best_idle_cpu >= 0 ? best_idle_cpu : max_spare_cap_cpu_ls;

	/*
	 * Pick the best CPU if prev_cpu cannot be used, or if it saves at
	 * least 6% of the energy used by prev_cpu.
	 */
	if (prev_delta == ULONG_MAX)
		return best_energy_cpu;

	if ((prev_delta - best_delta) > ((prev_delta + base_energy) >> 4))
		return best_energy_cpu;

	return prev_cpu;

fail:
	rcu_read_unlock();

	return -1;
}

/*
 * select_task_rq_fair: Select target runqueue for the waking task in domains
 * that have the 'sd_flag' flag set. In practice, this is SD_BALANCE_WAKE,
 * SD_BALANCE_FORK, or SD_BALANCE_EXEC.
 *
 * Balances load by selecting the idlest CPU in the idlest group, or under
 * certain conditions an idle sibling CPU if the domain has SD_WAKE_AFFINE set.
 *
 * Returns the target CPU number.
 *
 * preempt must be disabled.
 */
static int
select_task_rq_fair(struct task_struct *p, int prev_cpu, int sd_flag, int wake_flags)
{
	struct sched_domain *tmp, *sd = NULL;
	int cpu = smp_processor_id();
	int new_cpu = prev_cpu;
	int want_affine = 0;
	int sync = (wake_flags & WF_SYNC) && !(current->flags & PF_EXITING);

	if (sd_flag & SD_BALANCE_WAKE) {
		record_wakee(p);

		if (sched_energy_enabled()) {
			new_cpu = find_energy_efficient_cpu(p, prev_cpu, sync);
			if (new_cpu >= 0)
				return new_cpu;
			new_cpu = prev_cpu;
		}

		want_affine = !wake_wide(p) && cpumask_test_cpu(cpu, p->cpus_ptr);
	}

	rcu_read_lock();
	for_each_domain(cpu, tmp) {
		if (!(tmp->flags & SD_LOAD_BALANCE))
			break;

		/*
		 * If both 'cpu' and 'prev_cpu' are part of this domain,
		 * cpu is a valid SD_WAKE_AFFINE target.
		 */
		if (want_affine && (tmp->flags & SD_WAKE_AFFINE) &&
		    cpumask_test_cpu(prev_cpu, sched_domain_span(tmp))) {
			if (cpu != prev_cpu)
				new_cpu = wake_affine(tmp, p, cpu, prev_cpu, sync);

			sd = NULL; /* Prefer wake_affine over balance flags */
			break;
		}

		if (tmp->flags & sd_flag)
			sd = tmp;
		else if (!want_affine)
			break;
	}

	if (unlikely(sd)) {
		/* Slow path */
		new_cpu = find_idlest_cpu(sd, p, cpu, prev_cpu, sd_flag);
	} else if (sd_flag & SD_BALANCE_WAKE) { /* XXX always ? */
		/* Fast path */

		new_cpu = select_idle_sibling(p, prev_cpu, new_cpu);

		if (want_affine)
			current->recent_used_cpu = cpu;
	}
	rcu_read_unlock();

	return new_cpu;
}

static void detach_entity_cfs_rq(struct sched_entity *se);

/*
 * Called immediately before a task is migrated to a new CPU; task_cpu(p) and
 * cfs_rq_of(p) references at time of call are still valid and identify the
 * previous CPU. The caller guarantees p->pi_lock or task_rq(p)->lock is held.
 */
static void migrate_task_rq_fair(struct task_struct *p, int new_cpu)
{
	/*
	 * As blocked tasks retain absolute vruntime the migration needs to
	 * deal with this by subtracting the old and adding the new
	 * min_vruntime -- the latter is done by enqueue_entity() when placing
	 * the task on the new runqueue.
	 */
	if (p->state == TASK_WAKING) {
		struct sched_entity *se = &p->se;
		struct cfs_rq *cfs_rq = cfs_rq_of(se);
		u64 min_vruntime;

#ifndef CONFIG_64BIT
		u64 min_vruntime_copy;

		do {
			min_vruntime_copy = cfs_rq->min_vruntime_copy;
			smp_rmb();
			min_vruntime = cfs_rq->min_vruntime;
		} while (min_vruntime != min_vruntime_copy);
#else
		min_vruntime = cfs_rq->min_vruntime;
#endif

		se->vruntime -= min_vruntime;
	}

	if (p->on_rq == TASK_ON_RQ_MIGRATING) {
		/*
		 * In case of TASK_ON_RQ_MIGRATING we in fact hold the 'old'
		 * rq->lock and can modify state directly.
		 */
		lockdep_assert_held(&task_rq(p)->lock);
		detach_entity_cfs_rq(&p->se);

	} else {
		/*
		 * We are supposed to update the task to "current" time, then
		 * its up to date and ready to go to new CPU/cfs_rq. But we
		 * have difficulty in getting what current time is, so simply
		 * throw away the out-of-date time. This will result in the
		 * wakee task is less decayed, but giving the wakee more load
		 * sounds not bad.
		 */
		remove_entity_load_avg(&p->se);
	}

	/* Tell new CPU we are migrated */
	p->se.avg.last_update_time = 0;

	/* We have migrated, no longer consider this task hot */
	p->se.exec_start = 0;

	update_scan_period(p, new_cpu);
}

static void task_dead_fair(struct task_struct *p)
{
	remove_entity_load_avg(&p->se);
}

static int
balance_fair(struct rq *rq, struct task_struct *prev, struct rq_flags *rf)
{
	if (rq->nr_running)
		return 1;

	return newidle_balance(rq, rf) != 0;
}
#endif /* CONFIG_SMP */

static unsigned long wakeup_gran(struct sched_entity *se)
{
	unsigned long gran = sysctl_sched_wakeup_granularity;

	/*
	 * Since its curr running now, convert the gran from real-time
	 * to virtual-time in his units.
	 *
	 * By using 'se' instead of 'curr' we penalize light tasks, so
	 * they get preempted easier. That is, if 'se' < 'curr' then
	 * the resulting gran will be larger, therefore penalizing the
	 * lighter, if otoh 'se' > 'curr' then the resulting gran will
	 * be smaller, again penalizing the lighter task.
	 *
	 * This is especially important for buddies when the leftmost
	 * task is higher priority than the buddy.
	 */
	return calc_delta_fair(gran, se);
}

/*
 * Should 'se' preempt 'curr'.
 *
 *             |s1
 *        |s2
 *   |s3
 *         g
 *      |<--->|c
 *
 *  w(c, s1) = -1
 *  w(c, s2) =  0
 *  w(c, s3) =  1
 *
 */
static int
wakeup_preempt_entity(struct sched_entity *curr, struct sched_entity *se)
{
	s64 gran, vdiff = curr->vruntime - se->vruntime;

	if (vdiff <= 0)
		return -1;

	gran = wakeup_gran(se);
	if (vdiff > gran)
		return 1;

	return 0;
}

static void set_last_buddy(struct sched_entity *se)
{
	if (entity_is_task(se) && unlikely(task_has_idle_policy(task_of(se))))
		return;

	for_each_sched_entity(se) {
		if (SCHED_WARN_ON(!se->on_rq))
			return;
		cfs_rq_of(se)->last = se;
	}
}

static void set_next_buddy(struct sched_entity *se)
{
	if (entity_is_task(se) && unlikely(task_has_idle_policy(task_of(se))))
		return;

	for_each_sched_entity(se) {
		if (SCHED_WARN_ON(!se->on_rq))
			return;
		cfs_rq_of(se)->next = se;
	}
}

static void set_skip_buddy(struct sched_entity *se)
{
	for_each_sched_entity(se)
		cfs_rq_of(se)->skip = se;
}

/*
 * Preempt the current task with a newly woken task if needed:
 */
static void check_preempt_wakeup(struct rq *rq, struct task_struct *p, int wake_flags)
{
	struct task_struct *curr = rq->curr;
	struct sched_entity *se = &curr->se, *pse = &p->se;
	struct cfs_rq *cfs_rq = task_cfs_rq(curr);
	int scale = cfs_rq->nr_running >= sched_nr_latency;
	int next_buddy_marked = 0;

	if (unlikely(se == pse))
		return;

	/*
	 * This is possible from callers such as attach_tasks(), in which we
	 * unconditionally check_prempt_curr() after an enqueue (which may have
	 * lead to a throttle).  This both saves work and prevents false
	 * next-buddy nomination below.
	 */
	if (unlikely(throttled_hierarchy(cfs_rq_of(pse))))
		return;

	if (sched_feat(NEXT_BUDDY) && scale && !(wake_flags & WF_FORK)) {
		set_next_buddy(pse);
		next_buddy_marked = 1;
	}

	/*
	 * We can come here with TIF_NEED_RESCHED already set from new task
	 * wake up path.
	 *
	 * Note: this also catches the edge-case of curr being in a throttled
	 * group (e.g. via set_curr_task), since update_curr() (in the
	 * enqueue of curr) will have resulted in resched being set.  This
	 * prevents us from potentially nominating it as a false LAST_BUDDY
	 * below.
	 */
	if (test_tsk_need_resched(curr))
		return;

	/* Idle tasks are by definition preempted by non-idle tasks. */
	if (unlikely(task_has_idle_policy(curr)) &&
	    likely(!task_has_idle_policy(p)))
		goto preempt;

	/*
	 * Batch and idle tasks do not preempt non-idle tasks (their preemption
	 * is driven by the tick):
	 */
	if (unlikely(p->policy != SCHED_NORMAL) || !sched_feat(WAKEUP_PREEMPTION))
		return;

	find_matching_se(&se, &pse);
	update_curr(cfs_rq_of(se));
	BUG_ON(!pse);
	if (wakeup_preempt_entity(se, pse) == 1) {
		/*
		 * Bias pick_next to pick the sched entity that is
		 * triggering this preemption.
		 */
		if (!next_buddy_marked)
			set_next_buddy(pse);
		goto preempt;
	}

	return;

preempt:
	resched_curr(rq);
	/*
	 * Only set the backward buddy when the current task is still
	 * on the rq. This can happen when a wakeup gets interleaved
	 * with schedule on the ->pre_schedule() or idle_balance()
	 * point, either of which can * drop the rq lock.
	 *
	 * Also, during early boot the idle thread is in the fair class,
	 * for obvious reasons its a bad idea to schedule back to it.
	 */
	if (unlikely(!se->on_rq || curr == rq->idle))
		return;

	if (sched_feat(LAST_BUDDY) && scale && entity_is_task(se))
		set_last_buddy(se);
}

struct task_struct *
pick_next_task_fair(struct rq *rq, struct task_struct *prev, struct rq_flags *rf)
{
	struct cfs_rq *cfs_rq = &rq->cfs;
	struct sched_entity *se;
	struct task_struct *p;
	int new_tasks;

again:
	if (!sched_fair_runnable(rq))
		goto idle;

#ifdef CONFIG_FAIR_GROUP_SCHED
	if (!prev || prev->sched_class != &fair_sched_class)
		goto simple;

	/*
	 * Because of the set_next_buddy() in dequeue_task_fair() it is rather
	 * likely that a next task is from the same cgroup as the current.
	 *
	 * Therefore attempt to avoid putting and setting the entire cgroup
	 * hierarchy, only change the part that actually changes.
	 */

	do {
		struct sched_entity *curr = cfs_rq->curr;

		/*
		 * Since we got here without doing put_prev_entity() we also
		 * have to consider cfs_rq->curr. If it is still a runnable
		 * entity, update_curr() will update its vruntime, otherwise
		 * forget we've ever seen it.
		 */
		if (curr) {
			if (curr->on_rq)
				update_curr(cfs_rq);
			else
				curr = NULL;

			/*
			 * This call to check_cfs_rq_runtime() will do the
			 * throttle and dequeue its entity in the parent(s).
			 * Therefore the nr_running test will indeed
			 * be correct.
			 */
			if (unlikely(check_cfs_rq_runtime(cfs_rq))) {
				cfs_rq = &rq->cfs;

				if (!cfs_rq->nr_running)
					goto idle;

				goto simple;
			}
		}

		se = pick_next_entity(cfs_rq, curr);
		cfs_rq = group_cfs_rq(se);
	} while (cfs_rq);

	p = task_of(se);

	/*
	 * Since we haven't yet done put_prev_entity and if the selected task
	 * is a different task than we started out with, try and touch the
	 * least amount of cfs_rqs.
	 */
	if (prev != p) {
		struct sched_entity *pse = &prev->se;

		while (!(cfs_rq = is_same_group(se, pse))) {
			int se_depth = se->depth;
			int pse_depth = pse->depth;

			if (se_depth <= pse_depth) {
				put_prev_entity(cfs_rq_of(pse), pse);
				pse = parent_entity(pse);
			}
			if (se_depth >= pse_depth) {
				set_next_entity(cfs_rq_of(se), se);
				se = parent_entity(se);
			}
		}

		put_prev_entity(cfs_rq, pse);
		set_next_entity(cfs_rq, se);
	}

	goto done;
simple:
#endif
	if (prev)
		put_prev_task(rq, prev);

	do {
		se = pick_next_entity(cfs_rq, NULL);
		set_next_entity(cfs_rq, se);
		cfs_rq = group_cfs_rq(se);
	} while (cfs_rq);

	p = task_of(se);

done: __maybe_unused;
#ifdef CONFIG_SMP
	/*
	 * Move the next running task to the front of
	 * the list, so our cfs_tasks list becomes MRU
	 * one.
	 */
	list_move(&p->se.group_node, &rq->cfs_tasks);
#endif

	if (hrtick_enabled(rq))
		hrtick_start_fair(rq, p);

	update_misfit_status(p, rq);

	return p;

idle:
	if (!rf)
		return NULL;

	new_tasks = newidle_balance(rq, rf);

	/*
	 * Because newidle_balance() releases (and re-acquires) rq->lock, it is
	 * possible for any higher priority task to appear. In that case we
	 * must re-start the pick_next_entity() loop.
	 */
	if (new_tasks < 0)
		return RETRY_TASK;

	if (new_tasks > 0)
		goto again;

	/*
	 * rq is about to be idle, check if we need to update the
	 * lost_idle_time of clock_pelt
	 */
	update_idle_rq_clock_pelt(rq);

	return NULL;
}

static struct task_struct *__pick_next_task_fair(struct rq *rq)
{
	return pick_next_task_fair(rq, NULL, NULL);
}

/*
 * Account for a descheduled task:
 */
static void put_prev_task_fair(struct rq *rq, struct task_struct *prev)
{
	struct sched_entity *se = &prev->se;
	struct cfs_rq *cfs_rq;

	for_each_sched_entity(se) {
		cfs_rq = cfs_rq_of(se);
		put_prev_entity(cfs_rq, se);
	}
}

/*
 * sched_yield() is very simple
 *
 * The magic of dealing with the ->skip buddy is in pick_next_entity.
 */
static void yield_task_fair(struct rq *rq)
{
	struct task_struct *curr = rq->curr;
	struct cfs_rq *cfs_rq = task_cfs_rq(curr);
	struct sched_entity *se = &curr->se;

	/*
	 * Are we the only task in the tree?
	 */
	if (unlikely(rq->nr_running == 1))
		return;

	clear_buddies(cfs_rq, se);

	if (curr->policy != SCHED_BATCH) {
		update_rq_clock(rq);
		/*
		 * Update run-time statistics of the 'current'.
		 */
		update_curr(cfs_rq);
		/*
		 * Tell update_rq_clock() that we've just updated,
		 * so we don't do microscopic update in schedule()
		 * and double the fastpath cost.
		 */
		rq_clock_skip_update(rq);
	}

	set_skip_buddy(se);
}

static bool yield_to_task_fair(struct rq *rq, struct task_struct *p, bool preempt)
{
	struct sched_entity *se = &p->se;

	/* throttled hierarchies are not runnable */
	if (!se->on_rq || throttled_hierarchy(cfs_rq_of(se)))
		return false;

	/* Tell the scheduler that we'd really like pse to run next. */
	set_next_buddy(se);

	yield_task_fair(rq);

	return true;
}

#ifdef CONFIG_SMP
/**************************************************
 * Fair scheduling class load-balancing methods.
 *
 * BASICS
 *
 * The purpose of load-balancing is to achieve the same basic fairness the
 * per-CPU scheduler provides, namely provide a proportional amount of compute
 * time to each task. This is expressed in the following equation:
 *
 *   W_i,n/P_i == W_j,n/P_j for all i,j                               (1)
 *
 * Where W_i,n is the n-th weight average for CPU i. The instantaneous weight
 * W_i,0 is defined as:
 *
 *   W_i,0 = \Sum_j w_i,j                                             (2)
 *
 * Where w_i,j is the weight of the j-th runnable task on CPU i. This weight
 * is derived from the nice value as per sched_prio_to_weight[].
 *
 * The weight average is an exponential decay average of the instantaneous
 * weight:
 *
 *   W'_i,n = (2^n - 1) / 2^n * W_i,n + 1 / 2^n * W_i,0               (3)
 *
 * C_i is the compute capacity of CPU i, typically it is the
 * fraction of 'recent' time available for SCHED_OTHER task execution. But it
 * can also include other factors [XXX].
 *
 * To achieve this balance we define a measure of imbalance which follows
 * directly from (1):
 *
 *   imb_i,j = max{ avg(W/C), W_i/C_i } - min{ avg(W/C), W_j/C_j }    (4)
 *
 * We them move tasks around to minimize the imbalance. In the continuous
 * function space it is obvious this converges, in the discrete case we get
 * a few fun cases generally called infeasible weight scenarios.
 *
 * [XXX expand on:
 *     - infeasible weights;
 *     - local vs global optima in the discrete case. ]
 *
 *
 * SCHED DOMAINS
 *
 * In order to solve the imbalance equation (4), and avoid the obvious O(n^2)
 * for all i,j solution, we create a tree of CPUs that follows the hardware
 * topology where each level pairs two lower groups (or better). This results
 * in O(log n) layers. Furthermore we reduce the number of CPUs going up the
 * tree to only the first of the previous level and we decrease the frequency
 * of load-balance at each level inv. proportional to the number of CPUs in
 * the groups.
 *
 * This yields:
 *
 *     log_2 n     1     n
 *   \Sum       { --- * --- * 2^i } = O(n)                            (5)
 *     i = 0      2^i   2^i
 *                               `- size of each group
 *         |         |     `- number of CPUs doing load-balance
 *         |         `- freq
 *         `- sum over all levels
 *
 * Coupled with a limit on how many tasks we can migrate every balance pass,
 * this makes (5) the runtime complexity of the balancer.
 *
 * An important property here is that each CPU is still (indirectly) connected
 * to every other CPU in at most O(log n) steps:
 *
 * The adjacency matrix of the resulting graph is given by:
 *
 *             log_2 n
 *   A_i,j = \Union     (i % 2^k == 0) && i / 2^(k+1) == j / 2^(k+1)  (6)
 *             k = 0
 *
 * And you'll find that:
 *
 *   A^(log_2 n)_i,j != 0  for all i,j                                (7)
 *
 * Showing there's indeed a path between every CPU in at most O(log n) steps.
 * The task movement gives a factor of O(m), giving a convergence complexity
 * of:
 *
 *   O(nm log n),  n := nr_cpus, m := nr_tasks                        (8)
 *
 *
 * WORK CONSERVING
 *
 * In order to avoid CPUs going idle while there's still work to do, new idle
 * balancing is more aggressive and has the newly idle CPU iterate up the domain
 * tree itself instead of relying on other CPUs to bring it work.
 *
 * This adds some complexity to both (5) and (8) but it reduces the total idle
 * time.
 *
 * [XXX more?]
 *
 *
 * CGROUPS
 *
 * Cgroups make a horror show out of (2), instead of a simple sum we get:
 *
 *                                s_k,i
 *   W_i,0 = \Sum_j \Prod_k w_k * -----                               (9)
 *                                 S_k
 *
 * Where
 *
 *   s_k,i = \Sum_j w_i,j,k  and  S_k = \Sum_i s_k,i                 (10)
 *
 * w_i,j,k is the weight of the j-th runnable task in the k-th cgroup on CPU i.
 *
 * The big problem is S_k, its a global sum needed to compute a local (W_i)
 * property.
 *
 * [XXX write more on how we solve this.. _after_ merging pjt's patches that
 *      rewrite all of this once again.]
 */

static unsigned long __read_mostly max_load_balance_interval = HZ/10;

enum fbq_type { regular, remote, all };

/*
 * 'group_type' describes the group of CPUs at the moment of load balancing.
 *
 * The enum is ordered by pulling priority, with the group with lowest priority
 * first so the group_type can simply be compared when selecting the busiest
 * group. See update_sd_pick_busiest().
 */
enum group_type {
	/* The group has spare capacity that can be used to run more tasks.  */
	group_has_spare = 0,
	/*
	 * The group is fully used and the tasks don't compete for more CPU
	 * cycles. Nevertheless, some tasks might wait before running.
	 */
	group_fully_busy,
	/*
	 * SD_ASYM_CPUCAPACITY only: One task doesn't fit with CPU's capacity
	 * and must be migrated to a more powerful CPU.
	 */
	group_misfit_task,
	/*
	 * SD_ASYM_PACKING only: One local CPU with higher capacity is available,
	 * and the task should be migrated to it instead of running on the
	 * current CPU.
	 */
	group_asym_packing,
	/*
	 * The tasks' affinity constraints previously prevented the scheduler
	 * from balancing the load across the system.
	 */
	group_imbalanced,
	/*
	 * The CPU is overloaded and can't provide expected CPU cycles to all
	 * tasks.
	 */
	group_overloaded
};

enum migration_type {
	migrate_load = 0,
	migrate_util,
	migrate_task,
	migrate_misfit
};

#define LBF_ALL_PINNED	0x01
#define LBF_NEED_BREAK	0x02
#define LBF_DST_PINNED  0x04
#define LBF_SOME_PINNED	0x08
#define LBF_NOHZ_STATS	0x10
#define LBF_NOHZ_AGAIN	0x20

struct lb_env {
	struct sched_domain	*sd;

	struct rq		*src_rq;
	int			src_cpu;

	int			dst_cpu;
	struct rq		*dst_rq;

	struct cpumask		*dst_grpmask;
	int			new_dst_cpu;
	enum cpu_idle_type	idle;
	long			imbalance;
	/* The set of CPUs under consideration for load-balancing */
	struct cpumask		*cpus;

	unsigned int		flags;

	unsigned int		loop;
	unsigned int		loop_break;
	unsigned int		loop_max;

	enum fbq_type		fbq_type;
	enum migration_type	migration_type;
	struct list_head	tasks;
};

/*
 * Is this task likely cache-hot:
 */
static int task_hot(struct task_struct *p, struct lb_env *env)
{
	s64 delta;

	lockdep_assert_held(&env->src_rq->lock);

	if (p->sched_class != &fair_sched_class)
		return 0;

	if (unlikely(task_has_idle_policy(p)))
		return 0;

	/*
	 * Buddy candidates are cache hot:
	 */
	if (sched_feat(CACHE_HOT_BUDDY) && env->dst_rq->nr_running &&
			(&p->se == cfs_rq_of(&p->se)->next ||
			 &p->se == cfs_rq_of(&p->se)->last))
		return 1;

	if (sysctl_sched_migration_cost == -1)
		return 1;
	if (sysctl_sched_migration_cost == 0)
		return 0;

	delta = rq_clock_task(env->src_rq) - p->se.exec_start;

	return delta < (s64)sysctl_sched_migration_cost;
}

#ifdef CONFIG_NUMA_BALANCING
/*
 * Returns 1, if task migration degrades locality
 * Returns 0, if task migration improves locality i.e migration preferred.
 * Returns -1, if task migration is not affected by locality.
 */
static int migrate_degrades_locality(struct task_struct *p, struct lb_env *env)
{
	struct numa_group *numa_group = rcu_dereference(p->numa_group);
	unsigned long src_weight, dst_weight;
	int src_nid, dst_nid, dist;

	if (!static_branch_likely(&sched_numa_balancing))
		return -1;

	if (!p->numa_faults || !(env->sd->flags & SD_NUMA))
		return -1;

	src_nid = cpu_to_node(env->src_cpu);
	dst_nid = cpu_to_node(env->dst_cpu);

	if (src_nid == dst_nid)
		return -1;

	/* Migrating away from the preferred node is always bad. */
	if (src_nid == p->numa_preferred_nid) {
		if (env->src_rq->nr_running > env->src_rq->nr_preferred_running)
			return 1;
		else
			return -1;
	}

	/* Encourage migration to the preferred node. */
	if (dst_nid == p->numa_preferred_nid)
		return 0;

	/* Leaving a core idle is often worse than degrading locality. */
	if (env->idle == CPU_IDLE)
		return -1;

	dist = node_distance(src_nid, dst_nid);
	if (numa_group) {
		src_weight = group_weight(p, src_nid, dist);
		dst_weight = group_weight(p, dst_nid, dist);
	} else {
		src_weight = task_weight(p, src_nid, dist);
		dst_weight = task_weight(p, dst_nid, dist);
	}

	return dst_weight < src_weight;
}

#else
static inline int migrate_degrades_locality(struct task_struct *p,
					     struct lb_env *env)
{
	return -1;
}
#endif

/*
 * can_migrate_task - may task p from runqueue rq be migrated to this_cpu?
 */
static
int can_migrate_task(struct task_struct *p, struct lb_env *env)
{
	int tsk_cache_hot;

	lockdep_assert_held(&env->src_rq->lock);

	/*
	 * We do not migrate tasks that are:
	 * 1) throttled_lb_pair, or
	 * 2) cannot be migrated to this CPU due to cpus_ptr, or
	 * 3) running (obviously), or
	 * 4) are cache-hot on their current CPU.
	 */
	if (throttled_lb_pair(task_group(p), env->src_cpu, env->dst_cpu))
		return 0;

	if (!cpumask_test_cpu(env->dst_cpu, p->cpus_ptr)) {
		int cpu;

		schedstat_inc(p->se.statistics.nr_failed_migrations_affine);

		env->flags |= LBF_SOME_PINNED;

		/*
		 * Remember if this task can be migrated to any other CPU in
		 * our sched_group. We may want to revisit it if we couldn't
		 * meet load balance goals by pulling other tasks on src_cpu.
		 *
		 * Avoid computing new_dst_cpu for NEWLY_IDLE or if we have
		 * already computed one in current iteration.
		 */
		if (env->idle == CPU_NEWLY_IDLE || (env->flags & LBF_DST_PINNED))
			return 0;

		/* Prevent to re-select dst_cpu via env's CPUs: */
		for_each_cpu_and(cpu, env->dst_grpmask, env->cpus) {
			if (cpumask_test_cpu(cpu, p->cpus_ptr)) {
				env->flags |= LBF_DST_PINNED;
				env->new_dst_cpu = cpu;
				break;
			}
		}

		return 0;
	}

	/* Record that we found atleast one task that could run on dst_cpu */
	env->flags &= ~LBF_ALL_PINNED;

	if (task_running(env->src_rq, p)) {
		schedstat_inc(p->se.statistics.nr_failed_migrations_running);
		return 0;
	}

	/*
	 * Aggressive migration if:
	 * 1) destination numa is preferred
	 * 2) task is cache cold, or
	 * 3) too many balance attempts have failed.
	 */
	tsk_cache_hot = migrate_degrades_locality(p, env);
	if (tsk_cache_hot == -1)
		tsk_cache_hot = task_hot(p, env);

	if (tsk_cache_hot <= 0 ||
	    env->sd->nr_balance_failed > env->sd->cache_nice_tries) {
		if (tsk_cache_hot == 1) {
			schedstat_inc(env->sd->lb_hot_gained[env->idle]);
			schedstat_inc(p->se.statistics.nr_forced_migrations);
		}
		return 1;
	}

	schedstat_inc(p->se.statistics.nr_failed_migrations_hot);
	return 0;
}

/*
 * detach_task() -- detach the task for the migration specified in env
 */
static void detach_task(struct task_struct *p, struct lb_env *env)
{
	lockdep_assert_held(&env->src_rq->lock);

	deactivate_task(env->src_rq, p, DEQUEUE_NOCLOCK);
	set_task_cpu(p, env->dst_cpu);
}

/*
 * detach_one_task() -- tries to dequeue exactly one task from env->src_rq, as
 * part of active balancing operations within "domain".
 *
 * Returns a task if successful and NULL otherwise.
 */
static struct task_struct *detach_one_task(struct lb_env *env)
{
	struct task_struct *p;

	lockdep_assert_held(&env->src_rq->lock);

	list_for_each_entry_reverse(p,
			&env->src_rq->cfs_tasks, se.group_node) {
		if (!can_migrate_task(p, env))
			continue;

		detach_task(p, env);

		/*
		 * Right now, this is only the second place where
		 * lb_gained[env->idle] is updated (other is detach_tasks)
		 * so we can safely collect stats here rather than
		 * inside detach_tasks().
		 */
		schedstat_inc(env->sd->lb_gained[env->idle]);
		return p;
	}
	return NULL;
}

static const unsigned int sched_nr_migrate_break = 32;

/*
 * detach_tasks() -- tries to detach up to imbalance load/util/tasks from
 * busiest_rq, as part of a balancing operation within domain "sd".
 *
 * Returns number of detached tasks if successful and 0 otherwise.
 */
static int detach_tasks(struct lb_env *env)
{
	struct list_head *tasks = &env->src_rq->cfs_tasks;
	unsigned long util, load;
	struct task_struct *p;
	int detached = 0;

	lockdep_assert_held(&env->src_rq->lock);

	if (env->imbalance <= 0)
		return 0;

	while (!list_empty(tasks)) {
		/*
		 * We don't want to steal all, otherwise we may be treated likewise,
		 * which could at worst lead to a livelock crash.
		 */
		if (env->idle != CPU_NOT_IDLE && env->src_rq->nr_running <= 1)
			break;

		p = list_last_entry(tasks, struct task_struct, se.group_node);

		env->loop++;
		/* We've more or less seen every task there is, call it quits */
		if (env->loop > env->loop_max)
			break;

		/* take a breather every nr_migrate tasks */
		if (env->loop > env->loop_break) {
			env->loop_break += sched_nr_migrate_break;
			env->flags |= LBF_NEED_BREAK;
			break;
		}

		if (!can_migrate_task(p, env))
			goto next;

		switch (env->migration_type) {
		case migrate_load:
			load = task_h_load(p);

			if (sched_feat(LB_MIN) &&
			    load < 16 && !env->sd->nr_balance_failed)
				goto next;

			/*
			 * Make sure that we don't migrate too much load.
			 * Nevertheless, let relax the constraint if
			 * scheduler fails to find a good waiting task to
			 * migrate.
			 */
			if (load/2 > env->imbalance &&
			    env->sd->nr_balance_failed <= env->sd->cache_nice_tries)
				goto next;

			env->imbalance -= load;
			break;

		case migrate_util:
			util = task_util_est(p);

			if (util > env->imbalance)
				goto next;

			env->imbalance -= util;
			break;

		case migrate_task:
			env->imbalance--;
			break;

		case migrate_misfit:
			/* This is not a misfit task */
			if (task_fits_capacity(p, capacity_of(env->src_cpu)))
				goto next;

			env->imbalance = 0;
			break;
		}

		detach_task(p, env);
		list_add(&p->se.group_node, &env->tasks);

		detached++;

#ifdef CONFIG_PREEMPTION
		/*
		 * NEWIDLE balancing is a source of latency, so preemptible
		 * kernels will stop after the first task is detached to minimize
		 * the critical section.
		 */
		if (env->idle == CPU_NEWLY_IDLE)
			break;
#endif

		/*
		 * We only want to steal up to the prescribed amount of
		 * load/util/tasks.
		 */
		if (env->imbalance <= 0)
			break;

		continue;
next:
		list_move(&p->se.group_node, tasks);
	}

	/*
	 * Right now, this is one of only two places we collect this stat
	 * so we can safely collect detach_one_task() stats here rather
	 * than inside detach_one_task().
	 */
	schedstat_add(env->sd->lb_gained[env->idle], detached);

	return detached;
}

/*
 * attach_task() -- attach the task detached by detach_task() to its new rq.
 */
static void attach_task(struct rq *rq, struct task_struct *p)
{
	lockdep_assert_held(&rq->lock);

	BUG_ON(task_rq(p) != rq);
	activate_task(rq, p, ENQUEUE_NOCLOCK);
	check_preempt_curr(rq, p, 0);
}

/*
 * attach_one_task() -- attaches the task returned from detach_one_task() to
 * its new rq.
 */
static void attach_one_task(struct rq *rq, struct task_struct *p)
{
	struct rq_flags rf;

	rq_lock(rq, &rf);
	update_rq_clock(rq);
	attach_task(rq, p);
	rq_unlock(rq, &rf);
}

/*
 * attach_tasks() -- attaches all tasks detached by detach_tasks() to their
 * new rq.
 */
static void attach_tasks(struct lb_env *env)
{
	struct list_head *tasks = &env->tasks;
	struct task_struct *p;
	struct rq_flags rf;

	rq_lock(env->dst_rq, &rf);
	update_rq_clock(env->dst_rq);

	while (!list_empty(tasks)) {
		p = list_first_entry(tasks, struct task_struct, se.group_node);
		list_del_init(&p->se.group_node);

		attach_task(env->dst_rq, p);
	}

	rq_unlock(env->dst_rq, &rf);
}

#ifdef CONFIG_NO_HZ_COMMON
static inline bool cfs_rq_has_blocked(struct cfs_rq *cfs_rq)
{
	if (cfs_rq->avg.load_avg)
		return true;

	if (cfs_rq->avg.util_avg)
		return true;

	return false;
}

static inline bool others_have_blocked(struct rq *rq)
{
	if (READ_ONCE(rq->avg_rt.util_avg))
		return true;

	if (READ_ONCE(rq->avg_dl.util_avg))
		return true;

	if (thermal_load_avg(rq))
		return true;

#ifdef CONFIG_HAVE_SCHED_AVG_IRQ
	if (READ_ONCE(rq->avg_irq.util_avg))
		return true;
#endif

	return false;
}

static inline void update_blocked_load_status(struct rq *rq, bool has_blocked)
{
	rq->last_blocked_load_update_tick = jiffies;

	if (!has_blocked)
		rq->has_blocked_load = 0;
}
#else
static inline bool cfs_rq_has_blocked(struct cfs_rq *cfs_rq) { return false; }
static inline bool others_have_blocked(struct rq *rq) { return false; }
static inline void update_blocked_load_status(struct rq *rq, bool has_blocked) {}
#endif

static bool __update_blocked_others(struct rq *rq, bool *done)
{
	const struct sched_class *curr_class;
	u64 now = rq_clock_pelt(rq);
	unsigned long thermal_pressure;
	bool decayed;

	/*
	 * update_load_avg() can call cpufreq_update_util(). Make sure that RT,
	 * DL and IRQ signals have been updated before updating CFS.
	 */
	curr_class = rq->curr->sched_class;

	thermal_pressure = arch_scale_thermal_pressure(cpu_of(rq));

	decayed = update_rt_rq_load_avg(now, rq, curr_class == &rt_sched_class) |
		  update_dl_rq_load_avg(now, rq, curr_class == &dl_sched_class) |
		  update_thermal_load_avg(rq_clock_thermal(rq), rq, thermal_pressure) |
		  update_irq_load_avg(rq, 0);

	if (others_have_blocked(rq))
		*done = false;

	return decayed;
}

#ifdef CONFIG_FAIR_GROUP_SCHED

static inline bool cfs_rq_is_decayed(struct cfs_rq *cfs_rq)
{
	if (cfs_rq->load.weight)
		return false;

	if (cfs_rq->avg.load_sum)
		return false;

	if (cfs_rq->avg.util_sum)
		return false;

	if (cfs_rq->avg.runnable_sum)
		return false;

	return true;
}

static bool __update_blocked_fair(struct rq *rq, bool *done)
{
	struct cfs_rq *cfs_rq, *pos;
	bool decayed = false;
	int cpu = cpu_of(rq);

	/*
	 * Iterates the task_group tree in a bottom up fashion, see
	 * list_add_leaf_cfs_rq() for details.
	 */
	for_each_leaf_cfs_rq_safe(rq, cfs_rq, pos) {
		struct sched_entity *se;

		if (update_cfs_rq_load_avg(cfs_rq_clock_pelt(cfs_rq), cfs_rq)) {
			update_tg_load_avg(cfs_rq, 0);

			if (cfs_rq == &rq->cfs)
				decayed = true;
		}

		/* Propagate pending load changes to the parent, if any: */
		se = cfs_rq->tg->se[cpu];
		if (se && !skip_blocked_update(se))
			update_load_avg(cfs_rq_of(se), se, 0);

		/*
		 * There can be a lot of idle CPU cgroups.  Don't let fully
		 * decayed cfs_rqs linger on the list.
		 */
		if (cfs_rq_is_decayed(cfs_rq))
			list_del_leaf_cfs_rq(cfs_rq);

		/* Don't need periodic decay once load/util_avg are null */
		if (cfs_rq_has_blocked(cfs_rq))
			*done = false;
	}

	return decayed;
}

/*
 * Compute the hierarchical load factor for cfs_rq and all its ascendants.
 * This needs to be done in a top-down fashion because the load of a child
 * group is a fraction of its parents load.
 */
static void update_cfs_rq_h_load(struct cfs_rq *cfs_rq)
{
	struct rq *rq = rq_of(cfs_rq);
	struct sched_entity *se = cfs_rq->tg->se[cpu_of(rq)];
	unsigned long now = jiffies;
	unsigned long load;

	if (cfs_rq->last_h_load_update == now)
		return;

	WRITE_ONCE(cfs_rq->h_load_next, NULL);
	for_each_sched_entity(se) {
		cfs_rq = cfs_rq_of(se);
		WRITE_ONCE(cfs_rq->h_load_next, se);
		if (cfs_rq->last_h_load_update == now)
			break;
	}

	if (!se) {
		cfs_rq->h_load = cfs_rq_load_avg(cfs_rq);
		cfs_rq->last_h_load_update = now;
	}

	while ((se = READ_ONCE(cfs_rq->h_load_next)) != NULL) {
		load = cfs_rq->h_load;
		load = div64_ul(load * se->avg.load_avg,
			cfs_rq_load_avg(cfs_rq) + 1);
		cfs_rq = group_cfs_rq(se);
		cfs_rq->h_load = load;
		cfs_rq->last_h_load_update = now;
	}
}

static unsigned long task_h_load(struct task_struct *p)
{
	struct cfs_rq *cfs_rq = task_cfs_rq(p);

	update_cfs_rq_h_load(cfs_rq);
	return div64_ul(p->se.avg.load_avg * cfs_rq->h_load,
			cfs_rq_load_avg(cfs_rq) + 1);
}
#else
static bool __update_blocked_fair(struct rq *rq, bool *done)
{
	struct cfs_rq *cfs_rq = &rq->cfs;
	bool decayed;

	decayed = update_cfs_rq_load_avg(cfs_rq_clock_pelt(cfs_rq), cfs_rq);
	if (cfs_rq_has_blocked(cfs_rq))
		*done = false;

	return decayed;
}

static unsigned long task_h_load(struct task_struct *p)
{
	return p->se.avg.load_avg;
}
#endif

static void update_blocked_averages(int cpu)
{
	bool decayed = false, done = true;
	struct rq *rq = cpu_rq(cpu);
	struct rq_flags rf;

	rq_lock_irqsave(rq, &rf);
	update_rq_clock(rq);

	decayed |= __update_blocked_others(rq, &done);
	decayed |= __update_blocked_fair(rq, &done);

	update_blocked_load_status(rq, !done);
	if (decayed)
		cpufreq_update_util(rq, 0);
	rq_unlock_irqrestore(rq, &rf);
}

/********** Helpers for find_busiest_group ************************/

/*
 * sg_lb_stats - stats of a sched_group required for load_balancing
 */
struct sg_lb_stats {
	unsigned long avg_load; /*Avg load across the CPUs of the group */
	unsigned long group_load; /* Total load over the CPUs of the group */
	unsigned long group_capacity;
	unsigned long group_util; /* Total utilization over the CPUs of the group */
	unsigned long group_runnable; /* Total runnable time over the CPUs of the group */
	unsigned int sum_nr_running; /* Nr of tasks running in the group */
	unsigned int sum_h_nr_running; /* Nr of CFS tasks running in the group */
	unsigned int idle_cpus;
	unsigned int group_weight;
	enum group_type group_type;
	unsigned int group_asym_packing; /* Tasks should be moved to preferred CPU */
	unsigned long group_misfit_task_load; /* A CPU has a task too big for its capacity */
#ifdef CONFIG_NUMA_BALANCING
	unsigned int nr_numa_running;
	unsigned int nr_preferred_running;
#endif
};

/*
 * sd_lb_stats - Structure to store the statistics of a sched_domain
 *		 during load balancing.
 */
struct sd_lb_stats {
	struct sched_group *busiest;	/* Busiest group in this sd */
	struct sched_group *local;	/* Local group in this sd */
	unsigned long total_load;	/* Total load of all groups in sd */
	unsigned long total_capacity;	/* Total capacity of all groups in sd */
	unsigned long avg_load;	/* Average load across all groups in sd */
	unsigned int prefer_sibling; /* tasks should go to sibling first */

	struct sg_lb_stats busiest_stat;/* Statistics of the busiest group */
	struct sg_lb_stats local_stat;	/* Statistics of the local group */
};

static inline void init_sd_lb_stats(struct sd_lb_stats *sds)
{
	/*
	 * Skimp on the clearing to avoid duplicate work. We can avoid clearing
	 * local_stat because update_sg_lb_stats() does a full clear/assignment.
	 * We must however set busiest_stat::group_type and
	 * busiest_stat::idle_cpus to the worst busiest group because
	 * update_sd_pick_busiest() reads these before assignment.
	 */
	*sds = (struct sd_lb_stats){
		.busiest = NULL,
		.local = NULL,
		.total_load = 0UL,
		.total_capacity = 0UL,
		.busiest_stat = {
			.idle_cpus = UINT_MAX,
			.group_type = group_has_spare,
		},
	};
}

static unsigned long scale_rt_capacity(int cpu, unsigned long max)
{
	struct rq *rq = cpu_rq(cpu);
	unsigned long used, free;
	unsigned long irq;

	irq = cpu_util_irq(rq);

	if (unlikely(irq >= max))
		return 1;

	/*
	 * avg_rt.util_avg and avg_dl.util_avg track binary signals
	 * (running and not running) with weights 0 and 1024 respectively.
	 * avg_thermal.load_avg tracks thermal pressure and the weighted
	 * average uses the actual delta max capacity(load).
	 */
	used = READ_ONCE(rq->avg_rt.util_avg);
	used += READ_ONCE(rq->avg_dl.util_avg);
	used += thermal_load_avg(rq);

	if (unlikely(used >= max))
		return 1;

	free = max - used;

	return scale_irq_capacity(free, irq, max);
}

void init_max_cpu_capacity(struct max_cpu_capacity *mcc) {
	raw_spin_lock_init(&mcc->lock);
	mcc->val = 0;
	mcc->cpu = -1;
}

static void update_cpu_capacity(struct sched_domain *sd, int cpu)
{
	unsigned long capacity = arch_scale_cpu_capacity(cpu);
	struct sched_group *sdg = sd->groups;
	struct max_cpu_capacity *mcc;
	unsigned long max_capacity;
	int max_cap_cpu;
	unsigned long flags;

	cpu_rq(cpu)->cpu_capacity_orig = capacity;

	capacity *= arch_scale_max_freq_capacity(sd, cpu);
	capacity >>= SCHED_CAPACITY_SHIFT;

	mcc = &cpu_rq(cpu)->rd->max_cpu_capacity;

	raw_spin_lock_irqsave(&mcc->lock, flags);
	max_capacity = mcc->val;
	max_cap_cpu = mcc->cpu;

	if ((max_capacity > capacity && max_cap_cpu == cpu) ||
	    (max_capacity < capacity)) {
		mcc->val = capacity;
		mcc->cpu = cpu;
#ifdef CONFIG_SCHED_DEBUG
		raw_spin_unlock_irqrestore(&mcc->lock, flags);
		printk_deferred(KERN_INFO "CPU%d: update max cpu_capacity %lu\n",
				cpu, capacity);
		goto skip_unlock;
#endif
	}
	raw_spin_unlock_irqrestore(&mcc->lock, flags);

skip_unlock: __attribute__ ((unused));
	capacity = scale_rt_capacity(cpu, capacity);

	if (!capacity)
		capacity = 1;

	cpu_rq(cpu)->cpu_capacity = capacity;
	sdg->sgc->capacity = capacity;
	sdg->sgc->min_capacity = capacity;
	sdg->sgc->max_capacity = capacity;
}

void update_group_capacity(struct sched_domain *sd, int cpu)
{
	struct sched_domain *child = sd->child;
	struct sched_group *group, *sdg = sd->groups;
	unsigned long capacity, min_capacity, max_capacity;
	unsigned long interval;

	interval = msecs_to_jiffies(sd->balance_interval);
	interval = clamp(interval, 1UL, max_load_balance_interval);
	sdg->sgc->next_update = jiffies + interval;

	if (!child) {
		update_cpu_capacity(sd, cpu);
		return;
	}

	capacity = 0;
	min_capacity = ULONG_MAX;
	max_capacity = 0;

	if (child->flags & SD_OVERLAP) {
		/*
		 * SD_OVERLAP domains cannot assume that child groups
		 * span the current group.
		 */

		for_each_cpu(cpu, sched_group_span(sdg)) {
			unsigned long cpu_cap = capacity_of(cpu);

			capacity += cpu_cap;
			min_capacity = min(cpu_cap, min_capacity);
			max_capacity = max(cpu_cap, max_capacity);
		}
	} else  {
		/*
		 * !SD_OVERLAP domains can assume that child groups
		 * span the current group.
		 */

		group = child->groups;
		do {
			struct sched_group_capacity *sgc = group->sgc;

			capacity += sgc->capacity;
			min_capacity = min(sgc->min_capacity, min_capacity);
			max_capacity = max(sgc->max_capacity, max_capacity);
			group = group->next;
		} while (group != child->groups);
	}

	sdg->sgc->capacity = capacity;
	sdg->sgc->min_capacity = min_capacity;
	sdg->sgc->max_capacity = max_capacity;
}

/*
 * Check whether the capacity of the rq has been noticeably reduced by side
 * activity. The imbalance_pct is used for the threshold.
 * Return true is the capacity is reduced
 */
static inline int
check_cpu_capacity(struct rq *rq, struct sched_domain *sd)
{
	return ((rq->cpu_capacity * sd->imbalance_pct) <
				(rq->cpu_capacity_orig * 100));
}

/*
 * Check whether a rq has a misfit task and if it looks like we can actually
 * help that task: we can migrate the task to a CPU of higher capacity, or
 * the task's current CPU is heavily pressured.
 */
static inline int check_misfit_status(struct rq *rq, struct sched_domain *sd)
{
	return rq->misfit_task_load &&
		(rq->cpu_capacity_orig < rq->rd->max_cpu_capacity.val ||
		 check_cpu_capacity(rq, sd));
}

/*
 * Group imbalance indicates (and tries to solve) the problem where balancing
 * groups is inadequate due to ->cpus_ptr constraints.
 *
 * Imagine a situation of two groups of 4 CPUs each and 4 tasks each with a
 * cpumask covering 1 CPU of the first group and 3 CPUs of the second group.
 * Something like:
 *
 *	{ 0 1 2 3 } { 4 5 6 7 }
 *	        *     * * *
 *
 * If we were to balance group-wise we'd place two tasks in the first group and
 * two tasks in the second group. Clearly this is undesired as it will overload
 * cpu 3 and leave one of the CPUs in the second group unused.
 *
 * The current solution to this issue is detecting the skew in the first group
 * by noticing the lower domain failed to reach balance and had difficulty
 * moving tasks due to affinity constraints.
 *
 * When this is so detected; this group becomes a candidate for busiest; see
 * update_sd_pick_busiest(). And calculate_imbalance() and
 * find_busiest_group() avoid some of the usual balance conditions to allow it
 * to create an effective group imbalance.
 *
 * This is a somewhat tricky proposition since the next run might not find the
 * group imbalance and decide the groups need to be balanced again. A most
 * subtle and fragile situation.
 */

static inline int sg_imbalanced(struct sched_group *group)
{
	return group->sgc->imbalance;
}

/*
 * group_has_capacity returns true if the group has spare capacity that could
 * be used by some tasks.
 * We consider that a group has spare capacity if the  * number of task is
 * smaller than the number of CPUs or if the utilization is lower than the
 * available capacity for CFS tasks.
 * For the latter, we use a threshold to stabilize the state, to take into
 * account the variance of the tasks' load and to return true if the available
 * capacity in meaningful for the load balancer.
 * As an example, an available capacity of 1% can appear but it doesn't make
 * any benefit for the load balance.
 */
static inline bool
group_has_capacity(unsigned int imbalance_pct, struct sg_lb_stats *sgs)
{
	if (sgs->sum_nr_running < sgs->group_weight)
		return true;

	if ((sgs->group_capacity * imbalance_pct) <
			(sgs->group_runnable * 100))
		return false;

	if ((sgs->group_capacity * 100) >
			(sgs->group_util * imbalance_pct))
		return true;

	return false;
}

/*
 *  group_is_overloaded returns true if the group has more tasks than it can
 *  handle.
 *  group_is_overloaded is not equals to !group_has_capacity because a group
 *  with the exact right number of tasks, has no more spare capacity but is not
 *  overloaded so both group_has_capacity and group_is_overloaded return
 *  false.
 */
static inline bool
group_is_overloaded(unsigned int imbalance_pct, struct sg_lb_stats *sgs)
{
	if (sgs->sum_nr_running <= sgs->group_weight)
		return false;

	if ((sgs->group_capacity * 100) <
			(sgs->group_util * imbalance_pct))
		return true;

	if ((sgs->group_capacity * imbalance_pct) <
			(sgs->group_runnable * 100))
		return true;

	return false;
}

/*
 * group_smaller_min_cpu_capacity: Returns true if sched_group sg has smaller
 * per-CPU capacity than sched_group ref.
 */
static inline bool
group_smaller_min_cpu_capacity(struct sched_group *sg, struct sched_group *ref)
{
	return fits_capacity(sg->sgc->min_capacity, ref->sgc->min_capacity);
}

/*
 * group_smaller_max_cpu_capacity: Returns true if sched_group sg has smaller
 * per-CPU capacity_orig than sched_group ref.
 */
static inline bool
group_smaller_max_cpu_capacity(struct sched_group *sg, struct sched_group *ref)
{
	return fits_capacity(sg->sgc->max_capacity, ref->sgc->max_capacity);
}

static inline enum
group_type group_classify(unsigned int imbalance_pct,
			  struct sched_group *group,
			  struct sg_lb_stats *sgs)
{
	if (group_is_overloaded(imbalance_pct, sgs))
		return group_overloaded;

	if (sg_imbalanced(group))
		return group_imbalanced;

	if (sgs->group_asym_packing)
		return group_asym_packing;

	if (sgs->group_misfit_task_load)
		return group_misfit_task;

	if (!group_has_capacity(imbalance_pct, sgs))
		return group_fully_busy;

	return group_has_spare;
}

static bool update_nohz_stats(struct rq *rq, bool force)
{
#ifdef CONFIG_NO_HZ_COMMON
	unsigned int cpu = rq->cpu;

	if (!rq->has_blocked_load)
		return false;

	if (!cpumask_test_cpu(cpu, nohz.idle_cpus_mask))
		return false;

	if (!force && !time_after(jiffies, rq->last_blocked_load_update_tick))
		return true;

	update_blocked_averages(cpu);

	return rq->has_blocked_load;
#else
	return false;
#endif
}

/**
 * update_sg_lb_stats - Update sched_group's statistics for load balancing.
 * @env: The load balancing environment.
 * @group: sched_group whose statistics are to be updated.
 * @sgs: variable to hold the statistics for this group.
 * @sg_status: Holds flag indicating the status of the sched_group
 */
static inline void update_sg_lb_stats(struct lb_env *env,
				      struct sched_group *group,
				      struct sg_lb_stats *sgs,
				      int *sg_status)
{
	int i, nr_running, local_group;

	memset(sgs, 0, sizeof(*sgs));

	local_group = cpumask_test_cpu(env->dst_cpu, sched_group_span(group));

	for_each_cpu_and(i, sched_group_span(group), env->cpus) {
		struct rq *rq = cpu_rq(i);

		if ((env->flags & LBF_NOHZ_STATS) && update_nohz_stats(rq, false))
			env->flags |= LBF_NOHZ_AGAIN;

		sgs->group_load += cpu_load(rq);
		sgs->group_util += cpu_util(i);
		sgs->group_runnable += cpu_runnable(rq);
		sgs->sum_h_nr_running += rq->cfs.h_nr_running;

		nr_running = rq->nr_running;
		sgs->sum_nr_running += nr_running;

		if (nr_running > 1)
			*sg_status |= SG_OVERLOAD;

		if (cpu_overutilized(i))
			*sg_status |= SG_OVERUTILIZED;

#ifdef CONFIG_NUMA_BALANCING
		sgs->nr_numa_running += rq->nr_numa_running;
		sgs->nr_preferred_running += rq->nr_preferred_running;
#endif
		/*
		 * No need to call idle_cpu() if nr_running is not 0
		 */
		if (!nr_running && idle_cpu(i)) {
			sgs->idle_cpus++;
			/* Idle cpu can't have misfit task */
			continue;
		}

		if (local_group)
			continue;

		/* Check for a misfit task on the cpu */
		if (env->sd->flags & SD_ASYM_CPUCAPACITY &&
		    sgs->group_misfit_task_load < rq->misfit_task_load) {
			sgs->group_misfit_task_load = rq->misfit_task_load;
			*sg_status |= SG_OVERLOAD;
		}
	}

	/* Check if dst CPU is idle and preferred to this group */
	if (env->sd->flags & SD_ASYM_PACKING &&
	    env->idle != CPU_NOT_IDLE &&
	    sgs->sum_h_nr_running &&
	    sched_asym_prefer(env->dst_cpu, group->asym_prefer_cpu)) {
		sgs->group_asym_packing = 1;
	}

	sgs->group_capacity = group->sgc->capacity;

	sgs->group_weight = group->group_weight;

	sgs->group_type = group_classify(env->sd->imbalance_pct, group, sgs);

	/* Computing avg_load makes sense only when group is overloaded */
	if (sgs->group_type == group_overloaded)
		sgs->avg_load = (sgs->group_load * SCHED_CAPACITY_SCALE) /
				sgs->group_capacity;
}

/**
 * update_sd_pick_busiest - return 1 on busiest group
 * @env: The load balancing environment.
 * @sds: sched_domain statistics
 * @sg: sched_group candidate to be checked for being the busiest
 * @sgs: sched_group statistics
 *
 * Determine if @sg is a busier group than the previously selected
 * busiest group.
 *
 * Return: %true if @sg is a busier group than the previously selected
 * busiest group. %false otherwise.
 */
static bool update_sd_pick_busiest(struct lb_env *env,
				   struct sd_lb_stats *sds,
				   struct sched_group *sg,
				   struct sg_lb_stats *sgs)
{
	struct sg_lb_stats *busiest = &sds->busiest_stat;

	/* Make sure that there is at least one task to pull */
	if (!sgs->sum_h_nr_running)
		return false;

	/*
	 * Don't try to pull misfit tasks we can't help.
	 * We can use max_capacity here as reduction in capacity on some
	 * CPUs in the group should either be possible to resolve
	 * internally or be covered by avg_load imbalance (eventually).
	 */
	if (sgs->group_type == group_misfit_task &&
	    (!group_smaller_max_cpu_capacity(sg, sds->local) ||
	     sds->local_stat.group_type != group_has_spare))
		return false;

	if (sgs->group_type > busiest->group_type)
		return true;

	if (sgs->group_type < busiest->group_type)
		return false;

	/*
	 * The candidate and the current busiest group are the same type of
	 * group. Let check which one is the busiest according to the type.
	 */

	switch (sgs->group_type) {
	case group_overloaded:
		/* Select the overloaded group with highest avg_load. */
		if (sgs->avg_load <= busiest->avg_load)
			return false;
		break;

	case group_imbalanced:
		/*
		 * Select the 1st imbalanced group as we don't have any way to
		 * choose one more than another.
		 */
		return false;

	case group_asym_packing:
		/* Prefer to move from lowest priority CPU's work */
		if (sched_asym_prefer(sg->asym_prefer_cpu, sds->busiest->asym_prefer_cpu))
			return false;
		break;

	case group_misfit_task:
		/*
		 * If we have more than one misfit sg go with the biggest
		 * misfit.
		 */
		if (sgs->group_misfit_task_load < busiest->group_misfit_task_load)
			return false;
		break;

	case group_fully_busy:
		/*
		 * Select the fully busy group with highest avg_load. In
		 * theory, there is no need to pull task from such kind of
		 * group because tasks have all compute capacity that they need
		 * but we can still improve the overall throughput by reducing
		 * contention when accessing shared HW resources.
		 *
		 * XXX for now avg_load is not computed and always 0 so we
		 * select the 1st one.
		 */
		if (sgs->avg_load <= busiest->avg_load)
			return false;
		break;

	case group_has_spare:
		/*
		 * Select not overloaded group with lowest number of idle cpus
		 * and highest number of running tasks. We could also compare
		 * the spare capacity which is more stable but it can end up
		 * that the group has less spare capacity but finally more idle
		 * CPUs which means less opportunity to pull tasks.
		 */
		if (sgs->idle_cpus > busiest->idle_cpus)
			return false;
		else if ((sgs->idle_cpus == busiest->idle_cpus) &&
			 (sgs->sum_nr_running <= busiest->sum_nr_running))
			return false;

		break;
	}

	/*
	 * Candidate sg has no more than one task per CPU and has higher
	 * per-CPU capacity. Migrating tasks to less capable CPUs may harm
	 * throughput. Maximize throughput, power/energy consequences are not
	 * considered.
	 */
	if ((env->sd->flags & SD_ASYM_CPUCAPACITY) &&
	    (sgs->group_type <= group_fully_busy) &&
	    (group_smaller_min_cpu_capacity(sds->local, sg)))
		return false;

	return true;
}

#ifdef CONFIG_NUMA_BALANCING
static inline enum fbq_type fbq_classify_group(struct sg_lb_stats *sgs)
{
	if (sgs->sum_h_nr_running > sgs->nr_numa_running)
		return regular;
	if (sgs->sum_h_nr_running > sgs->nr_preferred_running)
		return remote;
	return all;
}

static inline enum fbq_type fbq_classify_rq(struct rq *rq)
{
	if (rq->nr_running > rq->nr_numa_running)
		return regular;
	if (rq->nr_running > rq->nr_preferred_running)
		return remote;
	return all;
}
#else
static inline enum fbq_type fbq_classify_group(struct sg_lb_stats *sgs)
{
	return all;
}

static inline enum fbq_type fbq_classify_rq(struct rq *rq)
{
	return regular;
}
#endif /* CONFIG_NUMA_BALANCING */


struct sg_lb_stats;

/*
 * task_running_on_cpu - return 1 if @p is running on @cpu.
 */

static unsigned int task_running_on_cpu(int cpu, struct task_struct *p)
{
	/* Task has no contribution or is new */
	if (cpu != task_cpu(p) || !READ_ONCE(p->se.avg.last_update_time))
		return 0;

	if (task_on_rq_queued(p))
		return 1;

	return 0;
}

/**
 * idle_cpu_without - would a given CPU be idle without p ?
 * @cpu: the processor on which idleness is tested.
 * @p: task which should be ignored.
 *
 * Return: 1 if the CPU would be idle. 0 otherwise.
 */
static int idle_cpu_without(int cpu, struct task_struct *p)
{
	struct rq *rq = cpu_rq(cpu);

	if (rq->curr != rq->idle && rq->curr != p)
		return 0;

	/*
	 * rq->nr_running can't be used but an updated version without the
	 * impact of p on cpu must be used instead. The updated nr_running
	 * be computed and tested before calling idle_cpu_without().
	 */

#ifdef CONFIG_SMP
	if (!llist_empty(&rq->wake_list))
		return 0;
#endif

	return 1;
}

/*
 * update_sg_wakeup_stats - Update sched_group's statistics for wakeup.
 * @sd: The sched_domain level to look for idlest group.
 * @group: sched_group whose statistics are to be updated.
 * @sgs: variable to hold the statistics for this group.
 * @p: The task for which we look for the idlest group/CPU.
 */
static inline void update_sg_wakeup_stats(struct sched_domain *sd,
					  struct sched_group *group,
					  struct sg_lb_stats *sgs,
					  struct task_struct *p)
{
	int i, nr_running;

	memset(sgs, 0, sizeof(*sgs));

	for_each_cpu(i, sched_group_span(group)) {
		struct rq *rq = cpu_rq(i);
		unsigned int local;

		sgs->group_load += cpu_load_without(rq, p);
		sgs->group_util += cpu_util_without(i, p);
		sgs->group_runnable += cpu_runnable_without(rq, p);
		local = task_running_on_cpu(i, p);
		sgs->sum_h_nr_running += rq->cfs.h_nr_running - local;

		nr_running = rq->nr_running - local;
		sgs->sum_nr_running += nr_running;

		/*
		 * No need to call idle_cpu_without() if nr_running is not 0
		 */
		if (!nr_running && idle_cpu_without(i, p))
			sgs->idle_cpus++;

	}

	/* Check if task fits in the group */
	if (sd->flags & SD_ASYM_CPUCAPACITY &&
	    !task_fits_capacity(p, group->sgc->max_capacity)) {
		sgs->group_misfit_task_load = 1;
	}

	sgs->group_capacity = group->sgc->capacity;

	sgs->group_weight = group->group_weight;

	sgs->group_type = group_classify(sd->imbalance_pct, group, sgs);

	/*
	 * Computing avg_load makes sense only when group is fully busy or
	 * overloaded
	 */
	if (sgs->group_type == group_fully_busy ||
		sgs->group_type == group_overloaded)
		sgs->avg_load = (sgs->group_load * SCHED_CAPACITY_SCALE) /
				sgs->group_capacity;
}

static bool update_pick_idlest(struct sched_group *idlest,
			       struct sg_lb_stats *idlest_sgs,
			       struct sched_group *group,
			       struct sg_lb_stats *sgs)
{
	if (sgs->group_type < idlest_sgs->group_type)
		return true;

	if (sgs->group_type > idlest_sgs->group_type)
		return false;

	/*
	 * The candidate and the current idlest group are the same type of
	 * group. Let check which one is the idlest according to the type.
	 */

	switch (sgs->group_type) {
	case group_overloaded:
	case group_fully_busy:
		/* Select the group with lowest avg_load. */
		if (idlest_sgs->avg_load <= sgs->avg_load)
			return false;
		break;

	case group_imbalanced:
	case group_asym_packing:
		/* Those types are not used in the slow wakeup path */
		return false;

	case group_misfit_task:
		/* Select group with the highest max capacity */
		if (idlest->sgc->max_capacity >= group->sgc->max_capacity)
			return false;
		break;

	case group_has_spare:
		/* Select group with most idle CPUs */
		if (idlest_sgs->idle_cpus >= sgs->idle_cpus)
			return false;
		break;
	}

	return true;
}

/*
 * find_idlest_group() finds and returns the least busy CPU group within the
 * domain.
 *
 * Assumes p is allowed on at least one CPU in sd.
 */
static struct sched_group *
find_idlest_group(struct sched_domain *sd, struct task_struct *p,
		  int this_cpu, int sd_flag)
{
	struct sched_group *idlest = NULL, *local = NULL, *group = sd->groups;
	struct sg_lb_stats local_sgs, tmp_sgs;
	struct sg_lb_stats *sgs;
	unsigned long imbalance;
	struct sg_lb_stats idlest_sgs = {
			.avg_load = UINT_MAX,
			.group_type = group_overloaded,
	};

	imbalance = scale_load_down(NICE_0_LOAD) *
				(sd->imbalance_pct-100) / 100;

	do {
		int local_group;

		/* Skip over this group if it has no CPUs allowed */
		if (!cpumask_intersects(sched_group_span(group),
					p->cpus_ptr))
			continue;

		local_group = cpumask_test_cpu(this_cpu,
					       sched_group_span(group));

		if (local_group) {
			sgs = &local_sgs;
			local = group;
		} else {
			sgs = &tmp_sgs;
		}

		update_sg_wakeup_stats(sd, group, sgs, p);

		if (!local_group && update_pick_idlest(idlest, &idlest_sgs, group, sgs)) {
			idlest = group;
			idlest_sgs = *sgs;
		}

	} while (group = group->next, group != sd->groups);


	/* There is no idlest group to push tasks to */
	if (!idlest)
		return NULL;

	/* The local group has been skipped because of CPU affinity */
	if (!local)
		return idlest;

	/*
	 * If the local group is idler than the selected idlest group
	 * don't try and push the task.
	 */
	if (local_sgs.group_type < idlest_sgs.group_type)
		return NULL;

	/*
	 * If the local group is busier than the selected idlest group
	 * try and push the task.
	 */
	if (local_sgs.group_type > idlest_sgs.group_type)
		return idlest;

	switch (local_sgs.group_type) {
	case group_overloaded:
	case group_fully_busy:
		/*
		 * When comparing groups across NUMA domains, it's possible for
		 * the local domain to be very lightly loaded relative to the
		 * remote domains but "imbalance" skews the comparison making
		 * remote CPUs look much more favourable. When considering
		 * cross-domain, add imbalance to the load on the remote node
		 * and consider staying local.
		 */

		if ((sd->flags & SD_NUMA) &&
		    ((idlest_sgs.avg_load + imbalance) >= local_sgs.avg_load))
			return NULL;

		/*
		 * If the local group is less loaded than the selected
		 * idlest group don't try and push any tasks.
		 */
		if (idlest_sgs.avg_load >= (local_sgs.avg_load + imbalance))
			return NULL;

		if (100 * local_sgs.avg_load <= sd->imbalance_pct * idlest_sgs.avg_load)
			return NULL;
		break;

	case group_imbalanced:
	case group_asym_packing:
		/* Those type are not used in the slow wakeup path */
		return NULL;

	case group_misfit_task:
		/* Select group with the highest max capacity */
		if (local->sgc->max_capacity >= idlest->sgc->max_capacity)
			return NULL;
		break;

	case group_has_spare:
		if (sd->flags & SD_NUMA) {
#ifdef CONFIG_NUMA_BALANCING
			int idlest_cpu;
			/*
			 * If there is spare capacity at NUMA, try to select
			 * the preferred node
			 */
			if (cpu_to_node(this_cpu) == p->numa_preferred_nid)
				return NULL;

			idlest_cpu = cpumask_first(sched_group_span(idlest));
			if (cpu_to_node(idlest_cpu) == p->numa_preferred_nid)
				return idlest;
#endif
			/*
			 * Otherwise, keep the task on this node to stay close
			 * its wakeup source and improve locality. If there is
			 * a real need of migration, periodic load balance will
			 * take care of it.
			 */
			if (local_sgs.idle_cpus)
				return NULL;
		}

		/*
		 * Select group with highest number of idle CPUs. We could also
		 * compare the utilization which is more stable but it can end
		 * up that the group has less spare capacity but finally more
		 * idle CPUs which means more opportunity to run task.
		 */
		if (local_sgs.idle_cpus >= idlest_sgs.idle_cpus)
			return NULL;
		break;
	}

	return idlest;
}

/**
 * update_sd_lb_stats - Update sched_domain's statistics for load balancing.
 * @env: The load balancing environment.
 * @sds: variable to hold the statistics for this sched_domain.
 */

static inline void update_sd_lb_stats(struct lb_env *env, struct sd_lb_stats *sds)
{
	struct sched_domain *child = env->sd->child;
	struct sched_group *sg = env->sd->groups;
	struct sg_lb_stats *local = &sds->local_stat;
	struct sg_lb_stats tmp_sgs;
	int sg_status = 0;

#ifdef CONFIG_NO_HZ_COMMON
	if (env->idle == CPU_NEWLY_IDLE && READ_ONCE(nohz.has_blocked))
		env->flags |= LBF_NOHZ_STATS;
#endif

	do {
		struct sg_lb_stats *sgs = &tmp_sgs;
		int local_group;

		local_group = cpumask_test_cpu(env->dst_cpu, sched_group_span(sg));
		if (local_group) {
			sds->local = sg;
			sgs = local;

			if (env->idle != CPU_NEWLY_IDLE ||
			    time_after_eq(jiffies, sg->sgc->next_update))
				update_group_capacity(env->sd, env->dst_cpu);
		}

		update_sg_lb_stats(env, sg, sgs, &sg_status);

		if (local_group)
			goto next_group;


		if (update_sd_pick_busiest(env, sds, sg, sgs)) {
			sds->busiest = sg;
			sds->busiest_stat = *sgs;
		}

next_group:
		/* Now, start updating sd_lb_stats */
		sds->total_load += sgs->group_load;
		sds->total_capacity += sgs->group_capacity;

		sg = sg->next;
	} while (sg != env->sd->groups);

	/* Tag domain that child domain prefers tasks go to siblings first */
	sds->prefer_sibling = child && child->flags & SD_PREFER_SIBLING;

#ifdef CONFIG_NO_HZ_COMMON
	if ((env->flags & LBF_NOHZ_AGAIN) &&
	    cpumask_subset(nohz.idle_cpus_mask, sched_domain_span(env->sd))) {

		WRITE_ONCE(nohz.next_blocked,
			   jiffies + msecs_to_jiffies(LOAD_AVG_PERIOD));
	}
#endif

	if (env->sd->flags & SD_NUMA)
		env->fbq_type = fbq_classify_group(&sds->busiest_stat);

	if (!env->sd->parent) {
		struct root_domain *rd = env->dst_rq->rd;

		/* update overload indicator if we are at root domain */
		WRITE_ONCE(rd->overload, sg_status & SG_OVERLOAD);

		/* Update over-utilization (tipping point, U >= 0) indicator */
		WRITE_ONCE(rd->overutilized, sg_status & SG_OVERUTILIZED);
		trace_sched_overutilized_tp(rd, sg_status & SG_OVERUTILIZED);
	} else if (sg_status & SG_OVERUTILIZED) {
		struct root_domain *rd = env->dst_rq->rd;

		WRITE_ONCE(rd->overutilized, SG_OVERUTILIZED);
		trace_sched_overutilized_tp(rd, SG_OVERUTILIZED);
	}
}

static inline long adjust_numa_imbalance(int imbalance, int src_nr_running)
{
	unsigned int imbalance_min;

	/*
	 * Allow a small imbalance based on a simple pair of communicating
	 * tasks that remain local when the source domain is almost idle.
	 */
	imbalance_min = 2;
	if (src_nr_running <= imbalance_min)
		return 0;

	return imbalance;
}

/**
 * calculate_imbalance - Calculate the amount of imbalance present within the
 *			 groups of a given sched_domain during load balance.
 * @env: load balance environment
 * @sds: statistics of the sched_domain whose imbalance is to be calculated.
 */
static inline void calculate_imbalance(struct lb_env *env, struct sd_lb_stats *sds)
{
	struct sg_lb_stats *local, *busiest;

	local = &sds->local_stat;
	busiest = &sds->busiest_stat;

	if (busiest->group_type == group_misfit_task) {
		/* Set imbalance to allow misfit tasks to be balanced. */
		env->migration_type = migrate_misfit;
		env->imbalance = 1;
		return;
	}

	if (busiest->group_type == group_asym_packing) {
		/*
		 * In case of asym capacity, we will try to migrate all load to
		 * the preferred CPU.
		 */
		env->migration_type = migrate_task;
		env->imbalance = busiest->sum_h_nr_running;
		return;
	}

	if (busiest->group_type == group_imbalanced) {
		/*
		 * In the group_imb case we cannot rely on group-wide averages
		 * to ensure CPU-load equilibrium, try to move any task to fix
		 * the imbalance. The next load balance will take care of
		 * balancing back the system.
		 */
		env->migration_type = migrate_task;
		env->imbalance = 1;
		return;
	}

	/*
	 * Try to use spare capacity of local group without overloading it or
	 * emptying busiest.
	 */
	if (local->group_type == group_has_spare) {
		if (busiest->group_type > group_fully_busy) {
			/*
			 * If busiest is overloaded, try to fill spare
			 * capacity. This might end up creating spare capacity
			 * in busiest or busiest still being overloaded but
			 * there is no simple way to directly compute the
			 * amount of load to migrate in order to balance the
			 * system.
			 */
			env->migration_type = migrate_util;
			env->imbalance = max(local->group_capacity, local->group_util) -
					 local->group_util;

			/*
			 * In some cases, the group's utilization is max or even
			 * higher than capacity because of migrations but the
			 * local CPU is (newly) idle. There is at least one
			 * waiting task in this overloaded busiest group. Let's
			 * try to pull it.
			 */
			if (env->idle != CPU_NOT_IDLE && env->imbalance == 0) {
				env->migration_type = migrate_task;
				env->imbalance = 1;
			}

			return;
		}

		if (busiest->group_weight == 1 || sds->prefer_sibling) {
			unsigned int nr_diff = busiest->sum_nr_running;
			/*
			 * When prefer sibling, evenly spread running tasks on
			 * groups.
			 */
			env->migration_type = migrate_task;
			lsub_positive(&nr_diff, local->sum_nr_running);
			env->imbalance = nr_diff >> 1;
		} else {

			/*
			 * If there is no overload, we just want to even the number of
			 * idle cpus.
			 */
			env->migration_type = migrate_task;
			env->imbalance = max_t(long, 0, (local->idle_cpus -
						 busiest->idle_cpus) >> 1);
		}

		/* Consider allowing a small imbalance between NUMA groups */
		if (env->sd->flags & SD_NUMA)
			env->imbalance = adjust_numa_imbalance(env->imbalance,
						busiest->sum_nr_running);

		return;
	}

	/*
	 * Local is fully busy but has to take more load to relieve the
	 * busiest group
	 */
	if (local->group_type < group_overloaded) {
		/*
		 * Local will become overloaded so the avg_load metrics are
		 * finally needed.
		 */

		local->avg_load = (local->group_load * SCHED_CAPACITY_SCALE) /
				  local->group_capacity;

		sds->avg_load = (sds->total_load * SCHED_CAPACITY_SCALE) /
				sds->total_capacity;
	}

	/*
	 * Both group are or will become overloaded and we're trying to get all
	 * the CPUs to the average_load, so we don't want to push ourselves
	 * above the average load, nor do we wish to reduce the max loaded CPU
	 * below the average load. At the same time, we also don't want to
	 * reduce the group load below the group capacity. Thus we look for
	 * the minimum possible imbalance.
	 */
	env->migration_type = migrate_load;
	env->imbalance = min(
		(busiest->avg_load - sds->avg_load) * busiest->group_capacity,
		(sds->avg_load - local->avg_load) * local->group_capacity
	) / SCHED_CAPACITY_SCALE;
}

/******* find_busiest_group() helpers end here *********************/

/*
 * Decision matrix according to the local and busiest group type:
 *
 * busiest \ local has_spare fully_busy misfit asym imbalanced overloaded
 * has_spare        nr_idle   balanced   N/A    N/A  balanced   balanced
 * fully_busy       nr_idle   nr_idle    N/A    N/A  balanced   balanced
 * misfit_task      force     N/A        N/A    N/A  force      force
 * asym_packing     force     force      N/A    N/A  force      force
 * imbalanced       force     force      N/A    N/A  force      force
 * overloaded       force     force      N/A    N/A  force      avg_load
 *
 * N/A :      Not Applicable because already filtered while updating
 *            statistics.
 * balanced : The system is balanced for these 2 groups.
 * force :    Calculate the imbalance as load migration is probably needed.
 * avg_load : Only if imbalance is significant enough.
 * nr_idle :  dst_cpu is not busy and the number of idle CPUs is quite
 *            different in groups.
 */

/**
 * find_busiest_group - Returns the busiest group within the sched_domain
 * if there is an imbalance.
 *
 * Also calculates the amount of runnable load which should be moved
 * to restore balance.
 *
 * @env: The load balancing environment.
 *
 * Return:	- The busiest group if imbalance exists.
 */
static struct sched_group *find_busiest_group(struct lb_env *env)
{
	struct sg_lb_stats *local, *busiest;
	struct sd_lb_stats sds;

	init_sd_lb_stats(&sds);

	/*
	 * Compute the various statistics relevant for load balancing at
	 * this level.
	 */
	update_sd_lb_stats(env, &sds);

	if (sched_energy_enabled()) {
		struct root_domain *rd = env->dst_rq->rd;

		if (rcu_dereference(rd->pd) && !READ_ONCE(rd->overutilized))
			goto out_balanced;
	}

	local = &sds.local_stat;
	busiest = &sds.busiest_stat;

	/* There is no busy sibling group to pull tasks from */
	if (!sds.busiest)
		goto out_balanced;

	/* Misfit tasks should be dealt with regardless of the avg load */
	if (busiest->group_type == group_misfit_task)
		goto force_balance;

	/* ASYM feature bypasses nice load balance check */
	if (busiest->group_type == group_asym_packing)
		goto force_balance;

	/*
	 * If the busiest group is imbalanced the below checks don't
	 * work because they assume all things are equal, which typically
	 * isn't true due to cpus_ptr constraints and the like.
	 */
	if (busiest->group_type == group_imbalanced)
		goto force_balance;

	/*
	 * If the local group is busier than the selected busiest group
	 * don't try and pull any tasks.
	 */
	if (local->group_type > busiest->group_type)
		goto out_balanced;

	/*
	 * When groups are overloaded, use the avg_load to ensure fairness
	 * between tasks.
	 */
	if (local->group_type == group_overloaded) {
		/*
		 * If the local group is more loaded than the selected
		 * busiest group don't try to pull any tasks.
		 */
		if (local->avg_load >= busiest->avg_load)
			goto out_balanced;

		/* XXX broken for overlapping NUMA groups */
		sds.avg_load = (sds.total_load * SCHED_CAPACITY_SCALE) /
				sds.total_capacity;

		/*
		 * Don't pull any tasks if this group is already above the
		 * domain average load.
		 */
		if (local->avg_load >= sds.avg_load)
			goto out_balanced;

		/*
		 * If the busiest group is more loaded, use imbalance_pct to be
		 * conservative.
		 */
		if (100 * busiest->avg_load <=
				env->sd->imbalance_pct * local->avg_load)
			goto out_balanced;
	}

	/* Try to move all excess tasks to child's sibling domain */
	if (sds.prefer_sibling && local->group_type == group_has_spare &&
	    busiest->sum_nr_running > local->sum_nr_running + 1)
		goto force_balance;

	if (busiest->group_type != group_overloaded) {
		if (env->idle == CPU_NOT_IDLE)
			/*
			 * If the busiest group is not overloaded (and as a
			 * result the local one too) but this CPU is already
			 * busy, let another idle CPU try to pull task.
			 */
			goto out_balanced;

		if (busiest->group_weight > 1 &&
		    local->idle_cpus <= (busiest->idle_cpus + 1))
			/*
			 * If the busiest group is not overloaded
			 * and there is no imbalance between this and busiest
			 * group wrt idle CPUs, it is balanced. The imbalance
			 * becomes significant if the diff is greater than 1
			 * otherwise we might end up to just move the imbalance
			 * on another group. Of course this applies only if
			 * there is more than 1 CPU per group.
			 */
			goto out_balanced;

		if (busiest->sum_h_nr_running == 1)
			/*
			 * busiest doesn't have any tasks waiting to run
			 */
			goto out_balanced;
	}

force_balance:
	/* Looks like there is an imbalance. Compute it */
	calculate_imbalance(env, &sds);
	return env->imbalance ? sds.busiest : NULL;

out_balanced:
	env->imbalance = 0;
	return NULL;
}

/*
 * find_busiest_queue - find the busiest runqueue among the CPUs in the group.
 */
static struct rq *find_busiest_queue(struct lb_env *env,
				     struct sched_group *group)
{
	struct rq *busiest = NULL, *rq;
	unsigned long busiest_util = 0, busiest_load = 0, busiest_capacity = 1;
	unsigned int busiest_nr = 0;
	int i;

	for_each_cpu_and(i, sched_group_span(group), env->cpus) {
		unsigned long capacity, load, util;
		unsigned int nr_running;
		enum fbq_type rt;

		rq = cpu_rq(i);
		rt = fbq_classify_rq(rq);

		/*
		 * We classify groups/runqueues into three groups:
		 *  - regular: there are !numa tasks
		 *  - remote:  there are numa tasks that run on the 'wrong' node
		 *  - all:     there is no distinction
		 *
		 * In order to avoid migrating ideally placed numa tasks,
		 * ignore those when there's better options.
		 *
		 * If we ignore the actual busiest queue to migrate another
		 * task, the next balance pass can still reduce the busiest
		 * queue by moving tasks around inside the node.
		 *
		 * If we cannot move enough load due to this classification
		 * the next pass will adjust the group classification and
		 * allow migration of more tasks.
		 *
		 * Both cases only affect the total convergence complexity.
		 */
		if (rt > env->fbq_type)
			continue;

		capacity = capacity_of(i);
		nr_running = rq->cfs.h_nr_running;

		/*
		 * For ASYM_CPUCAPACITY domains, don't pick a CPU that could
		 * eventually lead to active_balancing high->low capacity.
		 * Higher per-CPU capacity is considered better than balancing
		 * average load.
		 */
		if (env->sd->flags & SD_ASYM_CPUCAPACITY &&
		    capacity_of(env->dst_cpu) < capacity &&
		    nr_running == 1)
			continue;

		switch (env->migration_type) {
		case migrate_load:
			/*
			 * When comparing with load imbalance, use cpu_load()
			 * which is not scaled with the CPU capacity.
			 */
			load = cpu_load(rq);

			if (nr_running == 1 && load > env->imbalance &&
			    !check_cpu_capacity(rq, env->sd))
				break;

			/*
			 * For the load comparisons with the other CPUs,
			 * consider the cpu_load() scaled with the CPU
			 * capacity, so that the load can be moved away
			 * from the CPU that is potentially running at a
			 * lower capacity.
			 *
			 * Thus we're looking for max(load_i / capacity_i),
			 * crosswise multiplication to rid ourselves of the
			 * division works out to:
			 * load_i * capacity_j > load_j * capacity_i;
			 * where j is our previous maximum.
			 */
			if (load * busiest_capacity > busiest_load * capacity) {
				busiest_load = load;
				busiest_capacity = capacity;
				busiest = rq;
			}
			break;

		case migrate_util:
			util = cpu_util(cpu_of(rq));

			/*
			 * Don't try to pull utilization from a CPU with one
			 * running task. Whatever its utilization, we will fail
			 * detach the task.
			 */
			if (nr_running <= 1)
				continue;

			if (busiest_util < util) {
				busiest_util = util;
				busiest = rq;
			}
			break;

		case migrate_task:
			if (busiest_nr < nr_running) {
				busiest_nr = nr_running;
				busiest = rq;
			}
			break;

		case migrate_misfit:
			/*
			 * For ASYM_CPUCAPACITY domains with misfit tasks we
			 * simply seek the "biggest" misfit task.
			 */
			if (rq->misfit_task_load > busiest_load) {
				busiest_load = rq->misfit_task_load;
				busiest = rq;
			}

			break;

		}
	}

	return busiest;
}

/*
 * Max backoff if we encounter pinned tasks. Pretty arbitrary value, but
 * so long as it is large enough.
 */
#define MAX_PINNED_INTERVAL	512

static inline bool
asym_active_balance(struct lb_env *env)
{
	/*
	 * ASYM_PACKING needs to force migrate tasks from busy but
	 * lower priority CPUs in order to pack all tasks in the
	 * highest priority CPUs.
	 */
	return env->idle != CPU_NOT_IDLE && (env->sd->flags & SD_ASYM_PACKING) &&
	       sched_asym_prefer(env->dst_cpu, env->src_cpu);
}

static inline bool
voluntary_active_balance(struct lb_env *env)
{
	struct sched_domain *sd = env->sd;

	if (asym_active_balance(env))
		return 1;

	/*
	 * The dst_cpu is idle and the src_cpu CPU has only 1 CFS task.
	 * It's worth migrating the task if the src_cpu's capacity is reduced
	 * because of other sched_class or IRQs if more capacity stays
	 * available on dst_cpu.
	 */
	if ((env->idle != CPU_NOT_IDLE) &&
	    (env->src_rq->cfs.h_nr_running == 1)) {
		if ((check_cpu_capacity(env->src_rq, sd)) &&
		    (capacity_of(env->src_cpu)*sd->imbalance_pct < capacity_of(env->dst_cpu)*100))
			return 1;
	}

	if (env->migration_type == migrate_misfit)
		return 1;

	return 0;
}

static int need_active_balance(struct lb_env *env)
{
	struct sched_domain *sd = env->sd;

	if (voluntary_active_balance(env))
		return 1;

	return unlikely(sd->nr_balance_failed > sd->cache_nice_tries+2);
}

static int active_load_balance_cpu_stop(void *data);

static int should_we_balance(struct lb_env *env)
{
	struct sched_group *sg = env->sd->groups;
	int cpu, balance_cpu = -1;

	/*
	 * Ensure the balancing environment is consistent; can happen
	 * when the softirq triggers 'during' hotplug.
	 */
	if (!cpumask_test_cpu(env->dst_cpu, env->cpus))
		return 0;

	/*
	 * In the newly idle case, we will allow all the CPUs
	 * to do the newly idle load balance.
	 */
	if (env->idle == CPU_NEWLY_IDLE)
		return 1;

	/* Try to find first idle CPU */
	for_each_cpu_and(cpu, group_balance_mask(sg), env->cpus) {
		if (!idle_cpu(cpu))
			continue;

		balance_cpu = cpu;
		break;
	}

	if (balance_cpu == -1)
		balance_cpu = group_balance_cpu(sg);

	/*
	 * First idle CPU or the first CPU(busiest) in this sched group
	 * is eligible for doing load balancing at this and above domains.
	 */
	return balance_cpu == env->dst_cpu;
}

/*
 * Check this_cpu to ensure it is balanced within domain. Attempt to move
 * tasks if there is an imbalance.
 */
static int load_balance(int this_cpu, struct rq *this_rq,
			struct sched_domain *sd, enum cpu_idle_type idle,
			int *continue_balancing)
{
	int ld_moved, cur_ld_moved, active_balance = 0;
	struct sched_domain *sd_parent = sd->parent;
	struct sched_group *group;
	struct rq *busiest;
	struct rq_flags rf;
	struct cpumask *cpus = this_cpu_cpumask_var_ptr(load_balance_mask);

	struct lb_env env = {
		.sd		= sd,
		.dst_cpu	= this_cpu,
		.dst_rq		= this_rq,
		.dst_grpmask    = sched_group_span(sd->groups),
		.idle		= idle,
		.loop_break	= sched_nr_migrate_break,
		.cpus		= cpus,
		.fbq_type	= all,
		.tasks		= LIST_HEAD_INIT(env.tasks),
	};

	cpumask_and(cpus, sched_domain_span(sd), cpu_active_mask);

	schedstat_inc(sd->lb_count[idle]);

redo:
	if (!should_we_balance(&env)) {
		*continue_balancing = 0;
		goto out_balanced;
	}

	group = find_busiest_group(&env);
	if (!group) {
		schedstat_inc(sd->lb_nobusyg[idle]);
		goto out_balanced;
	}

	busiest = find_busiest_queue(&env, group);
	if (!busiest) {
		schedstat_inc(sd->lb_nobusyq[idle]);
		goto out_balanced;
	}

	BUG_ON(busiest == env.dst_rq);

	schedstat_add(sd->lb_imbalance[idle], env.imbalance);

	env.src_cpu = busiest->cpu;
	env.src_rq = busiest;

	ld_moved = 0;
	if (busiest->nr_running > 1) {
		/*
		 * Attempt to move tasks. If find_busiest_group has found
		 * an imbalance but busiest->nr_running <= 1, the group is
		 * still unbalanced. ld_moved simply stays zero, so it is
		 * correctly treated as an imbalance.
		 */
		env.flags |= LBF_ALL_PINNED;
		env.loop_max  = min(sysctl_sched_nr_migrate, busiest->nr_running);

more_balance:
		rq_lock_irqsave(busiest, &rf);
		update_rq_clock(busiest);

		/*
		 * cur_ld_moved - load moved in current iteration
		 * ld_moved     - cumulative load moved across iterations
		 */
		cur_ld_moved = detach_tasks(&env);

		/*
		 * We've detached some tasks from busiest_rq. Every
		 * task is masked "TASK_ON_RQ_MIGRATING", so we can safely
		 * unlock busiest->lock, and we are able to be sure
		 * that nobody can manipulate the tasks in parallel.
		 * See task_rq_lock() family for the details.
		 */

		rq_unlock(busiest, &rf);

		if (cur_ld_moved) {
			attach_tasks(&env);
			ld_moved += cur_ld_moved;
		}

		local_irq_restore(rf.flags);

		if (env.flags & LBF_NEED_BREAK) {
			env.flags &= ~LBF_NEED_BREAK;
			goto more_balance;
		}

		/*
		 * Revisit (affine) tasks on src_cpu that couldn't be moved to
		 * us and move them to an alternate dst_cpu in our sched_group
		 * where they can run. The upper limit on how many times we
		 * iterate on same src_cpu is dependent on number of CPUs in our
		 * sched_group.
		 *
		 * This changes load balance semantics a bit on who can move
		 * load to a given_cpu. In addition to the given_cpu itself
		 * (or a ilb_cpu acting on its behalf where given_cpu is
		 * nohz-idle), we now have balance_cpu in a position to move
		 * load to given_cpu. In rare situations, this may cause
		 * conflicts (balance_cpu and given_cpu/ilb_cpu deciding
		 * _independently_ and at _same_ time to move some load to
		 * given_cpu) causing exceess load to be moved to given_cpu.
		 * This however should not happen so much in practice and
		 * moreover subsequent load balance cycles should correct the
		 * excess load moved.
		 */
		if ((env.flags & LBF_DST_PINNED) && env.imbalance > 0) {

			/* Prevent to re-select dst_cpu via env's CPUs */
			__cpumask_clear_cpu(env.dst_cpu, env.cpus);

			env.dst_rq	 = cpu_rq(env.new_dst_cpu);
			env.dst_cpu	 = env.new_dst_cpu;
			env.flags	&= ~LBF_DST_PINNED;
			env.loop	 = 0;
			env.loop_break	 = sched_nr_migrate_break;

			/*
			 * Go back to "more_balance" rather than "redo" since we
			 * need to continue with same src_cpu.
			 */
			goto more_balance;
		}

		/*
		 * We failed to reach balance because of affinity.
		 */
		if (sd_parent) {
			int *group_imbalance = &sd_parent->groups->sgc->imbalance;

			if ((env.flags & LBF_SOME_PINNED) && env.imbalance > 0)
				*group_imbalance = 1;
		}

		/* All tasks on this runqueue were pinned by CPU affinity */
		if (unlikely(env.flags & LBF_ALL_PINNED)) {
			__cpumask_clear_cpu(cpu_of(busiest), cpus);
			/*
			 * Attempting to continue load balancing at the current
			 * sched_domain level only makes sense if there are
			 * active CPUs remaining as possible busiest CPUs to
			 * pull load from which are not contained within the
			 * destination group that is receiving any migrated
			 * load.
			 */
			if (!cpumask_subset(cpus, env.dst_grpmask)) {
				env.loop = 0;
				env.loop_break = sched_nr_migrate_break;
				goto redo;
			}
			goto out_all_pinned;
		}
	}

	if (!ld_moved) {
		schedstat_inc(sd->lb_failed[idle]);
		/*
		 * Increment the failure counter only on periodic balance.
		 * We do not want newidle balance, which can be very
		 * frequent, pollute the failure counter causing
		 * excessive cache_hot migrations and active balances.
		 */
		if (idle != CPU_NEWLY_IDLE)
			sd->nr_balance_failed++;

		if (need_active_balance(&env)) {
			unsigned long flags;

			raw_spin_lock_irqsave(&busiest->lock, flags);

			/*
			 * Don't kick the active_load_balance_cpu_stop,
			 * if the curr task on busiest CPU can't be
			 * moved to this_cpu:
			 */
			if (!cpumask_test_cpu(this_cpu, busiest->curr->cpus_ptr)) {
				raw_spin_unlock_irqrestore(&busiest->lock,
							    flags);
				env.flags |= LBF_ALL_PINNED;
				goto out_one_pinned;
			}

			/*
			 * ->active_balance synchronizes accesses to
			 * ->active_balance_work.  Once set, it's cleared
			 * only after active load balance is finished.
			 */
			if (!busiest->active_balance) {
				busiest->active_balance = 1;
				busiest->push_cpu = this_cpu;
				active_balance = 1;
			}
			raw_spin_unlock_irqrestore(&busiest->lock, flags);

			if (active_balance) {
				stop_one_cpu_nowait(cpu_of(busiest),
					active_load_balance_cpu_stop, busiest,
					&busiest->active_balance_work);
			}

			/* We've kicked active balancing, force task migration. */
			sd->nr_balance_failed = sd->cache_nice_tries+1;
		}
	} else
		sd->nr_balance_failed = 0;

	if (likely(!active_balance) || voluntary_active_balance(&env)) {
		/* We were unbalanced, so reset the balancing interval */
		sd->balance_interval = sd->min_interval;
	} else {
		/*
		 * If we've begun active balancing, start to back off. This
		 * case may not be covered by the all_pinned logic if there
		 * is only 1 task on the busy runqueue (because we don't call
		 * detach_tasks).
		 */
		if (sd->balance_interval < sd->max_interval)
			sd->balance_interval *= 2;
	}

	goto out;

out_balanced:
	/*
	 * We reach balance although we may have faced some affinity
	 * constraints. Clear the imbalance flag only if other tasks got
	 * a chance to move and fix the imbalance.
	 */
	if (sd_parent && !(env.flags & LBF_ALL_PINNED)) {
		int *group_imbalance = &sd_parent->groups->sgc->imbalance;

		if (*group_imbalance)
			*group_imbalance = 0;
	}

out_all_pinned:
	/*
	 * We reach balance because all tasks are pinned at this level so
	 * we can't migrate them. Let the imbalance flag set so parent level
	 * can try to migrate them.
	 */
	schedstat_inc(sd->lb_balanced[idle]);

	sd->nr_balance_failed = 0;

out_one_pinned:
	ld_moved = 0;

	/*
	 * newidle_balance() disregards balance intervals, so we could
	 * repeatedly reach this code, which would lead to balance_interval
	 * skyrocketting in a short amount of time. Skip the balance_interval
	 * increase logic to avoid that.
	 */
	if (env.idle == CPU_NEWLY_IDLE)
		goto out;

	/* tune up the balancing interval */
	if ((env.flags & LBF_ALL_PINNED &&
	     sd->balance_interval < MAX_PINNED_INTERVAL) ||
	    sd->balance_interval < sd->max_interval)
		sd->balance_interval *= 2;
out:
	return ld_moved;
}

static inline unsigned long
get_sd_balance_interval(struct sched_domain *sd, int cpu_busy)
{
	unsigned long interval = sd->balance_interval;

	if (cpu_busy)
		interval *= sd->busy_factor;

	/* scale ms to jiffies */
	interval = msecs_to_jiffies(interval);
	interval = clamp(interval, 1UL, max_load_balance_interval);

	return interval;
}

static inline void
update_next_balance(struct sched_domain *sd, unsigned long *next_balance)
{
	unsigned long interval, next;

	/* used by idle balance, so cpu_busy = 0 */
	interval = get_sd_balance_interval(sd, 0);
	next = sd->last_balance + interval;

	if (time_after(*next_balance, next))
		*next_balance = next;
}

/*
 * active_load_balance_cpu_stop is run by the CPU stopper. It pushes
 * running tasks off the busiest CPU onto idle CPUs. It requires at
 * least 1 task to be running on each physical CPU where possible, and
 * avoids physical / logical imbalances.
 */
static int active_load_balance_cpu_stop(void *data)
{
	struct rq *busiest_rq = data;
	int busiest_cpu = cpu_of(busiest_rq);
	int target_cpu = busiest_rq->push_cpu;
	struct rq *target_rq = cpu_rq(target_cpu);
	struct sched_domain *sd;
	struct task_struct *p = NULL;
	struct rq_flags rf;

	rq_lock_irq(busiest_rq, &rf);
	/*
	 * Between queueing the stop-work and running it is a hole in which
	 * CPUs can become inactive. We should not move tasks from or to
	 * inactive CPUs.
	 */
	if (!cpu_active(busiest_cpu) || !cpu_active(target_cpu))
		goto out_unlock;

	/* Make sure the requested CPU hasn't gone down in the meantime: */
	if (unlikely(busiest_cpu != smp_processor_id() ||
		     !busiest_rq->active_balance))
		goto out_unlock;

	/* Is there any task to move? */
	if (busiest_rq->nr_running <= 1)
		goto out_unlock;

	/*
	 * This condition is "impossible", if it occurs
	 * we need to fix it. Originally reported by
	 * Bjorn Helgaas on a 128-CPU setup.
	 */
	BUG_ON(busiest_rq == target_rq);

	/* Search for an sd spanning us and the target CPU. */
	rcu_read_lock();
	for_each_domain(target_cpu, sd) {
		if ((sd->flags & SD_LOAD_BALANCE) &&
		    cpumask_test_cpu(busiest_cpu, sched_domain_span(sd)))
				break;
	}

	if (likely(sd)) {
		struct lb_env env = {
			.sd		= sd,
			.dst_cpu	= target_cpu,
			.dst_rq		= target_rq,
			.src_cpu	= busiest_rq->cpu,
			.src_rq		= busiest_rq,
			.idle		= CPU_IDLE,
			/*
			 * can_migrate_task() doesn't need to compute new_dst_cpu
			 * for active balancing. Since we have CPU_IDLE, but no
			 * @dst_grpmask we need to make that test go away with lying
			 * about DST_PINNED.
			 */
			.flags		= LBF_DST_PINNED,
		};

		schedstat_inc(sd->alb_count);
		update_rq_clock(busiest_rq);

		p = detach_one_task(&env);
		if (p) {
			schedstat_inc(sd->alb_pushed);
			/* Active balancing done, reset the failure counter. */
			sd->nr_balance_failed = 0;
		} else {
			schedstat_inc(sd->alb_failed);
		}
	}
	rcu_read_unlock();
out_unlock:
	busiest_rq->active_balance = 0;
	rq_unlock(busiest_rq, &rf);

	if (p)
		attach_one_task(target_rq, p);

	local_irq_enable();

	return 0;
}

static DEFINE_SPINLOCK(balancing);

/*
 * Scale the max load_balance interval with the number of CPUs in the system.
 * This trades load-balance latency on larger machines for less cross talk.
 */
void update_max_interval(void)
{
	max_load_balance_interval = HZ*num_online_cpus()/10;
}

/*
 * It checks each scheduling domain to see if it is due to be balanced,
 * and initiates a balancing operation if so.
 *
 * Balancing parameters are set up in init_sched_domains.
 */
static void rebalance_domains(struct rq *rq, enum cpu_idle_type idle)
{
	int continue_balancing = 1;
	int cpu = rq->cpu;
	int busy = idle != CPU_IDLE && !sched_idle_cpu(cpu);
	unsigned long interval;
	struct sched_domain *sd;
	/* Earliest time when we have to do rebalance again */
	unsigned long next_balance = jiffies + 60*HZ;
	int update_next_balance = 0;
	int need_serialize, need_decay = 0;
	u64 max_cost = 0;

	rcu_read_lock();
	for_each_domain(cpu, sd) {
		/*
		 * Decay the newidle max times here because this is a regular
		 * visit to all the domains. Decay ~1% per second.
		 */
		if (time_after(jiffies, sd->next_decay_max_lb_cost)) {
			sd->max_newidle_lb_cost =
				(sd->max_newidle_lb_cost * 253) / 256;
			sd->next_decay_max_lb_cost = jiffies + HZ;
			need_decay = 1;
		}
		max_cost += sd->max_newidle_lb_cost;

		if (!(sd->flags & SD_LOAD_BALANCE))
			continue;

		/*
		 * Stop the load balance at this level. There is another
		 * CPU in our sched group which is doing load balancing more
		 * actively.
		 */
		if (!continue_balancing) {
			if (need_decay)
				continue;
			break;
		}

		interval = get_sd_balance_interval(sd, busy);

		need_serialize = sd->flags & SD_SERIALIZE;
		if (need_serialize) {
			if (!spin_trylock(&balancing))
				goto out;
		}

		if (time_after_eq(jiffies, sd->last_balance + interval)) {
			if (load_balance(cpu, rq, sd, idle, &continue_balancing)) {
				/*
				 * The LBF_DST_PINNED logic could have changed
				 * env->dst_cpu, so we can't know our idle
				 * state even if we migrated tasks. Update it.
				 */
				idle = idle_cpu(cpu) ? CPU_IDLE : CPU_NOT_IDLE;
				busy = idle != CPU_IDLE && !sched_idle_cpu(cpu);
			}
			sd->last_balance = jiffies;
			interval = get_sd_balance_interval(sd, busy);
		}
		if (need_serialize)
			spin_unlock(&balancing);
out:
		if (time_after(next_balance, sd->last_balance + interval)) {
			next_balance = sd->last_balance + interval;
			update_next_balance = 1;
		}
	}
	if (need_decay) {
		/*
		 * Ensure the rq-wide value also decays but keep it at a
		 * reasonable floor to avoid funnies with rq->avg_idle.
		 */
		rq->max_idle_balance_cost =
			max((u64)sysctl_sched_migration_cost, max_cost);
	}
	rcu_read_unlock();

	/*
	 * next_balance will be updated only when there is a need.
	 * When the cpu is attached to null domain for ex, it will not be
	 * updated.
	 */
	if (likely(update_next_balance)) {
		rq->next_balance = next_balance;

#ifdef CONFIG_NO_HZ_COMMON
		/*
		 * If this CPU has been elected to perform the nohz idle
		 * balance. Other idle CPUs have already rebalanced with
		 * nohz_idle_balance() and nohz.next_balance has been
		 * updated accordingly. This CPU is now running the idle load
		 * balance for itself and we need to update the
		 * nohz.next_balance accordingly.
		 */
		if ((idle == CPU_IDLE) && time_after(nohz.next_balance, rq->next_balance))
			nohz.next_balance = rq->next_balance;
#endif
	}
}

static inline int on_null_domain(struct rq *rq)
{
	return unlikely(!rcu_dereference_sched(rq->sd));
}

#ifdef CONFIG_NO_HZ_COMMON
/*
 * idle load balancing details
 * - When one of the busy CPUs notice that there may be an idle rebalancing
 *   needed, they will kick the idle load balancer, which then does idle
 *   load balancing for all the idle CPUs.
 * - HK_FLAG_MISC CPUs are used for this task, because HK_FLAG_SCHED not set
 *   anywhere yet.
 */

static inline int find_new_ilb(void)
{
	int ilb;

	for_each_cpu_and(ilb, nohz.idle_cpus_mask,
			      housekeeping_cpumask(HK_FLAG_MISC)) {
		if (idle_cpu(ilb))
			return ilb;
	}

	return nr_cpu_ids;
}

/*
 * Kick a CPU to do the nohz balancing, if it is time for it. We pick any
 * idle CPU in the HK_FLAG_MISC housekeeping set (if there is one).
 */
static void kick_ilb(unsigned int flags)
{
	int ilb_cpu;

	nohz.next_balance++;

	ilb_cpu = find_new_ilb();

	if (ilb_cpu >= nr_cpu_ids)
		return;

	flags = atomic_fetch_or(flags, nohz_flags(ilb_cpu));
	if (flags & NOHZ_KICK_MASK)
		return;

	/*
	 * Use smp_send_reschedule() instead of resched_cpu().
	 * This way we generate a sched IPI on the target CPU which
	 * is idle. And the softirq performing nohz idle load balance
	 * will be run before returning from the IPI.
	 */
	smp_send_reschedule(ilb_cpu);
}

/*
 * Current decision point for kicking the idle load balancer in the presence
 * of idle CPUs in the system.
 */
static void nohz_balancer_kick(struct rq *rq)
{
	unsigned long now = jiffies;
	struct sched_domain_shared *sds;
	struct sched_domain *sd;
	int nr_busy, i, cpu = rq->cpu;
	unsigned int flags = 0;

	if (unlikely(rq->idle_balance))
		return;

	/*
	 * We may be recently in ticked or tickless idle mode. At the first
	 * busy tick after returning from idle, we will update the busy stats.
	 */
	nohz_balance_exit_idle(rq);

	/*
	 * None are in tickless mode and hence no need for NOHZ idle load
	 * balancing.
	 */
	if (likely(!atomic_read(&nohz.nr_cpus)))
		return;

	if (READ_ONCE(nohz.has_blocked) &&
	    time_after(now, READ_ONCE(nohz.next_blocked)))
		flags = NOHZ_STATS_KICK;

	if (time_before(now, nohz.next_balance))
		goto out;

	if (rq->nr_running >= 2) {
		flags = NOHZ_KICK_MASK;
		goto out;
	}

	rcu_read_lock();

	sd = rcu_dereference(rq->sd);
	if (sd) {
		/*
		 * If there's a CFS task and the current CPU has reduced
		 * capacity; kick the ILB to see if there's a better CPU to run
		 * on.
		 */
		if (rq->cfs.h_nr_running >= 1 && check_cpu_capacity(rq, sd)) {
			flags = NOHZ_KICK_MASK;
			goto unlock;
		}
	}

	sd = rcu_dereference(per_cpu(sd_asym_packing, cpu));
	if (sd) {
		/*
		 * When ASYM_PACKING; see if there's a more preferred CPU
		 * currently idle; in which case, kick the ILB to move tasks
		 * around.
		 */
		for_each_cpu_and(i, sched_domain_span(sd), nohz.idle_cpus_mask) {
			if (sched_asym_prefer(i, cpu)) {
				flags = NOHZ_KICK_MASK;
				goto unlock;
			}
		}
	}

	sd = rcu_dereference(per_cpu(sd_asym_cpucapacity, cpu));
	if (sd) {
		/*
		 * When ASYM_CPUCAPACITY; see if there's a higher capacity CPU
		 * to run the misfit task on.
		 */
		if (check_misfit_status(rq, sd)) {
			flags = NOHZ_KICK_MASK;
			goto unlock;
		}

		/*
		 * For asymmetric systems, we do not want to nicely balance
		 * cache use, instead we want to embrace asymmetry and only
		 * ensure tasks have enough CPU capacity.
		 *
		 * Skip the LLC logic because it's not relevant in that case.
		 */
		goto unlock;
	}

	sds = rcu_dereference(per_cpu(sd_llc_shared, cpu));
	if (sds) {
		/*
		 * If there is an imbalance between LLC domains (IOW we could
		 * increase the overall cache use), we need some less-loaded LLC
		 * domain to pull some load. Likewise, we may need to spread
		 * load within the current LLC domain (e.g. packed SMT cores but
		 * other CPUs are idle). We can't really know from here how busy
		 * the others are - so just get a nohz balance going if it looks
		 * like this LLC domain has tasks we could move.
		 */
		nr_busy = atomic_read(&sds->nr_busy_cpus);
		if (nr_busy > 1) {
			flags = NOHZ_KICK_MASK;
			goto unlock;
		}
	}
unlock:
	rcu_read_unlock();
out:
	if (flags)
		kick_ilb(flags);
}

static void set_cpu_sd_state_busy(int cpu)
{
	struct sched_domain *sd;

	rcu_read_lock();
	sd = rcu_dereference(per_cpu(sd_llc, cpu));

	if (!sd || !sd->nohz_idle)
		goto unlock;
	sd->nohz_idle = 0;

	atomic_inc(&sd->shared->nr_busy_cpus);
unlock:
	rcu_read_unlock();
}

void nohz_balance_exit_idle(struct rq *rq)
{
	SCHED_WARN_ON(rq != this_rq());

	if (likely(!rq->nohz_tick_stopped))
		return;

	rq->nohz_tick_stopped = 0;
	cpumask_clear_cpu(rq->cpu, nohz.idle_cpus_mask);
	atomic_dec(&nohz.nr_cpus);

	set_cpu_sd_state_busy(rq->cpu);
}

static void set_cpu_sd_state_idle(int cpu)
{
	struct sched_domain *sd;

	rcu_read_lock();
	sd = rcu_dereference(per_cpu(sd_llc, cpu));

	if (!sd || sd->nohz_idle)
		goto unlock;
	sd->nohz_idle = 1;

	atomic_dec(&sd->shared->nr_busy_cpus);
unlock:
	rcu_read_unlock();
}

/*
 * This routine will record that the CPU is going idle with tick stopped.
 * This info will be used in performing idle load balancing in the future.
 */
void nohz_balance_enter_idle(int cpu)
{
	struct rq *rq = cpu_rq(cpu);

	SCHED_WARN_ON(cpu != smp_processor_id());

	/* If this CPU is going down, then nothing needs to be done: */
	if (!cpu_active(cpu))
		return;

	/* Spare idle load balancing on CPUs that don't want to be disturbed: */
	if (!housekeeping_cpu(cpu, HK_FLAG_SCHED))
		return;

	/*
	 * Can be set safely without rq->lock held
	 * If a clear happens, it will have evaluated last additions because
	 * rq->lock is held during the check and the clear
	 */
	rq->has_blocked_load = 1;

	/*
	 * The tick is still stopped but load could have been added in the
	 * meantime. We set the nohz.has_blocked flag to trig a check of the
	 * *_avg. The CPU is already part of nohz.idle_cpus_mask so the clear
	 * of nohz.has_blocked can only happen after checking the new load
	 */
	if (rq->nohz_tick_stopped)
		goto out;

	/* If we're a completely isolated CPU, we don't play: */
	if (on_null_domain(rq))
		return;

	rq->nohz_tick_stopped = 1;

	cpumask_set_cpu(cpu, nohz.idle_cpus_mask);
	atomic_inc(&nohz.nr_cpus);

	/*
	 * Ensures that if nohz_idle_balance() fails to observe our
	 * @idle_cpus_mask store, it must observe the @has_blocked
	 * store.
	 */
	smp_mb__after_atomic();

	set_cpu_sd_state_idle(cpu);

out:
	/*
	 * Each time a cpu enter idle, we assume that it has blocked load and
	 * enable the periodic update of the load of idle cpus
	 */
	WRITE_ONCE(nohz.has_blocked, 1);
}

/*
 * Internal function that runs load balance for all idle cpus. The load balance
 * can be a simple update of blocked load or a complete load balance with
 * tasks movement depending of flags.
 * The function returns false if the loop has stopped before running
 * through all idle CPUs.
 */
static bool _nohz_idle_balance(struct rq *this_rq, unsigned int flags,
			       enum cpu_idle_type idle)
{
	/* Earliest time when we have to do rebalance again */
	unsigned long now = jiffies;
	unsigned long next_balance = now + 60*HZ;
	bool has_blocked_load = false;
	int update_next_balance = 0;
	int this_cpu = this_rq->cpu;
	int balance_cpu;
	int ret = false;
	struct rq *rq;

	SCHED_WARN_ON((flags & NOHZ_KICK_MASK) == NOHZ_BALANCE_KICK);

	/*
	 * We assume there will be no idle load after this update and clear
	 * the has_blocked flag. If a cpu enters idle in the mean time, it will
	 * set the has_blocked flag and trig another update of idle load.
	 * Because a cpu that becomes idle, is added to idle_cpus_mask before
	 * setting the flag, we are sure to not clear the state and not
	 * check the load of an idle cpu.
	 */
	WRITE_ONCE(nohz.has_blocked, 0);

	/*
	 * Ensures that if we miss the CPU, we must see the has_blocked
	 * store from nohz_balance_enter_idle().
	 */
	smp_mb();

	for_each_cpu(balance_cpu, nohz.idle_cpus_mask) {
		if (balance_cpu == this_cpu || !idle_cpu(balance_cpu))
			continue;

		/*
		 * If this CPU gets work to do, stop the load balancing
		 * work being done for other CPUs. Next load
		 * balancing owner will pick it up.
		 */
		if (need_resched()) {
			has_blocked_load = true;
			goto abort;
		}

		rq = cpu_rq(balance_cpu);

		has_blocked_load |= update_nohz_stats(rq, true);

		/*
		 * If time for next balance is due,
		 * do the balance.
		 */
		if (time_after_eq(jiffies, rq->next_balance)) {
			struct rq_flags rf;

			rq_lock_irqsave(rq, &rf);
			update_rq_clock(rq);
			rq_unlock_irqrestore(rq, &rf);

			if (flags & NOHZ_BALANCE_KICK)
				rebalance_domains(rq, CPU_IDLE);
		}

		if (time_after(next_balance, rq->next_balance)) {
			next_balance = rq->next_balance;
			update_next_balance = 1;
		}
	}

	/* Newly idle CPU doesn't need an update */
	if (idle != CPU_NEWLY_IDLE) {
		update_blocked_averages(this_cpu);
		has_blocked_load |= this_rq->has_blocked_load;
	}

	if (flags & NOHZ_BALANCE_KICK)
		rebalance_domains(this_rq, CPU_IDLE);

	WRITE_ONCE(nohz.next_blocked,
		now + msecs_to_jiffies(LOAD_AVG_PERIOD));

	/* The full idle balance loop has been done */
	ret = true;

abort:
	/* There is still blocked load, enable periodic update */
	if (has_blocked_load)
		WRITE_ONCE(nohz.has_blocked, 1);

	/*
	 * next_balance will be updated only when there is a need.
	 * When the CPU is attached to null domain for ex, it will not be
	 * updated.
	 */
	if (likely(update_next_balance))
		nohz.next_balance = next_balance;

	return ret;
}

/*
 * In CONFIG_NO_HZ_COMMON case, the idle balance kickee will do the
 * rebalancing for all the cpus for whom scheduler ticks are stopped.
 */
static bool nohz_idle_balance(struct rq *this_rq, enum cpu_idle_type idle)
{
	int this_cpu = this_rq->cpu;
	unsigned int flags;

	if (!(atomic_read(nohz_flags(this_cpu)) & NOHZ_KICK_MASK))
		return false;

	if (idle != CPU_IDLE) {
		atomic_andnot(NOHZ_KICK_MASK, nohz_flags(this_cpu));
		return false;
	}

	/* could be _relaxed() */
	flags = atomic_fetch_andnot(NOHZ_KICK_MASK, nohz_flags(this_cpu));
	if (!(flags & NOHZ_KICK_MASK))
		return false;

	_nohz_idle_balance(this_rq, flags, idle);

	return true;
}

static void nohz_newidle_balance(struct rq *this_rq)
{
	int this_cpu = this_rq->cpu;

	/*
	 * This CPU doesn't want to be disturbed by scheduler
	 * housekeeping
	 */
	if (!housekeeping_cpu(this_cpu, HK_FLAG_SCHED))
		return;

	/* Will wake up very soon. No time for doing anything else*/
	if (this_rq->avg_idle < sysctl_sched_migration_cost)
		return;

	/* Don't need to update blocked load of idle CPUs*/
	if (!READ_ONCE(nohz.has_blocked) ||
	    time_before(jiffies, READ_ONCE(nohz.next_blocked)))
		return;

	raw_spin_unlock(&this_rq->lock);
	/*
	 * This CPU is going to be idle and blocked load of idle CPUs
	 * need to be updated. Run the ilb locally as it is a good
	 * candidate for ilb instead of waking up another idle CPU.
	 * Kick an normal ilb if we failed to do the update.
	 */
	if (!_nohz_idle_balance(this_rq, NOHZ_STATS_KICK, CPU_NEWLY_IDLE))
		kick_ilb(NOHZ_STATS_KICK);
	raw_spin_lock(&this_rq->lock);
}

#else /* !CONFIG_NO_HZ_COMMON */
static inline void nohz_balancer_kick(struct rq *rq) { }

static inline bool nohz_idle_balance(struct rq *this_rq, enum cpu_idle_type idle)
{
	return false;
}

static inline void nohz_newidle_balance(struct rq *this_rq) { }
#endif /* CONFIG_NO_HZ_COMMON */

/*
 * idle_balance is called by schedule() if this_cpu is about to become
 * idle. Attempts to pull tasks from other CPUs.
 *
 * Returns:
 *   < 0 - we released the lock and there are !fair tasks present
 *     0 - failed, no new tasks
 *   > 0 - success, new (fair) tasks present
 */
int newidle_balance(struct rq *this_rq, struct rq_flags *rf)
{
	unsigned long next_balance = jiffies + HZ;
	int this_cpu = this_rq->cpu;
	struct sched_domain *sd;
	int pulled_task = 0;
	u64 curr_cost = 0;

	update_misfit_status(NULL, this_rq);
	/*
	 * We must set idle_stamp _before_ calling idle_balance(), such that we
	 * measure the duration of idle_balance() as idle time.
	 */
	this_rq->idle_stamp = rq_clock(this_rq);

	/*
	 * Do not pull tasks towards !active CPUs...
	 */
	if (!cpu_active(this_cpu))
		return 0;

	/*
	 * This is OK, because current is on_cpu, which avoids it being picked
	 * for load-balance and preemption/IRQs are still disabled avoiding
	 * further scheduler activity on it and we're being very careful to
	 * re-start the picking loop.
	 */
	rq_unpin_lock(this_rq, rf);

	if (this_rq->avg_idle < sysctl_sched_migration_cost ||
	    !READ_ONCE(this_rq->rd->overload)) {

		rcu_read_lock();
		sd = rcu_dereference_check_sched_domain(this_rq->sd);
		if (sd)
			update_next_balance(sd, &next_balance);
		rcu_read_unlock();

		nohz_newidle_balance(this_rq);

		goto out;
	}

	raw_spin_unlock(&this_rq->lock);

	update_blocked_averages(this_cpu);
	rcu_read_lock();
	for_each_domain(this_cpu, sd) {
		int continue_balancing = 1;
		u64 t0, domain_cost;

		if (!(sd->flags & SD_LOAD_BALANCE))
			continue;

		if (this_rq->avg_idle < curr_cost + sd->max_newidle_lb_cost) {
			update_next_balance(sd, &next_balance);
			break;
		}

		if (sd->flags & SD_BALANCE_NEWIDLE) {
			t0 = sched_clock_cpu(this_cpu);

			pulled_task = load_balance(this_cpu, this_rq,
						   sd, CPU_NEWLY_IDLE,
						   &continue_balancing);

			domain_cost = sched_clock_cpu(this_cpu) - t0;
			if (domain_cost > sd->max_newidle_lb_cost)
				sd->max_newidle_lb_cost = domain_cost;

			curr_cost += domain_cost;
		}

		update_next_balance(sd, &next_balance);

		/*
		 * Stop searching for tasks to pull if there are
		 * now runnable tasks on this rq.
		 */
		if (pulled_task || this_rq->nr_running > 0)
			break;
	}
	rcu_read_unlock();

	raw_spin_lock(&this_rq->lock);

	if (curr_cost > this_rq->max_idle_balance_cost)
		this_rq->max_idle_balance_cost = curr_cost;

out:
	/*
	 * While browsing the domains, we released the rq lock, a task could
	 * have been enqueued in the meantime. Since we're not going idle,
	 * pretend we pulled a task.
	 */
	if (this_rq->cfs.h_nr_running && !pulled_task)
		pulled_task = 1;

	/* Move the next balance forward */
	if (time_after(this_rq->next_balance, next_balance))
		this_rq->next_balance = next_balance;

	/* Is there a task of a high priority class? */
	if (this_rq->nr_running != this_rq->cfs.h_nr_running)
		pulled_task = -1;

	if (pulled_task)
		this_rq->idle_stamp = 0;

	rq_repin_lock(this_rq, rf);

	return pulled_task;
}

/*
 * run_rebalance_domains is triggered when needed from the scheduler tick.
 * Also triggered for nohz idle balancing (with nohz_balancing_kick set).
 */
static __latent_entropy void run_rebalance_domains(struct softirq_action *h)
{
	struct rq *this_rq = this_rq();
	enum cpu_idle_type idle = this_rq->idle_balance ?
						CPU_IDLE : CPU_NOT_IDLE;

	/*
	 * If this CPU has a pending nohz_balance_kick, then do the
	 * balancing on behalf of the other idle CPUs whose ticks are
	 * stopped. Do nohz_idle_balance *before* rebalance_domains to
	 * give the idle CPUs a chance to load balance. Else we may
	 * load balance only within the local sched_domain hierarchy
	 * and abort nohz_idle_balance altogether if we pull some load.
	 */
	if (nohz_idle_balance(this_rq, idle))
		return;

	/* normal load balance */
	update_blocked_averages(this_rq->cpu);
	rebalance_domains(this_rq, idle);
}

/*
 * Trigger the SCHED_SOFTIRQ if it is time to do periodic load balancing.
 */
void trigger_load_balance(struct rq *rq)
{
	/* Don't need to rebalance while attached to NULL domain */
	if (unlikely(on_null_domain(rq)))
		return;

	if (time_after_eq(jiffies, rq->next_balance))
		raise_softirq(SCHED_SOFTIRQ);

	nohz_balancer_kick(rq);
}

static void rq_online_fair(struct rq *rq)
{
	update_sysctl();

	update_runtime_enabled(rq);
}

static void rq_offline_fair(struct rq *rq)
{
	update_sysctl();

	/* Ensure any throttled groups are reachable by pick_next_task */
	unthrottle_offline_cfs_rqs(rq);
}

#endif /* CONFIG_SMP */

/*
 * scheduler tick hitting a task of our scheduling class.
 *
 * NOTE: This function can be called remotely by the tick offload that
 * goes along full dynticks. Therefore no local assumption can be made
 * and everything must be accessed through the @rq and @curr passed in
 * parameters.
 */
static void task_tick_fair(struct rq *rq, struct task_struct *curr, int queued)
{
	struct cfs_rq *cfs_rq;
	struct sched_entity *se = &curr->se;

	for_each_sched_entity(se) {
		cfs_rq = cfs_rq_of(se);
		entity_tick(cfs_rq, se, queued);
	}

	if (static_branch_unlikely(&sched_numa_balancing))
		task_tick_numa(rq, curr);

	update_misfit_status(curr, rq);
	update_overutilized_status(task_rq(curr));
}

/*
 * called on fork with the child task as argument from the parent's context
 *  - child not yet on the tasklist
 *  - preemption disabled
 */
static void task_fork_fair(struct task_struct *p)
{
	struct cfs_rq *cfs_rq;
	struct sched_entity *se = &p->se, *curr;
	struct rq *rq = this_rq();
	struct rq_flags rf;

	rq_lock(rq, &rf);
	update_rq_clock(rq);

	cfs_rq = task_cfs_rq(current);
	curr = cfs_rq->curr;
	if (curr) {
		update_curr(cfs_rq);
		se->vruntime = curr->vruntime;
	}
	place_entity(cfs_rq, se, 1);

	if (sysctl_sched_child_runs_first && curr && entity_before(curr, se)) {
		/*
		 * Upon rescheduling, sched_class::put_prev_task() will place
		 * 'current' within the tree based on its new key value.
		 */
		swap(curr->vruntime, se->vruntime);
		resched_curr(rq);
	}

	se->vruntime -= cfs_rq->min_vruntime;
	rq_unlock(rq, &rf);
}

/*
 * Priority of the task has changed. Check to see if we preempt
 * the current task.
 */
static void
prio_changed_fair(struct rq *rq, struct task_struct *p, int oldprio)
{
	if (!task_on_rq_queued(p))
		return;

	if (rq->cfs.nr_running == 1)
		return;

	/*
	 * Reschedule if we are currently running on this runqueue and
	 * our priority decreased, or if we are not currently running on
	 * this runqueue and our priority is higher than the current's
	 */
	if (rq->curr == p) {
		if (p->prio > oldprio)
			resched_curr(rq);
	} else
		check_preempt_curr(rq, p, 0);
}

static inline bool vruntime_normalized(struct task_struct *p)
{
	struct sched_entity *se = &p->se;

	/*
	 * In both the TASK_ON_RQ_QUEUED and TASK_ON_RQ_MIGRATING cases,
	 * the dequeue_entity(.flags=0) will already have normalized the
	 * vruntime.
	 */
	if (p->on_rq)
		return true;

	/*
	 * When !on_rq, vruntime of the task has usually NOT been normalized.
	 * But there are some cases where it has already been normalized:
	 *
	 * - A forked child which is waiting for being woken up by
	 *   wake_up_new_task().
	 * - A task which has been woken up by try_to_wake_up() and
	 *   waiting for actually being woken up by sched_ttwu_pending().
	 */
	if (!se->sum_exec_runtime ||
	    (p->state == TASK_WAKING && p->sched_remote_wakeup))
		return true;

	return false;
}

#ifdef CONFIG_FAIR_GROUP_SCHED
/*
 * Propagate the changes of the sched_entity across the tg tree to make it
 * visible to the root
 */
static void propagate_entity_cfs_rq(struct sched_entity *se)
{
	struct cfs_rq *cfs_rq;

	/* Start to propagate at parent */
	se = se->parent;

	for_each_sched_entity(se) {
		cfs_rq = cfs_rq_of(se);

		if (cfs_rq_throttled(cfs_rq))
			break;

		update_load_avg(cfs_rq, se, UPDATE_TG);
	}
}
#else
static void propagate_entity_cfs_rq(struct sched_entity *se) { }
#endif

static void detach_entity_cfs_rq(struct sched_entity *se)
{
	struct cfs_rq *cfs_rq = cfs_rq_of(se);

	/* Catch up with the cfs_rq and remove our load when we leave */
	update_load_avg(cfs_rq, se, 0);
	detach_entity_load_avg(cfs_rq, se);
	update_tg_load_avg(cfs_rq, false);
	propagate_entity_cfs_rq(se);
}

static void attach_entity_cfs_rq(struct sched_entity *se)
{
	struct cfs_rq *cfs_rq = cfs_rq_of(se);

#ifdef CONFIG_FAIR_GROUP_SCHED
	/*
	 * Since the real-depth could have been changed (only FAIR
	 * class maintain depth value), reset depth properly.
	 */
	se->depth = se->parent ? se->parent->depth + 1 : 0;
#endif

	/* Synchronize entity with its cfs_rq */
	update_load_avg(cfs_rq, se, sched_feat(ATTACH_AGE_LOAD) ? 0 : SKIP_AGE_LOAD);
	attach_entity_load_avg(cfs_rq, se);
	update_tg_load_avg(cfs_rq, false);
	propagate_entity_cfs_rq(se);
}

static void detach_task_cfs_rq(struct task_struct *p)
{
	struct sched_entity *se = &p->se;
	struct cfs_rq *cfs_rq = cfs_rq_of(se);

	if (!vruntime_normalized(p)) {
		/*
		 * Fix up our vruntime so that the current sleep doesn't
		 * cause 'unlimited' sleep bonus.
		 */
		place_entity(cfs_rq, se, 0);
		se->vruntime -= cfs_rq->min_vruntime;
	}

	detach_entity_cfs_rq(se);
}

static void attach_task_cfs_rq(struct task_struct *p)
{
	struct sched_entity *se = &p->se;
	struct cfs_rq *cfs_rq = cfs_rq_of(se);

	attach_entity_cfs_rq(se);

	if (!vruntime_normalized(p))
		se->vruntime += cfs_rq->min_vruntime;
}

static void switched_from_fair(struct rq *rq, struct task_struct *p)
{
	detach_task_cfs_rq(p);
}

static void switched_to_fair(struct rq *rq, struct task_struct *p)
{
	attach_task_cfs_rq(p);

	if (task_on_rq_queued(p)) {
		/*
		 * We were most likely switched from sched_rt, so
		 * kick off the schedule if running, otherwise just see
		 * if we can still preempt the current task.
		 */
		if (rq->curr == p)
			resched_curr(rq);
		else
			check_preempt_curr(rq, p, 0);
	}
}

/* Account for a task changing its policy or group.
 *
 * This routine is mostly called to set cfs_rq->curr field when a task
 * migrates between groups/classes.
 */
static void set_next_task_fair(struct rq *rq, struct task_struct *p, bool first)
{
	struct sched_entity *se = &p->se;

#ifdef CONFIG_SMP
	if (task_on_rq_queued(p)) {
		/*
		 * Move the next running task to the front of the list, so our
		 * cfs_tasks list becomes MRU one.
		 */
		list_move(&se->group_node, &rq->cfs_tasks);
	}
#endif

	for_each_sched_entity(se) {
		struct cfs_rq *cfs_rq = cfs_rq_of(se);

		set_next_entity(cfs_rq, se);
		/* ensure bandwidth has been allocated on our new cfs_rq */
		account_cfs_rq_runtime(cfs_rq, 0);
	}
}

void init_cfs_rq(struct cfs_rq *cfs_rq)
{
	cfs_rq->tasks_timeline = RB_ROOT_CACHED;
	cfs_rq->min_vruntime = (u64)(-(1LL << 20));
#ifndef CONFIG_64BIT
	cfs_rq->min_vruntime_copy = cfs_rq->min_vruntime;
#endif
#ifdef CONFIG_SMP
	raw_spin_lock_init(&cfs_rq->removed.lock);
#endif
}

#ifdef CONFIG_FAIR_GROUP_SCHED
static void task_set_group_fair(struct task_struct *p)
{
	struct sched_entity *se = &p->se;

	set_task_rq(p, task_cpu(p));
	se->depth = se->parent ? se->parent->depth + 1 : 0;
}

static void task_move_group_fair(struct task_struct *p)
{
	detach_task_cfs_rq(p);
	set_task_rq(p, task_cpu(p));

#ifdef CONFIG_SMP
	/* Tell se's cfs_rq has been changed -- migrated */
	p->se.avg.last_update_time = 0;
#endif
	attach_task_cfs_rq(p);
}

static void task_change_group_fair(struct task_struct *p, int type)
{
	switch (type) {
	case TASK_SET_GROUP:
		task_set_group_fair(p);
		break;

	case TASK_MOVE_GROUP:
		task_move_group_fair(p);
		break;
	}
}

void free_fair_sched_group(struct task_group *tg)
{
	int i;

	destroy_cfs_bandwidth(tg_cfs_bandwidth(tg));

	for_each_possible_cpu(i) {
		if (tg->cfs_rq)
			kfree(tg->cfs_rq[i]);
		if (tg->se)
			kfree(tg->se[i]);
	}

	kfree(tg->cfs_rq);
	kfree(tg->se);
}

int alloc_fair_sched_group(struct task_group *tg, struct task_group *parent)
{
	struct sched_entity *se;
	struct cfs_rq *cfs_rq;
	int i;

	tg->cfs_rq = kcalloc(nr_cpu_ids, sizeof(cfs_rq), GFP_KERNEL);
	if (!tg->cfs_rq)
		goto err;
	tg->se = kcalloc(nr_cpu_ids, sizeof(se), GFP_KERNEL);
	if (!tg->se)
		goto err;

	tg->shares = NICE_0_LOAD;

	init_cfs_bandwidth(tg_cfs_bandwidth(tg));

	for_each_possible_cpu(i) {
		cfs_rq = kzalloc_node(sizeof(struct cfs_rq),
				      GFP_KERNEL, cpu_to_node(i));
		if (!cfs_rq)
			goto err;

		se = kzalloc_node(sizeof(struct sched_entity),
				  GFP_KERNEL, cpu_to_node(i));
		if (!se)
			goto err_free_rq;

		init_cfs_rq(cfs_rq);
		init_tg_cfs_entry(tg, cfs_rq, se, i, parent->se[i]);
		init_entity_runnable_average(se);
	}

	return 1;

err_free_rq:
	kfree(cfs_rq);
err:
	return 0;
}

void online_fair_sched_group(struct task_group *tg)
{
	struct sched_entity *se;
	struct rq_flags rf;
	struct rq *rq;
	int i;

	for_each_possible_cpu(i) {
		rq = cpu_rq(i);
		se = tg->se[i];
		rq_lock_irq(rq, &rf);
		update_rq_clock(rq);
		attach_entity_cfs_rq(se);
		sync_throttle(tg, i);
		rq_unlock_irq(rq, &rf);
	}
}

void unregister_fair_sched_group(struct task_group *tg)
{
	unsigned long flags;
	struct rq *rq;
	int cpu;

	for_each_possible_cpu(cpu) {
		if (tg->se[cpu])
			remove_entity_load_avg(tg->se[cpu]);

		/*
		 * Only empty task groups can be destroyed; so we can speculatively
		 * check on_list without danger of it being re-added.
		 */
		if (!tg->cfs_rq[cpu]->on_list)
			continue;

		rq = cpu_rq(cpu);

		raw_spin_lock_irqsave(&rq->lock, flags);
		list_del_leaf_cfs_rq(tg->cfs_rq[cpu]);
		raw_spin_unlock_irqrestore(&rq->lock, flags);
	}
}

void init_tg_cfs_entry(struct task_group *tg, struct cfs_rq *cfs_rq,
			struct sched_entity *se, int cpu,
			struct sched_entity *parent)
{
	struct rq *rq = cpu_rq(cpu);

	cfs_rq->tg = tg;
	cfs_rq->rq = rq;
	init_cfs_rq_runtime(cfs_rq);

	tg->cfs_rq[cpu] = cfs_rq;
	tg->se[cpu] = se;

	/* se could be NULL for root_task_group */
	if (!se)
		return;

	if (!parent) {
		se->cfs_rq = &rq->cfs;
		se->depth = 0;
	} else {
		se->cfs_rq = parent->my_q;
		se->depth = parent->depth + 1;
	}

	se->my_q = cfs_rq;
	/* guarantee group entities always have weight */
	update_load_set(&se->load, NICE_0_LOAD);
	se->parent = parent;
}

static DEFINE_MUTEX(shares_mutex);

int sched_group_set_shares(struct task_group *tg, unsigned long shares)
{
	int i;

	/*
	 * We can't change the weight of the root cgroup.
	 */
	if (!tg->se[0])
		return -EINVAL;

	shares = clamp(shares, scale_load(MIN_SHARES), scale_load(MAX_SHARES));

	mutex_lock(&shares_mutex);
	if (tg->shares == shares)
		goto done;

	tg->shares = shares;
	for_each_possible_cpu(i) {
		struct rq *rq = cpu_rq(i);
		struct sched_entity *se = tg->se[i];
		struct rq_flags rf;

		/* Propagate contribution to hierarchy */
		rq_lock_irqsave(rq, &rf);
		update_rq_clock(rq);
		for_each_sched_entity(se) {
			update_load_avg(cfs_rq_of(se), se, UPDATE_TG);
			update_cfs_group(se);
		}
		rq_unlock_irqrestore(rq, &rf);
	}

done:
	mutex_unlock(&shares_mutex);
	return 0;
}
#else /* CONFIG_FAIR_GROUP_SCHED */

void free_fair_sched_group(struct task_group *tg) { }

int alloc_fair_sched_group(struct task_group *tg, struct task_group *parent)
{
	return 1;
}

void online_fair_sched_group(struct task_group *tg) { }

void unregister_fair_sched_group(struct task_group *tg) { }

#endif /* CONFIG_FAIR_GROUP_SCHED */


static unsigned int get_rr_interval_fair(struct rq *rq, struct task_struct *task)
{
	struct sched_entity *se = &task->se;
	unsigned int rr_interval = 0;

	/*
	 * Time slice is 0 for SCHED_OTHER tasks that are on an otherwise
	 * idle runqueue:
	 */
	if (rq->cfs.load.weight)
		rr_interval = NS_TO_JIFFIES(sched_slice(cfs_rq_of(se), se));

	return rr_interval;
}

/*
 * All the scheduling class methods:
 */
const struct sched_class fair_sched_class = {
	.next			= &idle_sched_class,
	.enqueue_task		= enqueue_task_fair,
	.dequeue_task		= dequeue_task_fair,
	.yield_task		= yield_task_fair,
	.yield_to_task		= yield_to_task_fair,

	.check_preempt_curr	= check_preempt_wakeup,

	.pick_next_task		= __pick_next_task_fair,
	.put_prev_task		= put_prev_task_fair,
	.set_next_task          = set_next_task_fair,

#ifdef CONFIG_SMP
	.balance		= balance_fair,
	.select_task_rq		= select_task_rq_fair,
	.migrate_task_rq	= migrate_task_rq_fair,

	.rq_online		= rq_online_fair,
	.rq_offline		= rq_offline_fair,

	.task_dead		= task_dead_fair,
	.set_cpus_allowed	= set_cpus_allowed_common,
#endif

	.task_tick		= task_tick_fair,
	.task_fork		= task_fork_fair,

	.prio_changed		= prio_changed_fair,
	.switched_from		= switched_from_fair,
	.switched_to		= switched_to_fair,

	.get_rr_interval	= get_rr_interval_fair,

	.update_curr		= update_curr_fair,

#ifdef CONFIG_FAIR_GROUP_SCHED
	.task_change_group	= task_change_group_fair,
#endif

#ifdef CONFIG_UCLAMP_TASK
	.uclamp_enabled		= 1,
#endif
};

#ifdef CONFIG_SCHED_DEBUG
void print_cfs_stats(struct seq_file *m, int cpu)
{
	struct cfs_rq *cfs_rq, *pos;

	rcu_read_lock();
	for_each_leaf_cfs_rq_safe(cpu_rq(cpu), cfs_rq, pos)
		print_cfs_rq(m, cpu, cfs_rq);
	rcu_read_unlock();
}

#ifdef CONFIG_NUMA_BALANCING
void show_numa_stats(struct task_struct *p, struct seq_file *m)
{
	int node;
	unsigned long tsf = 0, tpf = 0, gsf = 0, gpf = 0;
	struct numa_group *ng;

	rcu_read_lock();
	ng = rcu_dereference(p->numa_group);
	for_each_online_node(node) {
		if (p->numa_faults) {
			tsf = p->numa_faults[task_faults_idx(NUMA_MEM, node, 0)];
			tpf = p->numa_faults[task_faults_idx(NUMA_MEM, node, 1)];
		}
		if (ng) {
			gsf = ng->faults[task_faults_idx(NUMA_MEM, node, 0)],
			gpf = ng->faults[task_faults_idx(NUMA_MEM, node, 1)];
		}
		print_numa_stats(m, node, tsf, tpf, gsf, gpf);
	}
	rcu_read_unlock();
}
#endif /* CONFIG_NUMA_BALANCING */
#endif /* CONFIG_SCHED_DEBUG */

__init void init_sched_fair_class(void)
{
#ifdef CONFIG_SMP
	open_softirq(SCHED_SOFTIRQ, run_rebalance_domains);

#ifdef CONFIG_NO_HZ_COMMON
	nohz.next_balance = jiffies;
	nohz.next_blocked = jiffies;
	zalloc_cpumask_var(&nohz.idle_cpus_mask, GFP_NOWAIT);
#endif
#endif /* SMP */

}

/*
 * Helper functions to facilitate extracting info from tracepoints.
 */

const struct sched_avg *sched_trace_cfs_rq_avg(struct cfs_rq *cfs_rq)
{
#ifdef CONFIG_SMP
	return cfs_rq ? &cfs_rq->avg : NULL;
#else
	return NULL;
#endif
}
EXPORT_SYMBOL_GPL(sched_trace_cfs_rq_avg);

char *sched_trace_cfs_rq_path(struct cfs_rq *cfs_rq, char *str, int len)
{
	if (!cfs_rq) {
		if (str)
			strlcpy(str, "(null)", len);
		else
			return NULL;
	}

	cfs_rq_tg_path(cfs_rq, str, len);
	return str;
}
EXPORT_SYMBOL_GPL(sched_trace_cfs_rq_path);

int sched_trace_cfs_rq_cpu(struct cfs_rq *cfs_rq)
{
	return cfs_rq ? cpu_of(rq_of(cfs_rq)) : -1;
}
EXPORT_SYMBOL_GPL(sched_trace_cfs_rq_cpu);

const struct sched_avg *sched_trace_rq_avg_rt(struct rq *rq)
{
#ifdef CONFIG_SMP
	return rq ? &rq->avg_rt : NULL;
#else
	return NULL;
#endif
}
EXPORT_SYMBOL_GPL(sched_trace_rq_avg_rt);

const struct sched_avg *sched_trace_rq_avg_dl(struct rq *rq)
{
#ifdef CONFIG_SMP
	return rq ? &rq->avg_dl : NULL;
#else
	return NULL;
#endif
}
EXPORT_SYMBOL_GPL(sched_trace_rq_avg_dl);

const struct sched_avg *sched_trace_rq_avg_irq(struct rq *rq)
{
#if defined(CONFIG_SMP) && defined(CONFIG_HAVE_SCHED_AVG_IRQ)
	return rq ? &rq->avg_irq : NULL;
#else
	return NULL;
#endif
}
EXPORT_SYMBOL_GPL(sched_trace_rq_avg_irq);

int sched_trace_rq_cpu(struct rq *rq)
{
	return rq ? cpu_of(rq) : -1;
}
EXPORT_SYMBOL_GPL(sched_trace_rq_cpu);

const struct cpumask *sched_trace_rd_span(struct root_domain *rd)
{
#ifdef CONFIG_SMP
	return rd ? rd->span : NULL;
#else
	return NULL;
#endif
}
EXPORT_SYMBOL_GPL(sched_trace_rd_span);<|MERGE_RESOLUTION|>--- conflicted
+++ resolved
@@ -6390,36 +6390,6 @@
 }
 
 /*
-<<<<<<< HEAD
- * Disable WAKE_AFFINE in the case where task @p doesn't fit in the
- * capacity of either the waking CPU @cpu or the previous CPU @prev_cpu.
- *
- * In that case WAKE_AFFINE doesn't make sense and we'll let
- * BALANCE_WAKE sort things out.
- */
-static int wake_cap(struct task_struct *p, int cpu, int prev_cpu)
-{
-	long min_cap, max_cap;
-
-	if (!static_branch_unlikely(&sched_asym_cpucapacity))
-		return 0;
-
-	min_cap = min(capacity_orig_of(prev_cpu), capacity_orig_of(cpu));
-	max_cap = cpu_rq(cpu)->rd->max_cpu_capacity.val;
-
-	/* Minimum capacity is close to max, no need to abort wake_affine */
-	if (max_cap - min_cap < max_cap >> 3)
-		return 0;
-
-	/* Bring task utilization in sync with prev_cpu */
-	sync_entity_load_avg(&p->se);
-
-	return !task_fits_capacity(p, min_cap);
-}
-
-/*
-=======
->>>>>>> 458ef2a2
  * Predicts what cpu_util(@cpu) would return if @p was migrated (and enqueued)
  * to @dst_cpu.
  */

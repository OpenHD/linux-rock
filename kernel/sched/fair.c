--- conflicted
+++ resolved
@@ -5884,7 +5884,6 @@
 }
 
 static inline unsigned long task_util(struct task_struct *p)
-<<<<<<< HEAD
 {
 #ifdef CONFIG_SCHED_WALT
 	if (!walt_disabled && sysctl_sched_use_walt_task_util) {
@@ -6040,163 +6039,6 @@
 find_idlest_group(struct sched_domain *sd, struct task_struct *p,
 		  int this_cpu, int sd_flag)
 {
-=======
-{
-#ifdef CONFIG_SCHED_WALT
-	if (!walt_disabled && sysctl_sched_use_walt_task_util) {
-		unsigned long demand = p->ravg.demand;
-		return (demand << 10) / walt_ravg_window;
-	}
-#endif
-	return p->se.avg.util_avg;
-}
-
-static inline unsigned long boosted_task_util(struct task_struct *task);
-
-static inline bool __task_fits(struct task_struct *p, int cpu, int util)
-{
-	unsigned long capacity = capacity_of(cpu);
-
-	util += boosted_task_util(p);
-
-	return (capacity * 1024) > (util * capacity_margin);
-}
-
-static inline bool task_fits_max(struct task_struct *p, int cpu)
-{
-	unsigned long capacity = capacity_of(cpu);
-	unsigned long max_capacity = cpu_rq(cpu)->rd->max_cpu_capacity.val;
-
-	if (capacity == max_capacity)
-		return true;
-
-	if (capacity * capacity_margin > max_capacity * 1024)
-		return true;
-
-	return __task_fits(p, cpu, 0);
-}
-
-static bool __cpu_overutilized(int cpu, int delta)
-{
-	return (capacity_of(cpu) * 1024) < ((cpu_util(cpu) + delta) * capacity_margin);
-}
-
-static bool cpu_overutilized(int cpu)
-{
-	return __cpu_overutilized(cpu, 0);
-}
-
-#ifdef CONFIG_SCHED_TUNE
-
-struct reciprocal_value schedtune_spc_rdiv;
-
-static long
-schedtune_margin(unsigned long signal, long boost)
-{
-	long long margin = 0;
-
-	/*
-	 * Signal proportional compensation (SPC)
-	 *
-	 * The Boost (B) value is used to compute a Margin (M) which is
-	 * proportional to the complement of the original Signal (S):
-	 *   M = B * (SCHED_CAPACITY_SCALE - S)
-	 * The obtained M could be used by the caller to "boost" S.
-	 */
-	if (boost >= 0) {
-		margin  = SCHED_CAPACITY_SCALE - signal;
-		margin *= boost;
-	} else
-		margin = -signal * boost;
-
-	margin  = reciprocal_divide(margin, schedtune_spc_rdiv);
-
-	if (boost < 0)
-		margin *= -1;
-	return margin;
-}
-
-static inline int
-schedtune_cpu_margin(unsigned long util, int cpu)
-{
-	int boost = schedtune_cpu_boost(cpu);
-
-	if (boost == 0)
-		return 0;
-
-	return schedtune_margin(util, boost);
-}
-
-static inline long
-schedtune_task_margin(struct task_struct *task)
-{
-	int boost = schedtune_task_boost(task);
-	unsigned long util;
-	long margin;
-
-	if (boost == 0)
-		return 0;
-
-	util = task_util(task);
-	margin = schedtune_margin(util, boost);
-
-	return margin;
-}
-
-#else /* CONFIG_SCHED_TUNE */
-
-static inline int
-schedtune_cpu_margin(unsigned long util, int cpu)
-{
-	return 0;
-}
-
-static inline int
-schedtune_task_margin(struct task_struct *task)
-{
-	return 0;
-}
-
-#endif /* CONFIG_SCHED_TUNE */
-
-unsigned long
-boosted_cpu_util(int cpu)
-{
-	unsigned long util = cpu_util_freq(cpu);
-	long margin = schedtune_cpu_margin(util, cpu);
-
-	trace_sched_boost_cpu(cpu, util, margin);
-
-	return util + margin;
-}
-
-static inline unsigned long
-boosted_task_util(struct task_struct *task)
-{
-	unsigned long util = task_util(task);
-	long margin = schedtune_task_margin(task);
-
-	trace_sched_boost_task(task, util, margin);
-
-	return util + margin;
-}
-
-static unsigned long capacity_spare_wake(int cpu, struct task_struct *p)
-{
-	return max_t(long, capacity_of(cpu) - cpu_util_wake(cpu, p), 0);
-}
-
-/*
- * find_idlest_group finds and returns the least busy CPU group within the
- * domain.
- *
- * Assumes p is allowed on at least one CPU in sd.
- */
-static struct sched_group *
-find_idlest_group(struct sched_domain *sd, struct task_struct *p,
-		  int this_cpu, int sd_flag)
-{
->>>>>>> 152bacdd
 	struct sched_group *idlest = NULL, *group = sd->groups;
 	struct sched_group *most_spare_sg = NULL;
 	unsigned long min_load = ULONG_MAX, this_load = ULONG_MAX;
@@ -8169,15 +8011,10 @@
 		mcc->cpu = cpu;
 #ifdef CONFIG_SCHED_DEBUG
 		raw_spin_unlock_irqrestore(&mcc->lock, flags);
-<<<<<<< HEAD
 /*
 		printk_deferred(KERN_INFO "CPU%d: update max cpu_capacity %lu\n",
 				cpu, capacity);
 */
-=======
-		printk_deferred(KERN_INFO "CPU%d: update max cpu_capacity %lu\n",
-				cpu, capacity);
->>>>>>> 152bacdd
 		goto skip_unlock;
 #endif
 	}

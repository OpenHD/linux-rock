/*
 * Real-Time Scheduling Class (mapped to the SCHED_FIFO and SCHED_RR
 * policies)
 */

#include "sched.h"

#include <linux/slab.h>
#include <linux/irq_work.h>

#include "walt.h"
<<<<<<< HEAD
=======
#include "tune.h"
>>>>>>> ea5c00be

int sched_rr_timeslice = RR_TIMESLICE;

static int do_sched_rt_period_timer(struct rt_bandwidth *rt_b, int overrun);

struct rt_bandwidth def_rt_bandwidth;

static enum hrtimer_restart sched_rt_period_timer(struct hrtimer *timer)
{
	struct rt_bandwidth *rt_b =
		container_of(timer, struct rt_bandwidth, rt_period_timer);
	int idle = 0;
	int overrun;

	raw_spin_lock(&rt_b->rt_runtime_lock);
	for (;;) {
		overrun = hrtimer_forward_now(timer, rt_b->rt_period);
		if (!overrun)
			break;

		raw_spin_unlock(&rt_b->rt_runtime_lock);
		idle = do_sched_rt_period_timer(rt_b, overrun);
		raw_spin_lock(&rt_b->rt_runtime_lock);
	}
	if (idle)
		rt_b->rt_period_active = 0;
	raw_spin_unlock(&rt_b->rt_runtime_lock);

	return idle ? HRTIMER_NORESTART : HRTIMER_RESTART;
}

void init_rt_bandwidth(struct rt_bandwidth *rt_b, u64 period, u64 runtime)
{
	rt_b->rt_period = ns_to_ktime(period);
	rt_b->rt_runtime = runtime;

	raw_spin_lock_init(&rt_b->rt_runtime_lock);

	hrtimer_init(&rt_b->rt_period_timer,
			CLOCK_MONOTONIC, HRTIMER_MODE_REL);
	rt_b->rt_period_timer.function = sched_rt_period_timer;
}

static void start_rt_bandwidth(struct rt_bandwidth *rt_b)
{
	if (!rt_bandwidth_enabled() || rt_b->rt_runtime == RUNTIME_INF)
		return;

	raw_spin_lock(&rt_b->rt_runtime_lock);
	if (!rt_b->rt_period_active) {
		rt_b->rt_period_active = 1;
		hrtimer_forward_now(&rt_b->rt_period_timer, rt_b->rt_period);
		hrtimer_start_expires(&rt_b->rt_period_timer, HRTIMER_MODE_ABS_PINNED);
	}
	raw_spin_unlock(&rt_b->rt_runtime_lock);
}

#if defined(CONFIG_SMP) && defined(HAVE_RT_PUSH_IPI)
static void push_irq_work_func(struct irq_work *work);
#endif

void init_rt_rq(struct rt_rq *rt_rq)
{
	struct rt_prio_array *array;
	int i;

	array = &rt_rq->active;
	for (i = 0; i < MAX_RT_PRIO; i++) {
		INIT_LIST_HEAD(array->queue + i);
		__clear_bit(i, array->bitmap);
	}
	/* delimiter for bitsearch: */
	__set_bit(MAX_RT_PRIO, array->bitmap);

#if defined CONFIG_SMP
	rt_rq->highest_prio.curr = MAX_RT_PRIO;
	rt_rq->highest_prio.next = MAX_RT_PRIO;
	rt_rq->rt_nr_migratory = 0;
	rt_rq->overloaded = 0;
	plist_head_init(&rt_rq->pushable_tasks);

#ifdef HAVE_RT_PUSH_IPI
	rt_rq->push_flags = 0;
	rt_rq->push_cpu = nr_cpu_ids;
	raw_spin_lock_init(&rt_rq->push_lock);
	init_irq_work(&rt_rq->push_work, push_irq_work_func);
#endif
#endif /* CONFIG_SMP */
	/* We start is dequeued state, because no RT tasks are queued */
	rt_rq->rt_queued = 0;

	rt_rq->rt_time = 0;
	rt_rq->rt_throttled = 0;
	rt_rq->rt_runtime = 0;
	raw_spin_lock_init(&rt_rq->rt_runtime_lock);
}

#ifdef CONFIG_RT_GROUP_SCHED
static void destroy_rt_bandwidth(struct rt_bandwidth *rt_b)
{
	hrtimer_cancel(&rt_b->rt_period_timer);
}

#define rt_entity_is_task(rt_se) (!(rt_se)->my_q)

static inline struct task_struct *rt_task_of(struct sched_rt_entity *rt_se)
{
#ifdef CONFIG_SCHED_DEBUG
	WARN_ON_ONCE(!rt_entity_is_task(rt_se));
#endif
	return container_of(rt_se, struct task_struct, rt);
}

static inline struct rq *rq_of_rt_rq(struct rt_rq *rt_rq)
{
	return rt_rq->rq;
}

static inline struct rt_rq *rt_rq_of_se(struct sched_rt_entity *rt_se)
{
	return rt_se->rt_rq;
}

static inline struct rq *rq_of_rt_se(struct sched_rt_entity *rt_se)
{
	struct rt_rq *rt_rq = rt_se->rt_rq;

	return rt_rq->rq;
}

void free_rt_sched_group(struct task_group *tg)
{
	int i;

	if (tg->rt_se)
		destroy_rt_bandwidth(&tg->rt_bandwidth);

	for_each_possible_cpu(i) {
		if (tg->rt_rq)
			kfree(tg->rt_rq[i]);
		if (tg->rt_se)
			kfree(tg->rt_se[i]);
	}

	kfree(tg->rt_rq);
	kfree(tg->rt_se);
}

void init_tg_rt_entry(struct task_group *tg, struct rt_rq *rt_rq,
		struct sched_rt_entity *rt_se, int cpu,
		struct sched_rt_entity *parent)
{
	struct rq *rq = cpu_rq(cpu);

	rt_rq->highest_prio.curr = MAX_RT_PRIO;
	rt_rq->rt_nr_boosted = 0;
	rt_rq->rq = rq;
	rt_rq->tg = tg;

	tg->rt_rq[cpu] = rt_rq;
	tg->rt_se[cpu] = rt_se;

	if (!rt_se)
		return;

	if (!parent)
		rt_se->rt_rq = &rq->rt;
	else
		rt_se->rt_rq = parent->my_q;

	rt_se->my_q = rt_rq;
	rt_se->parent = parent;
	INIT_LIST_HEAD(&rt_se->run_list);
}

int alloc_rt_sched_group(struct task_group *tg, struct task_group *parent)
{
	struct rt_rq *rt_rq;
	struct sched_rt_entity *rt_se;
	int i;

	tg->rt_rq = kzalloc(sizeof(rt_rq) * nr_cpu_ids, GFP_KERNEL);
	if (!tg->rt_rq)
		goto err;
	tg->rt_se = kzalloc(sizeof(rt_se) * nr_cpu_ids, GFP_KERNEL);
	if (!tg->rt_se)
		goto err;

	init_rt_bandwidth(&tg->rt_bandwidth,
			ktime_to_ns(def_rt_bandwidth.rt_period), 0);

	for_each_possible_cpu(i) {
		rt_rq = kzalloc_node(sizeof(struct rt_rq),
				     GFP_KERNEL, cpu_to_node(i));
		if (!rt_rq)
			goto err;

		rt_se = kzalloc_node(sizeof(struct sched_rt_entity),
				     GFP_KERNEL, cpu_to_node(i));
		if (!rt_se)
			goto err_free_rq;

		init_rt_rq(rt_rq);
		rt_rq->rt_runtime = tg->rt_bandwidth.rt_runtime;
		init_tg_rt_entry(tg, rt_rq, rt_se, i, parent->rt_se[i]);
	}

	return 1;

err_free_rq:
	kfree(rt_rq);
err:
	return 0;
}

#else /* CONFIG_RT_GROUP_SCHED */

#define rt_entity_is_task(rt_se) (1)

static inline struct task_struct *rt_task_of(struct sched_rt_entity *rt_se)
{
	return container_of(rt_se, struct task_struct, rt);
}

static inline struct rq *rq_of_rt_rq(struct rt_rq *rt_rq)
{
	return container_of(rt_rq, struct rq, rt);
}

static inline struct rq *rq_of_rt_se(struct sched_rt_entity *rt_se)
{
	struct task_struct *p = rt_task_of(rt_se);

	return task_rq(p);
}

static inline struct rt_rq *rt_rq_of_se(struct sched_rt_entity *rt_se)
{
	struct rq *rq = rq_of_rt_se(rt_se);

	return &rq->rt;
}

void free_rt_sched_group(struct task_group *tg) { }

int alloc_rt_sched_group(struct task_group *tg, struct task_group *parent)
{
	return 1;
}
#endif /* CONFIG_RT_GROUP_SCHED */

#ifdef CONFIG_SMP

static void pull_rt_task(struct rq *this_rq);

static inline bool need_pull_rt_task(struct rq *rq, struct task_struct *prev)
{
	/* Try to pull RT tasks here if we lower this rq's prio */
	return rq->rt.highest_prio.curr > prev->prio;
}

static inline int rt_overloaded(struct rq *rq)
{
	return atomic_read(&rq->rd->rto_count);
}

static inline void rt_set_overload(struct rq *rq)
{
	if (!rq->online)
		return;

	cpumask_set_cpu(rq->cpu, rq->rd->rto_mask);
	/*
	 * Make sure the mask is visible before we set
	 * the overload count. That is checked to determine
	 * if we should look at the mask. It would be a shame
	 * if we looked at the mask, but the mask was not
	 * updated yet.
	 *
	 * Matched by the barrier in pull_rt_task().
	 */
	smp_wmb();
	atomic_inc(&rq->rd->rto_count);
}

static inline void rt_clear_overload(struct rq *rq)
{
	if (!rq->online)
		return;

	/* the order here really doesn't matter */
	atomic_dec(&rq->rd->rto_count);
	cpumask_clear_cpu(rq->cpu, rq->rd->rto_mask);
}

static void update_rt_migration(struct rt_rq *rt_rq)
{
	if (rt_rq->rt_nr_migratory && rt_rq->rt_nr_total > 1) {
		if (!rt_rq->overloaded) {
			rt_set_overload(rq_of_rt_rq(rt_rq));
			rt_rq->overloaded = 1;
		}
	} else if (rt_rq->overloaded) {
		rt_clear_overload(rq_of_rt_rq(rt_rq));
		rt_rq->overloaded = 0;
	}
}

static void inc_rt_migration(struct sched_rt_entity *rt_se, struct rt_rq *rt_rq)
{
	struct task_struct *p;

	if (!rt_entity_is_task(rt_se))
		return;

	p = rt_task_of(rt_se);
	rt_rq = &rq_of_rt_rq(rt_rq)->rt;

	rt_rq->rt_nr_total++;
	if (p->nr_cpus_allowed > 1)
		rt_rq->rt_nr_migratory++;

	update_rt_migration(rt_rq);
}

static void dec_rt_migration(struct sched_rt_entity *rt_se, struct rt_rq *rt_rq)
{
	struct task_struct *p;

	if (!rt_entity_is_task(rt_se))
		return;

	p = rt_task_of(rt_se);
	rt_rq = &rq_of_rt_rq(rt_rq)->rt;

	rt_rq->rt_nr_total--;
	if (p->nr_cpus_allowed > 1)
		rt_rq->rt_nr_migratory--;

	update_rt_migration(rt_rq);
}

static inline int has_pushable_tasks(struct rq *rq)
{
	return !plist_head_empty(&rq->rt.pushable_tasks);
}

static DEFINE_PER_CPU(struct callback_head, rt_push_head);
static DEFINE_PER_CPU(struct callback_head, rt_pull_head);

static void push_rt_tasks(struct rq *);
static void pull_rt_task(struct rq *);

static inline void queue_push_tasks(struct rq *rq)
{
	if (!has_pushable_tasks(rq))
		return;

	queue_balance_callback(rq, &per_cpu(rt_push_head, rq->cpu), push_rt_tasks);
}

static inline void queue_pull_task(struct rq *rq)
{
	queue_balance_callback(rq, &per_cpu(rt_pull_head, rq->cpu), pull_rt_task);
}

static void enqueue_pushable_task(struct rq *rq, struct task_struct *p)
{
	plist_del(&p->pushable_tasks, &rq->rt.pushable_tasks);
	plist_node_init(&p->pushable_tasks, p->prio);
	plist_add(&p->pushable_tasks, &rq->rt.pushable_tasks);

	/* Update the highest prio pushable task */
	if (p->prio < rq->rt.highest_prio.next)
		rq->rt.highest_prio.next = p->prio;
}

static void dequeue_pushable_task(struct rq *rq, struct task_struct *p)
{
	plist_del(&p->pushable_tasks, &rq->rt.pushable_tasks);

	/* Update the new highest prio pushable task */
	if (has_pushable_tasks(rq)) {
		p = plist_first_entry(&rq->rt.pushable_tasks,
				      struct task_struct, pushable_tasks);
		rq->rt.highest_prio.next = p->prio;
	} else
		rq->rt.highest_prio.next = MAX_RT_PRIO;
}

#else

static inline void enqueue_pushable_task(struct rq *rq, struct task_struct *p)
{
}

static inline void dequeue_pushable_task(struct rq *rq, struct task_struct *p)
{
}

static inline
void inc_rt_migration(struct sched_rt_entity *rt_se, struct rt_rq *rt_rq)
{
}

static inline
void dec_rt_migration(struct sched_rt_entity *rt_se, struct rt_rq *rt_rq)
{
}

static inline bool need_pull_rt_task(struct rq *rq, struct task_struct *prev)
{
	return false;
}

static inline void pull_rt_task(struct rq *this_rq)
{
}

static inline void queue_push_tasks(struct rq *rq)
{
}
#endif /* CONFIG_SMP */

static void enqueue_top_rt_rq(struct rt_rq *rt_rq);
static void dequeue_top_rt_rq(struct rt_rq *rt_rq);

static inline int on_rt_rq(struct sched_rt_entity *rt_se)
{
	return !list_empty(&rt_se->run_list);
}

#ifdef CONFIG_RT_GROUP_SCHED

static inline u64 sched_rt_runtime(struct rt_rq *rt_rq)
{
	if (!rt_rq->tg)
		return RUNTIME_INF;

	return rt_rq->rt_runtime;
}

static inline u64 sched_rt_period(struct rt_rq *rt_rq)
{
	return ktime_to_ns(rt_rq->tg->rt_bandwidth.rt_period);
}

typedef struct task_group *rt_rq_iter_t;

static inline struct task_group *next_task_group(struct task_group *tg)
{
	do {
		tg = list_entry_rcu(tg->list.next,
			typeof(struct task_group), list);
	} while (&tg->list != &task_groups && task_group_is_autogroup(tg));

	if (&tg->list == &task_groups)
		tg = NULL;

	return tg;
}

#define for_each_rt_rq(rt_rq, iter, rq)					\
	for (iter = container_of(&task_groups, typeof(*iter), list);	\
		(iter = next_task_group(iter)) &&			\
		(rt_rq = iter->rt_rq[cpu_of(rq)]);)

#define for_each_sched_rt_entity(rt_se) \
	for (; rt_se; rt_se = rt_se->parent)

static inline struct rt_rq *group_rt_rq(struct sched_rt_entity *rt_se)
{
	return rt_se->my_q;
}

static void enqueue_rt_entity(struct sched_rt_entity *rt_se, bool head);
static void dequeue_rt_entity(struct sched_rt_entity *rt_se);

static void sched_rt_rq_enqueue(struct rt_rq *rt_rq)
{
	struct task_struct *curr = rq_of_rt_rq(rt_rq)->curr;
	struct rq *rq = rq_of_rt_rq(rt_rq);
	struct sched_rt_entity *rt_se;

	int cpu = cpu_of(rq);

	rt_se = rt_rq->tg->rt_se[cpu];

	if (rt_rq->rt_nr_running) {
		if (!rt_se)
			enqueue_top_rt_rq(rt_rq);
		else if (!on_rt_rq(rt_se))
			enqueue_rt_entity(rt_se, false);

		if (rt_rq->highest_prio.curr < curr->prio)
			resched_curr(rq);
	}
}

static void sched_rt_rq_dequeue(struct rt_rq *rt_rq)
{
	struct sched_rt_entity *rt_se;
	int cpu = cpu_of(rq_of_rt_rq(rt_rq));

	rt_se = rt_rq->tg->rt_se[cpu];

	if (!rt_se)
		dequeue_top_rt_rq(rt_rq);
	else if (on_rt_rq(rt_se))
		dequeue_rt_entity(rt_se);
}

static inline int rt_rq_throttled(struct rt_rq *rt_rq)
{
	return rt_rq->rt_throttled && !rt_rq->rt_nr_boosted;
}

static int rt_se_boosted(struct sched_rt_entity *rt_se)
{
	struct rt_rq *rt_rq = group_rt_rq(rt_se);
	struct task_struct *p;

	if (rt_rq)
		return !!rt_rq->rt_nr_boosted;

	p = rt_task_of(rt_se);
	return p->prio != p->normal_prio;
}

#ifdef CONFIG_SMP
static inline const struct cpumask *sched_rt_period_mask(void)
{
	return this_rq()->rd->span;
}
#else
static inline const struct cpumask *sched_rt_period_mask(void)
{
	return cpu_online_mask;
}
#endif

static inline
struct rt_rq *sched_rt_period_rt_rq(struct rt_bandwidth *rt_b, int cpu)
{
	return container_of(rt_b, struct task_group, rt_bandwidth)->rt_rq[cpu];
}

static inline struct rt_bandwidth *sched_rt_bandwidth(struct rt_rq *rt_rq)
{
	return &rt_rq->tg->rt_bandwidth;
}

#else /* !CONFIG_RT_GROUP_SCHED */

static inline u64 sched_rt_runtime(struct rt_rq *rt_rq)
{
	return rt_rq->rt_runtime;
}

static inline u64 sched_rt_period(struct rt_rq *rt_rq)
{
	return ktime_to_ns(def_rt_bandwidth.rt_period);
}

typedef struct rt_rq *rt_rq_iter_t;

#define for_each_rt_rq(rt_rq, iter, rq) \
	for ((void) iter, rt_rq = &rq->rt; rt_rq; rt_rq = NULL)

#define for_each_sched_rt_entity(rt_se) \
	for (; rt_se; rt_se = NULL)

static inline struct rt_rq *group_rt_rq(struct sched_rt_entity *rt_se)
{
	return NULL;
}

static inline void sched_rt_rq_enqueue(struct rt_rq *rt_rq)
{
	struct rq *rq = rq_of_rt_rq(rt_rq);

	if (!rt_rq->rt_nr_running)
		return;

	enqueue_top_rt_rq(rt_rq);
	resched_curr(rq);
}

static inline void sched_rt_rq_dequeue(struct rt_rq *rt_rq)
{
	dequeue_top_rt_rq(rt_rq);
}

static inline int rt_rq_throttled(struct rt_rq *rt_rq)
{
	return rt_rq->rt_throttled;
}

static inline const struct cpumask *sched_rt_period_mask(void)
{
	return cpu_online_mask;
}

static inline
struct rt_rq *sched_rt_period_rt_rq(struct rt_bandwidth *rt_b, int cpu)
{
	return &cpu_rq(cpu)->rt;
}

static inline struct rt_bandwidth *sched_rt_bandwidth(struct rt_rq *rt_rq)
{
	return &def_rt_bandwidth;
}

#endif /* CONFIG_RT_GROUP_SCHED */

bool sched_rt_bandwidth_account(struct rt_rq *rt_rq)
{
	struct rt_bandwidth *rt_b = sched_rt_bandwidth(rt_rq);

	return (hrtimer_active(&rt_b->rt_period_timer) ||
		rt_rq->rt_time < rt_b->rt_runtime);
}

#ifdef CONFIG_SMP
/*
 * We ran out of runtime, see if we can borrow some from our neighbours.
 */
static void do_balance_runtime(struct rt_rq *rt_rq)
{
	struct rt_bandwidth *rt_b = sched_rt_bandwidth(rt_rq);
	struct root_domain *rd = rq_of_rt_rq(rt_rq)->rd;
	int i, weight;
	u64 rt_period;

	weight = cpumask_weight(rd->span);

	raw_spin_lock(&rt_b->rt_runtime_lock);
	rt_period = ktime_to_ns(rt_b->rt_period);
	for_each_cpu(i, rd->span) {
		struct rt_rq *iter = sched_rt_period_rt_rq(rt_b, i);
		s64 diff;

		if (iter == rt_rq)
			continue;

		raw_spin_lock(&iter->rt_runtime_lock);
		/*
		 * Either all rqs have inf runtime and there's nothing to steal
		 * or __disable_runtime() below sets a specific rq to inf to
		 * indicate its been disabled and disalow stealing.
		 */
		if (iter->rt_runtime == RUNTIME_INF)
			goto next;

		/*
		 * From runqueues with spare time, take 1/n part of their
		 * spare time, but no more than our period.
		 */
		diff = iter->rt_runtime - iter->rt_time;
		if (diff > 0) {
			diff = div_u64((u64)diff, weight);
			if (rt_rq->rt_runtime + diff > rt_period)
				diff = rt_period - rt_rq->rt_runtime;
			iter->rt_runtime -= diff;
			rt_rq->rt_runtime += diff;
			if (rt_rq->rt_runtime == rt_period) {
				raw_spin_unlock(&iter->rt_runtime_lock);
				break;
			}
		}
next:
		raw_spin_unlock(&iter->rt_runtime_lock);
	}
	raw_spin_unlock(&rt_b->rt_runtime_lock);
}

/*
 * Ensure this RQ takes back all the runtime it lend to its neighbours.
 */
static void __disable_runtime(struct rq *rq)
{
	struct root_domain *rd = rq->rd;
	rt_rq_iter_t iter;
	struct rt_rq *rt_rq;

	if (unlikely(!scheduler_running))
		return;

	for_each_rt_rq(rt_rq, iter, rq) {
		struct rt_bandwidth *rt_b = sched_rt_bandwidth(rt_rq);
		s64 want;
		int i;

		raw_spin_lock(&rt_b->rt_runtime_lock);
		raw_spin_lock(&rt_rq->rt_runtime_lock);
		/*
		 * Either we're all inf and nobody needs to borrow, or we're
		 * already disabled and thus have nothing to do, or we have
		 * exactly the right amount of runtime to take out.
		 */
		if (rt_rq->rt_runtime == RUNTIME_INF ||
				rt_rq->rt_runtime == rt_b->rt_runtime)
			goto balanced;
		raw_spin_unlock(&rt_rq->rt_runtime_lock);

		/*
		 * Calculate the difference between what we started out with
		 * and what we current have, that's the amount of runtime
		 * we lend and now have to reclaim.
		 */
		want = rt_b->rt_runtime - rt_rq->rt_runtime;

		/*
		 * Greedy reclaim, take back as much as we can.
		 */
		for_each_cpu(i, rd->span) {
			struct rt_rq *iter = sched_rt_period_rt_rq(rt_b, i);
			s64 diff;

			/*
			 * Can't reclaim from ourselves or disabled runqueues.
			 */
			if (iter == rt_rq || iter->rt_runtime == RUNTIME_INF)
				continue;

			raw_spin_lock(&iter->rt_runtime_lock);
			if (want > 0) {
				diff = min_t(s64, iter->rt_runtime, want);
				iter->rt_runtime -= diff;
				want -= diff;
			} else {
				iter->rt_runtime -= want;
				want -= want;
			}
			raw_spin_unlock(&iter->rt_runtime_lock);

			if (!want)
				break;
		}

		raw_spin_lock(&rt_rq->rt_runtime_lock);
		/*
		 * We cannot be left wanting - that would mean some runtime
		 * leaked out of the system.
		 */
		BUG_ON(want);
balanced:
		/*
		 * Disable all the borrow logic by pretending we have inf
		 * runtime - in which case borrowing doesn't make sense.
		 */
		rt_rq->rt_runtime = RUNTIME_INF;
		rt_rq->rt_throttled = 0;
		raw_spin_unlock(&rt_rq->rt_runtime_lock);
		raw_spin_unlock(&rt_b->rt_runtime_lock);

		/* Make rt_rq available for pick_next_task() */
		sched_rt_rq_enqueue(rt_rq);
	}
}

static void __enable_runtime(struct rq *rq)
{
	rt_rq_iter_t iter;
	struct rt_rq *rt_rq;

	if (unlikely(!scheduler_running))
		return;

	/*
	 * Reset each runqueue's bandwidth settings
	 */
	for_each_rt_rq(rt_rq, iter, rq) {
		struct rt_bandwidth *rt_b = sched_rt_bandwidth(rt_rq);

		raw_spin_lock(&rt_b->rt_runtime_lock);
		raw_spin_lock(&rt_rq->rt_runtime_lock);
		rt_rq->rt_runtime = rt_b->rt_runtime;
		rt_rq->rt_time = 0;
		rt_rq->rt_throttled = 0;
		raw_spin_unlock(&rt_rq->rt_runtime_lock);
		raw_spin_unlock(&rt_b->rt_runtime_lock);
	}
}

static void balance_runtime(struct rt_rq *rt_rq)
{
	if (!sched_feat(RT_RUNTIME_SHARE))
		return;

	if (rt_rq->rt_time > rt_rq->rt_runtime) {
		raw_spin_unlock(&rt_rq->rt_runtime_lock);
		do_balance_runtime(rt_rq);
		raw_spin_lock(&rt_rq->rt_runtime_lock);
	}
}
#else /* !CONFIG_SMP */
static inline void balance_runtime(struct rt_rq *rt_rq) {}
#endif /* CONFIG_SMP */

static int do_sched_rt_period_timer(struct rt_bandwidth *rt_b, int overrun)
{
	int i, idle = 1, throttled = 0;
	const struct cpumask *span;

	span = sched_rt_period_mask();
#ifdef CONFIG_RT_GROUP_SCHED
	/*
	 * FIXME: isolated CPUs should really leave the root task group,
	 * whether they are isolcpus or were isolated via cpusets, lest
	 * the timer run on a CPU which does not service all runqueues,
	 * potentially leaving other CPUs indefinitely throttled.  If
	 * isolation is really required, the user will turn the throttle
	 * off to kill the perturbations it causes anyway.  Meanwhile,
	 * this maintains functionality for boot and/or troubleshooting.
	 */
	if (rt_b == &root_task_group.rt_bandwidth)
		span = cpu_online_mask;
#endif
	for_each_cpu(i, span) {
		int enqueue = 0;
		struct rt_rq *rt_rq = sched_rt_period_rt_rq(rt_b, i);
		struct rq *rq = rq_of_rt_rq(rt_rq);

		raw_spin_lock(&rq->lock);
		if (rt_rq->rt_time) {
			u64 runtime;

			raw_spin_lock(&rt_rq->rt_runtime_lock);
			if (rt_rq->rt_throttled)
				balance_runtime(rt_rq);
			runtime = rt_rq->rt_runtime;
			rt_rq->rt_time -= min(rt_rq->rt_time, overrun*runtime);
			if (rt_rq->rt_throttled && rt_rq->rt_time < runtime) {
				rt_rq->rt_throttled = 0;
				enqueue = 1;

				/*
				 * When we're idle and a woken (rt) task is
				 * throttled check_preempt_curr() will set
				 * skip_update and the time between the wakeup
				 * and this unthrottle will get accounted as
				 * 'runtime'.
				 */
				if (rt_rq->rt_nr_running && rq->curr == rq->idle)
					rq_clock_skip_update(rq, false);
			}
			if (rt_rq->rt_time || rt_rq->rt_nr_running)
				idle = 0;
			raw_spin_unlock(&rt_rq->rt_runtime_lock);
		} else if (rt_rq->rt_nr_running) {
			idle = 0;
			if (!rt_rq_throttled(rt_rq))
				enqueue = 1;
		}
		if (rt_rq->rt_throttled)
			throttled = 1;

		if (enqueue)
			sched_rt_rq_enqueue(rt_rq);
		raw_spin_unlock(&rq->lock);
	}

	if (!throttled && (!rt_bandwidth_enabled() || rt_b->rt_runtime == RUNTIME_INF))
		return 1;

	return idle;
}

static inline int rt_se_prio(struct sched_rt_entity *rt_se)
{
#ifdef CONFIG_RT_GROUP_SCHED
	struct rt_rq *rt_rq = group_rt_rq(rt_se);

	if (rt_rq)
		return rt_rq->highest_prio.curr;
#endif

	return rt_task_of(rt_se)->prio;
}

static void dump_throttled_rt_tasks(struct rt_rq *rt_rq)
{
	struct rt_prio_array *array = &rt_rq->active;
	struct sched_rt_entity *rt_se;
	char buf[500];
	char *pos = buf;
	char *end = buf + sizeof(buf);
	int idx;

	pos += snprintf(pos, sizeof(buf),
		"sched: RT throttling activated for rt_rq %p (cpu %d)\n",
		rt_rq, cpu_of(rq_of_rt_rq(rt_rq)));

	if (bitmap_empty(array->bitmap, MAX_RT_PRIO))
		goto out;

	pos += snprintf(pos, end - pos, "potential CPU hogs:\n");
	idx = sched_find_first_bit(array->bitmap);
	while (idx < MAX_RT_PRIO) {
		list_for_each_entry(rt_se, array->queue + idx, run_list) {
			struct task_struct *p;

			if (!rt_entity_is_task(rt_se))
				continue;

			p = rt_task_of(rt_se);
			if (pos < end)
				pos += snprintf(pos, end - pos, "\t%s (%d)\n",
					p->comm, p->pid);
		}
		idx = find_next_bit(array->bitmap, MAX_RT_PRIO, idx + 1);
	}
out:
#ifdef CONFIG_PANIC_ON_RT_THROTTLING
	/*
	 * Use pr_err() in the BUG() case since printk_sched() will
	 * not get flushed and deadlock is not a concern.
	 */
	pr_err("%s", buf);
	BUG();
#else
	printk_deferred("%s", buf);
#endif
}

static int sched_rt_runtime_exceeded(struct rt_rq *rt_rq)
{
	u64 runtime = sched_rt_runtime(rt_rq);

	if (rt_rq->rt_throttled)
		return rt_rq_throttled(rt_rq);

	if (runtime >= sched_rt_period(rt_rq))
		return 0;

	balance_runtime(rt_rq);
	runtime = sched_rt_runtime(rt_rq);
	if (runtime == RUNTIME_INF)
		return 0;

	if (rt_rq->rt_time > runtime) {
		struct rt_bandwidth *rt_b = sched_rt_bandwidth(rt_rq);

		/*
		 * Don't actually throttle groups that have no runtime assigned
		 * but accrue some time due to boosting.
		 */
		if (likely(rt_b->rt_runtime)) {
			static bool once = false;

			rt_rq->rt_throttled = 1;

			if (!once) {
				once = true;
				dump_throttled_rt_tasks(rt_rq);
			}
		} else {
			/*
			 * In case we did anyway, make it go away,
			 * replenishment is a joke, since it will replenish us
			 * with exactly 0 ns.
			 */
			rt_rq->rt_time = 0;
		}

		if (rt_rq_throttled(rt_rq)) {
			sched_rt_rq_dequeue(rt_rq);
			return 1;
		}
	}

	return 0;
}

/*
 * Update the current task's runtime statistics. Skip current tasks that
 * are not in our scheduling class.
 */
static void update_curr_rt(struct rq *rq)
{
	struct task_struct *curr = rq->curr;
	struct sched_rt_entity *rt_se = &curr->rt;
	u64 delta_exec;

	if (curr->sched_class != &rt_sched_class)
		return;

	delta_exec = rq_clock_task(rq) - curr->se.exec_start;
	if (unlikely((s64)delta_exec <= 0))
		return;

	/* Kick cpufreq (see the comment in kernel/sched/sched.h). */
	cpufreq_update_this_cpu(rq, SCHED_CPUFREQ_RT);

	schedstat_set(curr->se.statistics.exec_max,
		      max(curr->se.statistics.exec_max, delta_exec));

	curr->se.sum_exec_runtime += delta_exec;
	account_group_exec_runtime(curr, delta_exec);

	curr->se.exec_start = rq_clock_task(rq);
	cpuacct_charge(curr, delta_exec);

	sched_rt_avg_update(rq, delta_exec);

	if (!rt_bandwidth_enabled())
		return;

	for_each_sched_rt_entity(rt_se) {
		struct rt_rq *rt_rq = rt_rq_of_se(rt_se);

		if (sched_rt_runtime(rt_rq) != RUNTIME_INF) {
			raw_spin_lock(&rt_rq->rt_runtime_lock);
			rt_rq->rt_time += delta_exec;
			if (sched_rt_runtime_exceeded(rt_rq))
				resched_curr(rq);
			raw_spin_unlock(&rt_rq->rt_runtime_lock);
		}
	}
}

static void
dequeue_top_rt_rq(struct rt_rq *rt_rq)
{
	struct rq *rq = rq_of_rt_rq(rt_rq);

	BUG_ON(&rq->rt != rt_rq);

	if (!rt_rq->rt_queued)
		return;

	BUG_ON(!rq->nr_running);

	sub_nr_running(rq, rt_rq->rt_nr_running);
	rt_rq->rt_queued = 0;
}

static void
enqueue_top_rt_rq(struct rt_rq *rt_rq)
{
	struct rq *rq = rq_of_rt_rq(rt_rq);

	BUG_ON(&rq->rt != rt_rq);

	if (rt_rq->rt_queued)
		return;
	if (rt_rq_throttled(rt_rq) || !rt_rq->rt_nr_running)
		return;

	add_nr_running(rq, rt_rq->rt_nr_running);
	rt_rq->rt_queued = 1;
}

#if defined CONFIG_SMP

static void
inc_rt_prio_smp(struct rt_rq *rt_rq, int prio, int prev_prio)
{
	struct rq *rq = rq_of_rt_rq(rt_rq);

#ifdef CONFIG_RT_GROUP_SCHED
	/*
	 * Change rq's cpupri only if rt_rq is the top queue.
	 */
	if (&rq->rt != rt_rq)
		return;
#endif
	if (rq->online && prio < prev_prio)
		cpupri_set(&rq->rd->cpupri, rq->cpu, prio);
}

static void
dec_rt_prio_smp(struct rt_rq *rt_rq, int prio, int prev_prio)
{
	struct rq *rq = rq_of_rt_rq(rt_rq);

#ifdef CONFIG_RT_GROUP_SCHED
	/*
	 * Change rq's cpupri only if rt_rq is the top queue.
	 */
	if (&rq->rt != rt_rq)
		return;
#endif
	if (rq->online && rt_rq->highest_prio.curr != prev_prio)
		cpupri_set(&rq->rd->cpupri, rq->cpu, rt_rq->highest_prio.curr);
}

#else /* CONFIG_SMP */

static inline
void inc_rt_prio_smp(struct rt_rq *rt_rq, int prio, int prev_prio) {}
static inline
void dec_rt_prio_smp(struct rt_rq *rt_rq, int prio, int prev_prio) {}

#endif /* CONFIG_SMP */

#if defined CONFIG_SMP || defined CONFIG_RT_GROUP_SCHED
static void
inc_rt_prio(struct rt_rq *rt_rq, int prio)
{
	int prev_prio = rt_rq->highest_prio.curr;

	if (prio < prev_prio)
		rt_rq->highest_prio.curr = prio;

	inc_rt_prio_smp(rt_rq, prio, prev_prio);
}

static void
dec_rt_prio(struct rt_rq *rt_rq, int prio)
{
	int prev_prio = rt_rq->highest_prio.curr;

	if (rt_rq->rt_nr_running) {

		WARN_ON(prio < prev_prio);

		/*
		 * This may have been our highest task, and therefore
		 * we may have some recomputation to do
		 */
		if (prio == prev_prio) {
			struct rt_prio_array *array = &rt_rq->active;

			rt_rq->highest_prio.curr =
				sched_find_first_bit(array->bitmap);
		}

	} else
		rt_rq->highest_prio.curr = MAX_RT_PRIO;

	dec_rt_prio_smp(rt_rq, prio, prev_prio);
}

#else

static inline void inc_rt_prio(struct rt_rq *rt_rq, int prio) {}
static inline void dec_rt_prio(struct rt_rq *rt_rq, int prio) {}

#endif /* CONFIG_SMP || CONFIG_RT_GROUP_SCHED */

#ifdef CONFIG_RT_GROUP_SCHED

static void
inc_rt_group(struct sched_rt_entity *rt_se, struct rt_rq *rt_rq)
{
	if (rt_se_boosted(rt_se))
		rt_rq->rt_nr_boosted++;

	if (rt_rq->tg)
		start_rt_bandwidth(&rt_rq->tg->rt_bandwidth);
}

static void
dec_rt_group(struct sched_rt_entity *rt_se, struct rt_rq *rt_rq)
{
	if (rt_se_boosted(rt_se))
		rt_rq->rt_nr_boosted--;

	WARN_ON(!rt_rq->rt_nr_running && rt_rq->rt_nr_boosted);
}

#else /* CONFIG_RT_GROUP_SCHED */

static void
inc_rt_group(struct sched_rt_entity *rt_se, struct rt_rq *rt_rq)
{
	start_rt_bandwidth(&def_rt_bandwidth);
}

static inline
void dec_rt_group(struct sched_rt_entity *rt_se, struct rt_rq *rt_rq) {}

#endif /* CONFIG_RT_GROUP_SCHED */

static inline
unsigned int rt_se_nr_running(struct sched_rt_entity *rt_se)
{
	struct rt_rq *group_rq = group_rt_rq(rt_se);

	if (group_rq)
		return group_rq->rt_nr_running;
	else
		return 1;
}

static inline
void inc_rt_tasks(struct sched_rt_entity *rt_se, struct rt_rq *rt_rq)
{
	int prio = rt_se_prio(rt_se);

	WARN_ON(!rt_prio(prio));
	rt_rq->rt_nr_running += rt_se_nr_running(rt_se);

	inc_rt_prio(rt_rq, prio);
	inc_rt_migration(rt_se, rt_rq);
	inc_rt_group(rt_se, rt_rq);
}

static inline
void dec_rt_tasks(struct sched_rt_entity *rt_se, struct rt_rq *rt_rq)
{
	WARN_ON(!rt_prio(rt_se_prio(rt_se)));
	WARN_ON(!rt_rq->rt_nr_running);
	rt_rq->rt_nr_running -= rt_se_nr_running(rt_se);

	dec_rt_prio(rt_rq, rt_se_prio(rt_se));
	dec_rt_migration(rt_se, rt_rq);
	dec_rt_group(rt_se, rt_rq);
}

static void __enqueue_rt_entity(struct sched_rt_entity *rt_se, bool head)
{
	struct rt_rq *rt_rq = rt_rq_of_se(rt_se);
	struct rt_prio_array *array = &rt_rq->active;
	struct rt_rq *group_rq = group_rt_rq(rt_se);
	struct list_head *queue = array->queue + rt_se_prio(rt_se);

	/*
	 * Don't enqueue the group if its throttled, or when empty.
	 * The latter is a consequence of the former when a child group
	 * get throttled and the current group doesn't have any other
	 * active members.
	 */
	if (group_rq && (rt_rq_throttled(group_rq) || !group_rq->rt_nr_running))
		return;

	if (head)
		list_add(&rt_se->run_list, queue);
	else
		list_add_tail(&rt_se->run_list, queue);
	__set_bit(rt_se_prio(rt_se), array->bitmap);

	inc_rt_tasks(rt_se, rt_rq);
}

static void __dequeue_rt_entity(struct sched_rt_entity *rt_se)
{
	struct rt_rq *rt_rq = rt_rq_of_se(rt_se);
	struct rt_prio_array *array = &rt_rq->active;

	list_del_init(&rt_se->run_list);
	if (list_empty(array->queue + rt_se_prio(rt_se)))
		__clear_bit(rt_se_prio(rt_se), array->bitmap);

	dec_rt_tasks(rt_se, rt_rq);
}

/*
 * Because the prio of an upper entry depends on the lower
 * entries, we must remove entries top - down.
 */
static void dequeue_rt_stack(struct sched_rt_entity *rt_se)
{
	struct sched_rt_entity *back = NULL;

	for_each_sched_rt_entity(rt_se) {
		rt_se->back = back;
		back = rt_se;
	}

	dequeue_top_rt_rq(rt_rq_of_se(back));

	for (rt_se = back; rt_se; rt_se = rt_se->back) {
		if (on_rt_rq(rt_se))
			__dequeue_rt_entity(rt_se);
	}
}

static void enqueue_rt_entity(struct sched_rt_entity *rt_se, bool head)
{
	struct rq *rq = rq_of_rt_se(rt_se);

	dequeue_rt_stack(rt_se);
	for_each_sched_rt_entity(rt_se)
		__enqueue_rt_entity(rt_se, head);
	enqueue_top_rt_rq(&rq->rt);
}

static void dequeue_rt_entity(struct sched_rt_entity *rt_se)
{
	struct rq *rq = rq_of_rt_se(rt_se);

	dequeue_rt_stack(rt_se);

	for_each_sched_rt_entity(rt_se) {
		struct rt_rq *rt_rq = group_rt_rq(rt_se);

		if (rt_rq && rt_rq->rt_nr_running)
			__enqueue_rt_entity(rt_se, false);
	}
	enqueue_top_rt_rq(&rq->rt);
}

/*
 * Adding/removing a task to/from a priority array:
 */
static void
enqueue_task_rt(struct rq *rq, struct task_struct *p, int flags)
{
	struct sched_rt_entity *rt_se = &p->rt;

	if (flags & ENQUEUE_WAKEUP)
		rt_se->timeout = 0;

	enqueue_rt_entity(rt_se, flags & ENQUEUE_HEAD);
	walt_inc_cumulative_runnable_avg(rq, p);

	if (!task_current(rq, p) && p->nr_cpus_allowed > 1)
		enqueue_pushable_task(rq, p);

	schedtune_enqueue_task(p, cpu_of(rq));
}

static void dequeue_task_rt(struct rq *rq, struct task_struct *p, int flags)
{
	struct sched_rt_entity *rt_se = &p->rt;

	update_curr_rt(rq);
	dequeue_rt_entity(rt_se);
	walt_dec_cumulative_runnable_avg(rq, p);

	dequeue_pushable_task(rq, p);
	schedtune_dequeue_task(p, cpu_of(rq));
}

/*
 * Put task to the head or the end of the run list without the overhead of
 * dequeue followed by enqueue.
 */
static void
requeue_rt_entity(struct rt_rq *rt_rq, struct sched_rt_entity *rt_se, int head)
{
	if (on_rt_rq(rt_se)) {
		struct rt_prio_array *array = &rt_rq->active;
		struct list_head *queue = array->queue + rt_se_prio(rt_se);

		if (head)
			list_move(&rt_se->run_list, queue);
		else
			list_move_tail(&rt_se->run_list, queue);
	}
}

static void requeue_task_rt(struct rq *rq, struct task_struct *p, int head)
{
	struct sched_rt_entity *rt_se = &p->rt;
	struct rt_rq *rt_rq;

	for_each_sched_rt_entity(rt_se) {
		rt_rq = rt_rq_of_se(rt_se);
		requeue_rt_entity(rt_rq, rt_se, head);
	}
}

static void yield_task_rt(struct rq *rq)
{
	requeue_task_rt(rq, rq->curr, 0);
}

#ifdef CONFIG_SMP
static int find_lowest_rq(struct task_struct *task);

static int
select_task_rq_rt(struct task_struct *p, int cpu, int sd_flag, int flags,
		  int sibling_count_hint)
{
	struct task_struct *curr;
	struct rq *rq;

	/* For anything but wake ups, just return the task_cpu */
	if (sd_flag != SD_BALANCE_WAKE && sd_flag != SD_BALANCE_FORK)
		goto out;

	rq = cpu_rq(cpu);

	rcu_read_lock();
	curr = READ_ONCE(rq->curr); /* unlocked access */

	/*
	 * If the current task on @p's runqueue is an RT task, then
	 * try to see if we can wake this RT task up on another
	 * runqueue. Otherwise simply start this RT task
	 * on its current runqueue.
	 *
	 * We want to avoid overloading runqueues. If the woken
	 * task is a higher priority, then it will stay on this CPU
	 * and the lower prio task should be moved to another CPU.
	 * Even though this will probably make the lower prio task
	 * lose its cache, we do not want to bounce a higher task
	 * around just because it gave up its CPU, perhaps for a
	 * lock?
	 *
	 * For equal prio tasks, we just let the scheduler sort it out.
	 *
	 * Otherwise, just let it ride on the affined RQ and the
	 * post-schedule router will push the preempted task away
	 *
	 * This test is optimistic, if we get it wrong the load-balancer
	 * will have to sort it out.
	 */
	if (curr && unlikely(rt_task(curr)) &&
	    (curr->nr_cpus_allowed < 2 ||
	     curr->prio <= p->prio)) {
		int target = find_lowest_rq(p);

		/*
		 * Don't bother moving it if the destination CPU is
		 * not running a lower priority task.
		 */
		if (target != -1 &&
		    p->prio < cpu_rq(target)->rt.highest_prio.curr)
			cpu = target;
	}
	rcu_read_unlock();

out:
	return cpu;
}

static void check_preempt_equal_prio(struct rq *rq, struct task_struct *p)
{
	/*
	 * Current can't be migrated, useless to reschedule,
	 * let's hope p can move out.
	 */
	if (rq->curr->nr_cpus_allowed == 1 ||
	    !cpupri_find(&rq->rd->cpupri, rq->curr, NULL))
		return;

	/*
	 * p is migratable, so let's not schedule it and
	 * see if it is pushed or pulled somewhere else.
	 */
	if (p->nr_cpus_allowed != 1
	    && cpupri_find(&rq->rd->cpupri, p, NULL))
		return;

	/*
	 * There appears to be other cpus that can accept
	 * current and none to run 'p', so lets reschedule
	 * to try and push current away:
	 */
	requeue_task_rt(rq, p, 1);
	resched_curr(rq);
}

#endif /* CONFIG_SMP */

/*
 * Preempt the current task with a newly woken task if needed:
 */
static void check_preempt_curr_rt(struct rq *rq, struct task_struct *p, int flags)
{
	if (p->prio < rq->curr->prio) {
		resched_curr(rq);
		return;
	}

#ifdef CONFIG_SMP
	/*
	 * If:
	 *
	 * - the newly woken task is of equal priority to the current task
	 * - the newly woken task is non-migratable while current is migratable
	 * - current will be preempted on the next reschedule
	 *
	 * we should check to see if current can readily move to a different
	 * cpu.  If so, we will reschedule to allow the push logic to try
	 * to move current somewhere else, making room for our non-migratable
	 * task.
	 */
	if (p->prio == rq->curr->prio && !test_tsk_need_resched(rq->curr))
		check_preempt_equal_prio(rq, p);
#endif
}

#ifdef CONFIG_SMP
static void sched_rt_update_capacity_req(struct rq *rq)
{
	u64 total, used, age_stamp, avg;
	s64 delta;

	if (!sched_freq())
		return;

	sched_avg_update(rq);
	/*
	 * Since we're reading these variables without serialization make sure
	 * we read them once before doing sanity checks on them.
	 */
	age_stamp = READ_ONCE(rq->age_stamp);
	avg = READ_ONCE(rq->rt_avg);
	delta = rq_clock(rq) - age_stamp;

	if (unlikely(delta < 0))
		delta = 0;

	total = sched_avg_period() + delta;

	used = div_u64(avg, total);
	if (unlikely(used > SCHED_CAPACITY_SCALE))
		used = SCHED_CAPACITY_SCALE;

	set_rt_cpu_capacity(rq->cpu, 1, (unsigned long)(used));
}
#else
static inline void sched_rt_update_capacity_req(struct rq *rq)
{ }

#endif

static struct sched_rt_entity *pick_next_rt_entity(struct rq *rq,
						   struct rt_rq *rt_rq)
{
	struct rt_prio_array *array = &rt_rq->active;
	struct sched_rt_entity *next = NULL;
	struct list_head *queue;
	int idx;

	idx = sched_find_first_bit(array->bitmap);
	BUG_ON(idx >= MAX_RT_PRIO);

	queue = array->queue + idx;
	next = list_entry(queue->next, struct sched_rt_entity, run_list);

	return next;
}

static struct task_struct *_pick_next_task_rt(struct rq *rq)
{
	struct sched_rt_entity *rt_se;
	struct task_struct *p;
	struct rt_rq *rt_rq  = &rq->rt;

	do {
		rt_se = pick_next_rt_entity(rq, rt_rq);
		BUG_ON(!rt_se);
		rt_rq = group_rt_rq(rt_se);
	} while (rt_rq);

	p = rt_task_of(rt_se);
	p->se.exec_start = rq_clock_task(rq);

	return p;
}

static struct task_struct *
pick_next_task_rt(struct rq *rq, struct task_struct *prev)
{
	struct task_struct *p;
	struct rt_rq *rt_rq = &rq->rt;

	if (need_pull_rt_task(rq, prev)) {
		/*
		 * This is OK, because current is on_cpu, which avoids it being
		 * picked for load-balance and preemption/IRQs are still
		 * disabled avoiding further scheduler activity on it and we're
		 * being very careful to re-start the picking loop.
		 */
		lockdep_unpin_lock(&rq->lock);
		pull_rt_task(rq);
		lockdep_pin_lock(&rq->lock);
		/*
		 * pull_rt_task() can drop (and re-acquire) rq->lock; this
		 * means a dl or stop task can slip in, in which case we need
		 * to re-start task selection.
		 */
		if (unlikely((rq->stop && task_on_rq_queued(rq->stop)) ||
			     rq->dl.dl_nr_running))
			return RETRY_TASK;
	}

	/*
	 * We may dequeue prev's rt_rq in put_prev_task().
	 * So, we update time before rt_nr_running check.
	 */
	if (prev->sched_class == &rt_sched_class)
		update_curr_rt(rq);

	if (!rt_rq->rt_queued) {
		/*
		 * The next task to be picked on this rq will have a lower
		 * priority than rt tasks so we can spend some time to update
		 * the capacity used by rt tasks based on the last activity.
		 * This value will be the used as an estimation of the next
		 * activity.
		 */
		sched_rt_update_capacity_req(rq);
		return NULL;
	}

	put_prev_task(rq, prev);

	p = _pick_next_task_rt(rq);

	/* The running task is never eligible for pushing */
	dequeue_pushable_task(rq, p);

	queue_push_tasks(rq);

	return p;
}

static void put_prev_task_rt(struct rq *rq, struct task_struct *p)
{
	update_curr_rt(rq);

	/*
	 * The previous task needs to be made eligible for pushing
	 * if it is still active
	 */
	if (on_rt_rq(&p->rt) && p->nr_cpus_allowed > 1)
		enqueue_pushable_task(rq, p);
}

#ifdef CONFIG_SMP

/* Only try algorithms three times */
#define RT_MAX_TRIES 3

static int pick_rt_task(struct rq *rq, struct task_struct *p, int cpu)
{
	if (!task_running(rq, p) &&
	    cpumask_test_cpu(cpu, tsk_cpus_allowed(p)))
		return 1;
	return 0;
}

/*
 * Return the highest pushable rq's task, which is suitable to be executed
 * on the cpu, NULL otherwise
 */
static struct task_struct *pick_highest_pushable_task(struct rq *rq, int cpu)
{
	struct plist_head *head = &rq->rt.pushable_tasks;
	struct task_struct *p;

	if (!has_pushable_tasks(rq))
		return NULL;

	plist_for_each_entry(p, head, pushable_tasks) {
		if (pick_rt_task(rq, p, cpu))
			return p;
	}

	return NULL;
}

static DEFINE_PER_CPU(cpumask_var_t, local_cpu_mask);

static int find_lowest_rq(struct task_struct *task)
{
	struct sched_domain *sd;
	struct cpumask *lowest_mask = this_cpu_cpumask_var_ptr(local_cpu_mask);
	int this_cpu = smp_processor_id();
	int cpu      = task_cpu(task);

	/* Make sure the mask is initialized first */
	if (unlikely(!lowest_mask))
		return -1;

	if (task->nr_cpus_allowed == 1)
		return -1; /* No other targets possible */

	if (!cpupri_find(&task_rq(task)->rd->cpupri, task, lowest_mask))
		return -1; /* No targets found */

	/*
	 * At this point we have built a mask of cpus representing the
	 * lowest priority tasks in the system.  Now we want to elect
	 * the best one based on our affinity and topology.
	 *
	 * We prioritize the last cpu that the task executed on since
	 * it is most likely cache-hot in that location.
	 */
	if (cpumask_test_cpu(cpu, lowest_mask))
		return cpu;

	/*
	 * Otherwise, we consult the sched_domains span maps to figure
	 * out which cpu is logically closest to our hot cache data.
	 */
	if (!cpumask_test_cpu(this_cpu, lowest_mask))
		this_cpu = -1; /* Skip this_cpu opt if not among lowest */

	rcu_read_lock();
	for_each_domain(cpu, sd) {
		if (sd->flags & SD_WAKE_AFFINE) {
			int best_cpu;

			/*
			 * "this_cpu" is cheaper to preempt than a
			 * remote processor.
			 */
			if (this_cpu != -1 &&
			    cpumask_test_cpu(this_cpu, sched_domain_span(sd))) {
				rcu_read_unlock();
				return this_cpu;
			}

			best_cpu = cpumask_first_and(lowest_mask,
						     sched_domain_span(sd));
			if (best_cpu < nr_cpu_ids) {
				rcu_read_unlock();
				return best_cpu;
			}
		}
	}
	rcu_read_unlock();

	/*
	 * And finally, if there were no matches within the domains
	 * just give the caller *something* to work with from the compatible
	 * locations.
	 */
	if (this_cpu != -1)
		return this_cpu;

	cpu = cpumask_any(lowest_mask);
	if (cpu < nr_cpu_ids)
		return cpu;
	return -1;
}

/* Will lock the rq it finds */
static struct rq *find_lock_lowest_rq(struct task_struct *task, struct rq *rq)
{
	struct rq *lowest_rq = NULL;
	int tries;
	int cpu;

	for (tries = 0; tries < RT_MAX_TRIES; tries++) {
		cpu = find_lowest_rq(task);

		if ((cpu == -1) || (cpu == rq->cpu))
			break;

		lowest_rq = cpu_rq(cpu);

		if (lowest_rq->rt.highest_prio.curr <= task->prio) {
			/*
			 * Target rq has tasks of equal or higher priority,
			 * retrying does not release any lock and is unlikely
			 * to yield a different result.
			 */
			lowest_rq = NULL;
			break;
		}

		/* if the prio of this runqueue changed, try again */
		if (double_lock_balance(rq, lowest_rq)) {
			/*
			 * We had to unlock the run queue. In
			 * the mean time, task could have
			 * migrated already or had its affinity changed.
			 * Also make sure that it wasn't scheduled on its rq.
			 */
			if (unlikely(task_rq(task) != rq ||
				     !cpumask_test_cpu(lowest_rq->cpu,
						       tsk_cpus_allowed(task)) ||
				     task_running(rq, task) ||
				     !task_on_rq_queued(task))) {

				double_unlock_balance(rq, lowest_rq);
				lowest_rq = NULL;
				break;
			}
		}

		/* If this rq is still suitable use it. */
		if (lowest_rq->rt.highest_prio.curr > task->prio)
			break;

		/* try again */
		double_unlock_balance(rq, lowest_rq);
		lowest_rq = NULL;
	}

	return lowest_rq;
}

static struct task_struct *pick_next_pushable_task(struct rq *rq)
{
	struct task_struct *p;

	if (!has_pushable_tasks(rq))
		return NULL;

	p = plist_first_entry(&rq->rt.pushable_tasks,
			      struct task_struct, pushable_tasks);

	BUG_ON(rq->cpu != task_cpu(p));
	BUG_ON(task_current(rq, p));
	BUG_ON(p->nr_cpus_allowed <= 1);

	BUG_ON(!task_on_rq_queued(p));
	BUG_ON(!rt_task(p));

	return p;
}

/*
 * If the current CPU has more than one RT task, see if the non
 * running task can migrate over to a CPU that is running a task
 * of lesser priority.
 */
static int push_rt_task(struct rq *rq)
{
	struct task_struct *next_task;
	struct rq *lowest_rq;
	int ret = 0;

	if (!rq->rt.overloaded)
		return 0;

	next_task = pick_next_pushable_task(rq);
	if (!next_task)
		return 0;

retry:
	if (unlikely(next_task == rq->curr)) {
		WARN_ON(1);
		return 0;
	}

	/*
	 * It's possible that the next_task slipped in of
	 * higher priority than current. If that's the case
	 * just reschedule current.
	 */
	if (unlikely(next_task->prio < rq->curr->prio)) {
		resched_curr(rq);
		return 0;
	}

	/* We might release rq lock */
	get_task_struct(next_task);

	/* find_lock_lowest_rq locks the rq if found */
	lowest_rq = find_lock_lowest_rq(next_task, rq);
	if (!lowest_rq) {
		struct task_struct *task;
		/*
		 * find_lock_lowest_rq releases rq->lock
		 * so it is possible that next_task has migrated.
		 *
		 * We need to make sure that the task is still on the same
		 * run-queue and is also still the next task eligible for
		 * pushing.
		 */
		task = pick_next_pushable_task(rq);
		if (task_cpu(next_task) == rq->cpu && task == next_task) {
			/*
			 * The task hasn't migrated, and is still the next
			 * eligible task, but we failed to find a run-queue
			 * to push it to.  Do not retry in this case, since
			 * other cpus will pull from us when ready.
			 */
			goto out;
		}

		if (!task)
			/* No more tasks, just exit */
			goto out;

		/*
		 * Something has shifted, try again.
		 */
		put_task_struct(next_task);
		next_task = task;
		goto retry;
	}

	deactivate_task(rq, next_task, 0);
	next_task->on_rq = TASK_ON_RQ_MIGRATING;
	set_task_cpu(next_task, lowest_rq->cpu);
	next_task->on_rq = TASK_ON_RQ_QUEUED;
	activate_task(lowest_rq, next_task, 0);
	ret = 1;

	resched_curr(lowest_rq);

	double_unlock_balance(rq, lowest_rq);

out:
	put_task_struct(next_task);

	return ret;
}

static void push_rt_tasks(struct rq *rq)
{
	/* push_rt_task will return true if it moved an RT */
	while (push_rt_task(rq))
		;
}

#ifdef HAVE_RT_PUSH_IPI
/*
 * The search for the next cpu always starts at rq->cpu and ends
 * when we reach rq->cpu again. It will never return rq->cpu.
 * This returns the next cpu to check, or nr_cpu_ids if the loop
 * is complete.
 *
 * rq->rt.push_cpu holds the last cpu returned by this function,
 * or if this is the first instance, it must hold rq->cpu.
 */
static int rto_next_cpu(struct rq *rq)
{
	int prev_cpu = rq->rt.push_cpu;
	int cpu;

	cpu = cpumask_next(prev_cpu, rq->rd->rto_mask);

	/*
	 * If the previous cpu is less than the rq's CPU, then it already
	 * passed the end of the mask, and has started from the beginning.
	 * We end if the next CPU is greater or equal to rq's CPU.
	 */
	if (prev_cpu < rq->cpu) {
		if (cpu >= rq->cpu)
			return nr_cpu_ids;

	} else if (cpu >= nr_cpu_ids) {
		/*
		 * We passed the end of the mask, start at the beginning.
		 * If the result is greater or equal to the rq's CPU, then
		 * the loop is finished.
		 */
		cpu = cpumask_first(rq->rd->rto_mask);
		if (cpu >= rq->cpu)
			return nr_cpu_ids;
	}
	rq->rt.push_cpu = cpu;

	/* Return cpu to let the caller know if the loop is finished or not */
	return cpu;
}

static int find_next_push_cpu(struct rq *rq)
{
	struct rq *next_rq;
	int cpu;

	while (1) {
		cpu = rto_next_cpu(rq);
		if (cpu >= nr_cpu_ids)
			break;
		next_rq = cpu_rq(cpu);

		/* Make sure the next rq can push to this rq */
		if (next_rq->rt.highest_prio.next < rq->rt.highest_prio.curr)
			break;
	}

	return cpu;
}

#define RT_PUSH_IPI_EXECUTING		1
#define RT_PUSH_IPI_RESTART		2

static void tell_cpu_to_push(struct rq *rq)
{
	int cpu;

	if (rq->rt.push_flags & RT_PUSH_IPI_EXECUTING) {
		raw_spin_lock(&rq->rt.push_lock);
		/* Make sure it's still executing */
		if (rq->rt.push_flags & RT_PUSH_IPI_EXECUTING) {
			/*
			 * Tell the IPI to restart the loop as things have
			 * changed since it started.
			 */
			rq->rt.push_flags |= RT_PUSH_IPI_RESTART;
			raw_spin_unlock(&rq->rt.push_lock);
			return;
		}
		raw_spin_unlock(&rq->rt.push_lock);
	}

	/* When here, there's no IPI going around */

	rq->rt.push_cpu = rq->cpu;
	cpu = find_next_push_cpu(rq);
	if (cpu >= nr_cpu_ids)
		return;

	rq->rt.push_flags = RT_PUSH_IPI_EXECUTING;

	irq_work_queue_on(&rq->rt.push_work, cpu);
}

/* Called from hardirq context */
static void try_to_push_tasks(void *arg)
{
	struct rt_rq *rt_rq = arg;
	struct rq *rq, *src_rq;
	int this_cpu;
	int cpu;

	this_cpu = rt_rq->push_cpu;

	/* Paranoid check */
	BUG_ON(this_cpu != smp_processor_id());

	rq = cpu_rq(this_cpu);
	src_rq = rq_of_rt_rq(rt_rq);

again:
	if (has_pushable_tasks(rq)) {
		raw_spin_lock(&rq->lock);
		push_rt_task(rq);
		raw_spin_unlock(&rq->lock);
	}

	/* Pass the IPI to the next rt overloaded queue */
	raw_spin_lock(&rt_rq->push_lock);
	/*
	 * If the source queue changed since the IPI went out,
	 * we need to restart the search from that CPU again.
	 */
	if (rt_rq->push_flags & RT_PUSH_IPI_RESTART) {
		rt_rq->push_flags &= ~RT_PUSH_IPI_RESTART;
		rt_rq->push_cpu = src_rq->cpu;
	}

	cpu = find_next_push_cpu(src_rq);

	if (cpu >= nr_cpu_ids)
		rt_rq->push_flags &= ~RT_PUSH_IPI_EXECUTING;
	raw_spin_unlock(&rt_rq->push_lock);

	if (cpu >= nr_cpu_ids)
		return;

	/*
	 * It is possible that a restart caused this CPU to be
	 * chosen again. Don't bother with an IPI, just see if we
	 * have more to push.
	 */
	if (unlikely(cpu == rq->cpu))
		goto again;

	/* Try the next RT overloaded CPU */
	irq_work_queue_on(&rt_rq->push_work, cpu);
}

static void push_irq_work_func(struct irq_work *work)
{
	struct rt_rq *rt_rq = container_of(work, struct rt_rq, push_work);

	try_to_push_tasks(rt_rq);
}
#endif /* HAVE_RT_PUSH_IPI */

static void pull_rt_task(struct rq *this_rq)
{
	int this_cpu = this_rq->cpu, cpu;
	bool resched = false;
	struct task_struct *p;
	struct rq *src_rq;

	if (likely(!rt_overloaded(this_rq)))
		return;

	/*
	 * Match the barrier from rt_set_overloaded; this guarantees that if we
	 * see overloaded we must also see the rto_mask bit.
	 */
	smp_rmb();

#ifdef HAVE_RT_PUSH_IPI
	if (sched_feat(RT_PUSH_IPI)) {
		tell_cpu_to_push(this_rq);
		return;
	}
#endif

	for_each_cpu(cpu, this_rq->rd->rto_mask) {
		if (this_cpu == cpu)
			continue;

		src_rq = cpu_rq(cpu);

		/*
		 * Don't bother taking the src_rq->lock if the next highest
		 * task is known to be lower-priority than our current task.
		 * This may look racy, but if this value is about to go
		 * logically higher, the src_rq will push this task away.
		 * And if its going logically lower, we do not care
		 */
		if (src_rq->rt.highest_prio.next >=
		    this_rq->rt.highest_prio.curr)
			continue;

		/*
		 * We can potentially drop this_rq's lock in
		 * double_lock_balance, and another CPU could
		 * alter this_rq
		 */
		double_lock_balance(this_rq, src_rq);

		/*
		 * We can pull only a task, which is pushable
		 * on its rq, and no others.
		 */
		p = pick_highest_pushable_task(src_rq, this_cpu);

		/*
		 * Do we have an RT task that preempts
		 * the to-be-scheduled task?
		 */
		if (p && (p->prio < this_rq->rt.highest_prio.curr)) {
			WARN_ON(p == src_rq->curr);
			WARN_ON(!task_on_rq_queued(p));

			/*
			 * There's a chance that p is higher in priority
			 * than what's currently running on its cpu.
			 * This is just that p is wakeing up and hasn't
			 * had a chance to schedule. We only pull
			 * p if it is lower in priority than the
			 * current task on the run queue
			 */
			if (p->prio < src_rq->curr->prio)
				goto skip;

			resched = true;

			deactivate_task(src_rq, p, 0);
			p->on_rq = TASK_ON_RQ_MIGRATING;
			set_task_cpu(p, this_cpu);
			p->on_rq = TASK_ON_RQ_QUEUED;
			activate_task(this_rq, p, 0);
			/*
			 * We continue with the search, just in
			 * case there's an even higher prio task
			 * in another runqueue. (low likelihood
			 * but possible)
			 */
		}
skip:
		double_unlock_balance(this_rq, src_rq);
	}

	if (resched)
		resched_curr(this_rq);
}

/*
 * If we are not running and we are not going to reschedule soon, we should
 * try to push tasks away now
 */
static void task_woken_rt(struct rq *rq, struct task_struct *p)
{
	if (!task_running(rq, p) &&
	    !test_tsk_need_resched(rq->curr) &&
	    p->nr_cpus_allowed > 1 &&
	    (dl_task(rq->curr) || rt_task(rq->curr)) &&
	    (rq->curr->nr_cpus_allowed < 2 ||
	     rq->curr->prio <= p->prio))
		push_rt_tasks(rq);
}

/* Assumes rq->lock is held */
static void rq_online_rt(struct rq *rq)
{
	if (rq->rt.overloaded)
		rt_set_overload(rq);

	__enable_runtime(rq);

	cpupri_set(&rq->rd->cpupri, rq->cpu, rq->rt.highest_prio.curr);
}

/* Assumes rq->lock is held */
static void rq_offline_rt(struct rq *rq)
{
	if (rq->rt.overloaded)
		rt_clear_overload(rq);

	__disable_runtime(rq);

	cpupri_set(&rq->rd->cpupri, rq->cpu, CPUPRI_INVALID);
}

/*
 * When switch from the rt queue, we bring ourselves to a position
 * that we might want to pull RT tasks from other runqueues.
 */
static void switched_from_rt(struct rq *rq, struct task_struct *p)
{
	/*
	 * If there are other RT tasks then we will reschedule
	 * and the scheduling of the other RT tasks will handle
	 * the balancing. But if we are the last RT task
	 * we may need to handle the pulling of RT tasks
	 * now.
	 */
	if (!task_on_rq_queued(p) || rq->rt.rt_nr_running)
		return;

	queue_pull_task(rq);
}

void __init init_sched_rt_class(void)
{
	unsigned int i;

	for_each_possible_cpu(i) {
		zalloc_cpumask_var_node(&per_cpu(local_cpu_mask, i),
					GFP_KERNEL, cpu_to_node(i));
	}
}
#endif /* CONFIG_SMP */

/*
 * When switching a task to RT, we may overload the runqueue
 * with RT tasks. In this case we try to push them off to
 * other runqueues.
 */
static void switched_to_rt(struct rq *rq, struct task_struct *p)
{
	/*
	 * If we are already running, then there's nothing
	 * that needs to be done. But if we are not running
	 * we may need to preempt the current running task.
	 * If that current running task is also an RT task
	 * then see if we can move to another run queue.
	 */
	if (task_on_rq_queued(p) && rq->curr != p) {
#ifdef CONFIG_SMP
		if (p->nr_cpus_allowed > 1 && rq->rt.overloaded)
			queue_push_tasks(rq);
#endif /* CONFIG_SMP */
		if (p->prio < rq->curr->prio)
			resched_curr(rq);
	}
}

/*
 * Priority of the task has changed. This may cause
 * us to initiate a push or pull.
 */
static void
prio_changed_rt(struct rq *rq, struct task_struct *p, int oldprio)
{
	if (!task_on_rq_queued(p))
		return;

	if (rq->curr == p) {
#ifdef CONFIG_SMP
		/*
		 * If our priority decreases while running, we
		 * may need to pull tasks to this runqueue.
		 */
		if (oldprio < p->prio)
			queue_pull_task(rq);

		/*
		 * If there's a higher priority task waiting to run
		 * then reschedule.
		 */
		if (p->prio > rq->rt.highest_prio.curr)
			resched_curr(rq);
#else
		/* For UP simply resched on drop of prio */
		if (oldprio < p->prio)
			resched_curr(rq);
#endif /* CONFIG_SMP */
	} else {
		/*
		 * This task is not running, but if it is
		 * greater than the current running task
		 * then reschedule.
		 */
		if (p->prio < rq->curr->prio)
			resched_curr(rq);
	}
}

static void watchdog(struct rq *rq, struct task_struct *p)
{
	unsigned long soft, hard;

	/* max may change after cur was read, this will be fixed next tick */
	soft = task_rlimit(p, RLIMIT_RTTIME);
	hard = task_rlimit_max(p, RLIMIT_RTTIME);

	if (soft != RLIM_INFINITY) {
		unsigned long next;

		if (p->rt.watchdog_stamp != jiffies) {
			p->rt.timeout++;
			p->rt.watchdog_stamp = jiffies;
		}

		next = DIV_ROUND_UP(min(soft, hard), USEC_PER_SEC/HZ);
		if (p->rt.timeout > next)
			p->cputime_expires.sched_exp = p->se.sum_exec_runtime;
	}
}

static void task_tick_rt(struct rq *rq, struct task_struct *p, int queued)
{
	struct sched_rt_entity *rt_se = &p->rt;

	update_curr_rt(rq);

	if (rq->rt.rt_nr_running)
		sched_rt_update_capacity_req(rq);

	watchdog(rq, p);

	/*
	 * RR tasks need a special form of timeslice management.
	 * FIFO tasks have no timeslices.
	 */
	if (p->policy != SCHED_RR)
		return;

	if (--p->rt.time_slice)
		return;

	p->rt.time_slice = sched_rr_timeslice;

	/*
	 * Requeue to the end of queue if we (and all of our ancestors) are not
	 * the only element on the queue
	 */
	for_each_sched_rt_entity(rt_se) {
		if (rt_se->run_list.prev != rt_se->run_list.next) {
			requeue_task_rt(rq, p, 0);
			resched_curr(rq);
			return;
		}
	}
}

static void set_curr_task_rt(struct rq *rq)
{
	struct task_struct *p = rq->curr;

	p->se.exec_start = rq_clock_task(rq);

	/* The running task is never eligible for pushing */
	dequeue_pushable_task(rq, p);
}

static unsigned int get_rr_interval_rt(struct rq *rq, struct task_struct *task)
{
	/*
	 * Time slice is 0 for SCHED_FIFO tasks
	 */
	if (task->policy == SCHED_RR)
		return sched_rr_timeslice;
	else
		return 0;
}

const struct sched_class rt_sched_class = {
	.next			= &fair_sched_class,
	.enqueue_task		= enqueue_task_rt,
	.dequeue_task		= dequeue_task_rt,
	.yield_task		= yield_task_rt,

	.check_preempt_curr	= check_preempt_curr_rt,

	.pick_next_task		= pick_next_task_rt,
	.put_prev_task		= put_prev_task_rt,

#ifdef CONFIG_SMP
	.select_task_rq		= select_task_rq_rt,

	.set_cpus_allowed       = set_cpus_allowed_common,
	.rq_online              = rq_online_rt,
	.rq_offline             = rq_offline_rt,
	.task_woken		= task_woken_rt,
	.switched_from		= switched_from_rt,
#endif

	.set_curr_task          = set_curr_task_rt,
	.task_tick		= task_tick_rt,

	.get_rr_interval	= get_rr_interval_rt,

	.prio_changed		= prio_changed_rt,
	.switched_to		= switched_to_rt,

	.update_curr		= update_curr_rt,
};

#ifdef CONFIG_SCHED_DEBUG
extern void print_rt_rq(struct seq_file *m, int cpu, struct rt_rq *rt_rq);

void print_rt_stats(struct seq_file *m, int cpu)
{
	rt_rq_iter_t iter;
	struct rt_rq *rt_rq;

	rcu_read_lock();
	for_each_rt_rq(rt_rq, iter, cpu_rq(cpu))
		print_rt_rq(m, cpu, rt_rq);
	rcu_read_unlock();
}
#endif /* CONFIG_SCHED_DEBUG */<|MERGE_RESOLUTION|>--- conflicted
+++ resolved
@@ -9,10 +9,7 @@
 #include <linux/irq_work.h>
 
 #include "walt.h"
-<<<<<<< HEAD
-=======
 #include "tune.h"
->>>>>>> ea5c00be
 
 int sched_rr_timeslice = RR_TIMESLICE;
 
@@ -1492,41 +1489,6 @@
 #endif
 }
 
-#ifdef CONFIG_SMP
-static void sched_rt_update_capacity_req(struct rq *rq)
-{
-	u64 total, used, age_stamp, avg;
-	s64 delta;
-
-	if (!sched_freq())
-		return;
-
-	sched_avg_update(rq);
-	/*
-	 * Since we're reading these variables without serialization make sure
-	 * we read them once before doing sanity checks on them.
-	 */
-	age_stamp = READ_ONCE(rq->age_stamp);
-	avg = READ_ONCE(rq->rt_avg);
-	delta = rq_clock(rq) - age_stamp;
-
-	if (unlikely(delta < 0))
-		delta = 0;
-
-	total = sched_avg_period() + delta;
-
-	used = div_u64(avg, total);
-	if (unlikely(used > SCHED_CAPACITY_SCALE))
-		used = SCHED_CAPACITY_SCALE;
-
-	set_rt_cpu_capacity(rq->cpu, 1, (unsigned long)(used));
-}
-#else
-static inline void sched_rt_update_capacity_req(struct rq *rq)
-{ }
-
-#endif
-
 static struct sched_rt_entity *pick_next_rt_entity(struct rq *rq,
 						   struct rt_rq *rt_rq)
 {
@@ -1595,17 +1557,8 @@
 	if (prev->sched_class == &rt_sched_class)
 		update_curr_rt(rq);
 
-	if (!rt_rq->rt_queued) {
-		/*
-		 * The next task to be picked on this rq will have a lower
-		 * priority than rt tasks so we can spend some time to update
-		 * the capacity used by rt tasks based on the last activity.
-		 * This value will be the used as an estimation of the next
-		 * activity.
-		 */
-		sched_rt_update_capacity_req(rq);
+	if (!rt_rq->rt_queued)
 		return NULL;
-	}
 
 	put_prev_task(rq, prev);
 
@@ -2325,9 +2278,6 @@
 
 	update_curr_rt(rq);
 
-	if (rq->rt.rt_nr_running)
-		sched_rt_update_capacity_req(rq);
-
 	watchdog(rq, p);
 
 	/*

/*
 * Infrastructure for profiling code inserted by 'gcc -pg'.
 *
 * Copyright (C) 2007-2008 Steven Rostedt <srostedt@redhat.com>
 * Copyright (C) 2004-2008 Ingo Molnar <mingo@redhat.com>
 *
 * Originally ported from the -rt patch by:
 *   Copyright (C) 2007 Arnaldo Carvalho de Melo <acme@redhat.com>
 *
 * Based on code in the latency_tracer, that is:
 *
 *  Copyright (C) 2004-2006 Ingo Molnar
 *  Copyright (C) 2004 Nadia Yvette Chambers
 */

#include <linux/stop_machine.h>
#include <linux/clocksource.h>
#include <linux/kallsyms.h>
#include <linux/seq_file.h>
#include <linux/suspend.h>
#include <linux/debugfs.h>
#include <linux/hardirq.h>
#include <linux/kthread.h>
#include <linux/uaccess.h>
#include <linux/bsearch.h>
#include <linux/module.h>
#include <linux/ftrace.h>
#include <linux/sysctl.h>
#include <linux/slab.h>
#include <linux/ctype.h>
#include <linux/sort.h>
#include <linux/list.h>
#include <linux/hash.h>
#include <linux/rcupdate.h>

#include <trace/events/sched.h>

#include <asm/setup.h>

#include "trace_output.h"
#include "trace_stat.h"

#define FTRACE_WARN_ON(cond)			\
	({					\
		int ___r = cond;		\
		if (WARN_ON(___r))		\
			ftrace_kill();		\
		___r;				\
	})

#define FTRACE_WARN_ON_ONCE(cond)		\
	({					\
		int ___r = cond;		\
		if (WARN_ON_ONCE(___r))		\
			ftrace_kill();		\
		___r;				\
	})

/* hash bits for specific function selection */
#define FTRACE_HASH_BITS 7
#define FTRACE_FUNC_HASHSIZE (1 << FTRACE_HASH_BITS)
#define FTRACE_HASH_DEFAULT_BITS 10
#define FTRACE_HASH_MAX_BITS 12

#define FL_GLOBAL_CONTROL_MASK (FTRACE_OPS_FL_GLOBAL | FTRACE_OPS_FL_CONTROL)

#ifdef CONFIG_DYNAMIC_FTRACE
#define INIT_REGEX_LOCK(opsname)	\
	.regex_lock	= __MUTEX_INITIALIZER(opsname.regex_lock),
#else
#define INIT_REGEX_LOCK(opsname)
#endif

static struct ftrace_ops ftrace_list_end __read_mostly = {
	.func		= ftrace_stub,
	.flags		= FTRACE_OPS_FL_RECURSION_SAFE | FTRACE_OPS_FL_STUB,
};

/* ftrace_enabled is a method to turn ftrace on or off */
int ftrace_enabled __read_mostly;
static int last_ftrace_enabled;

/* Quick disabling of function tracer. */
int function_trace_stop __read_mostly;

/* Current function tracing op */
struct ftrace_ops *function_trace_op __read_mostly = &ftrace_list_end;

/* List for set_ftrace_pid's pids. */
LIST_HEAD(ftrace_pids);
struct ftrace_pid {
	struct list_head list;
	struct pid *pid;
};

/*
 * ftrace_disabled is set when an anomaly is discovered.
 * ftrace_disabled is much stronger than ftrace_enabled.
 */
static int ftrace_disabled __read_mostly;

static DEFINE_MUTEX(ftrace_lock);

static struct ftrace_ops *ftrace_global_list __read_mostly = &ftrace_list_end;
static struct ftrace_ops *ftrace_control_list __read_mostly = &ftrace_list_end;
static struct ftrace_ops *ftrace_ops_list __read_mostly = &ftrace_list_end;
ftrace_func_t ftrace_trace_function __read_mostly = ftrace_stub;
ftrace_func_t ftrace_pid_function __read_mostly = ftrace_stub;
static struct ftrace_ops global_ops;
static struct ftrace_ops control_ops;

#if ARCH_SUPPORTS_FTRACE_OPS
static void ftrace_ops_list_func(unsigned long ip, unsigned long parent_ip,
				 struct ftrace_ops *op, struct pt_regs *regs);
#else
/* See comment below, where ftrace_ops_list_func is defined */
static void ftrace_ops_no_ops(unsigned long ip, unsigned long parent_ip);
#define ftrace_ops_list_func ((ftrace_func_t)ftrace_ops_no_ops)
#endif

/*
 * Traverse the ftrace_global_list, invoking all entries.  The reason that we
 * can use rcu_dereference_raw_notrace() is that elements removed from this list
 * are simply leaked, so there is no need to interact with a grace-period
 * mechanism.  The rcu_dereference_raw_notrace() calls are needed to handle
 * concurrent insertions into the ftrace_global_list.
 *
 * Silly Alpha and silly pointer-speculation compiler optimizations!
 */
#define do_for_each_ftrace_op(op, list)			\
	op = rcu_dereference_raw_notrace(list);			\
	do

/*
 * Optimized for just a single item in the list (as that is the normal case).
 */
#define while_for_each_ftrace_op(op)				\
	while (likely(op = rcu_dereference_raw_notrace((op)->next)) &&	\
	       unlikely((op) != &ftrace_list_end))

static inline void ftrace_ops_init(struct ftrace_ops *ops)
{
#ifdef CONFIG_DYNAMIC_FTRACE
	if (!(ops->flags & FTRACE_OPS_FL_INITIALIZED)) {
		mutex_init(&ops->regex_lock);
		ops->flags |= FTRACE_OPS_FL_INITIALIZED;
	}
#endif
}

/**
 * ftrace_nr_registered_ops - return number of ops registered
 *
 * Returns the number of ftrace_ops registered and tracing functions
 */
int ftrace_nr_registered_ops(void)
{
	struct ftrace_ops *ops;
	int cnt = 0;

	mutex_lock(&ftrace_lock);

	for (ops = ftrace_ops_list;
	     ops != &ftrace_list_end; ops = ops->next)
		cnt++;

	mutex_unlock(&ftrace_lock);

	return cnt;
}

static void
ftrace_global_list_func(unsigned long ip, unsigned long parent_ip,
			struct ftrace_ops *op, struct pt_regs *regs)
{
	int bit;

	bit = trace_test_and_set_recursion(TRACE_GLOBAL_START, TRACE_GLOBAL_MAX);
	if (bit < 0)
		return;

	do_for_each_ftrace_op(op, ftrace_global_list) {
		op->func(ip, parent_ip, op, regs);
	} while_for_each_ftrace_op(op);

	trace_clear_recursion(bit);
}

static void ftrace_pid_func(unsigned long ip, unsigned long parent_ip,
			    struct ftrace_ops *op, struct pt_regs *regs)
{
	if (!test_tsk_trace_trace(current))
		return;

	ftrace_pid_function(ip, parent_ip, op, regs);
}

static void set_ftrace_pid_function(ftrace_func_t func)
{
	/* do not set ftrace_pid_function to itself! */
	if (func != ftrace_pid_func)
		ftrace_pid_function = func;
}

/**
 * clear_ftrace_function - reset the ftrace function
 *
 * This NULLs the ftrace function and in essence stops
 * tracing.  There may be lag
 */
void clear_ftrace_function(void)
{
	ftrace_trace_function = ftrace_stub;
	ftrace_pid_function = ftrace_stub;
}

static void control_ops_disable_all(struct ftrace_ops *ops)
{
	int cpu;

	for_each_possible_cpu(cpu)
		*per_cpu_ptr(ops->disabled, cpu) = 1;
}

static int control_ops_alloc(struct ftrace_ops *ops)
{
	int __percpu *disabled;

	disabled = alloc_percpu(int);
	if (!disabled)
		return -ENOMEM;

	ops->disabled = disabled;
	control_ops_disable_all(ops);
	return 0;
}

static void control_ops_free(struct ftrace_ops *ops)
{
	free_percpu(ops->disabled);
}

static void update_global_ops(void)
{
	ftrace_func_t func;

	/*
	 * If there's only one function registered, then call that
	 * function directly. Otherwise, we need to iterate over the
	 * registered callers.
	 */
	if (ftrace_global_list == &ftrace_list_end ||
	    ftrace_global_list->next == &ftrace_list_end) {
		func = ftrace_global_list->func;
		/*
		 * As we are calling the function directly.
		 * If it does not have recursion protection,
		 * the function_trace_op needs to be updated
		 * accordingly.
		 */
		if (ftrace_global_list->flags & FTRACE_OPS_FL_RECURSION_SAFE)
			global_ops.flags |= FTRACE_OPS_FL_RECURSION_SAFE;
		else
			global_ops.flags &= ~FTRACE_OPS_FL_RECURSION_SAFE;
	} else {
		func = ftrace_global_list_func;
		/* The list has its own recursion protection. */
		global_ops.flags |= FTRACE_OPS_FL_RECURSION_SAFE;
	}


	/* If we filter on pids, update to use the pid function */
	if (!list_empty(&ftrace_pids)) {
		set_ftrace_pid_function(func);
		func = ftrace_pid_func;
	}

	global_ops.func = func;
}

static void update_ftrace_function(void)
{
	ftrace_func_t func;

	update_global_ops();

	/*
	 * If we are at the end of the list and this ops is
	 * recursion safe and not dynamic and the arch supports passing ops,
	 * then have the mcount trampoline call the function directly.
	 */
	if (ftrace_ops_list == &ftrace_list_end ||
	    (ftrace_ops_list->next == &ftrace_list_end &&
	     !(ftrace_ops_list->flags & FTRACE_OPS_FL_DYNAMIC) &&
	     (ftrace_ops_list->flags & FTRACE_OPS_FL_RECURSION_SAFE) &&
	     !FTRACE_FORCE_LIST_FUNC)) {
		/* Set the ftrace_ops that the arch callback uses */
		if (ftrace_ops_list == &global_ops)
			function_trace_op = ftrace_global_list;
		else
			function_trace_op = ftrace_ops_list;
		func = ftrace_ops_list->func;
	} else {
		/* Just use the default ftrace_ops */
		function_trace_op = &ftrace_list_end;
		func = ftrace_ops_list_func;
	}

	ftrace_trace_function = func;
}

static void add_ftrace_ops(struct ftrace_ops **list, struct ftrace_ops *ops)
{
	ops->next = *list;
	/*
	 * We are entering ops into the list but another
	 * CPU might be walking that list. We need to make sure
	 * the ops->next pointer is valid before another CPU sees
	 * the ops pointer included into the list.
	 */
	rcu_assign_pointer(*list, ops);
}

static int remove_ftrace_ops(struct ftrace_ops **list, struct ftrace_ops *ops)
{
	struct ftrace_ops **p;

	/*
	 * If we are removing the last function, then simply point
	 * to the ftrace_stub.
	 */
	if (*list == ops && ops->next == &ftrace_list_end) {
		*list = &ftrace_list_end;
		return 0;
	}

	for (p = list; *p != &ftrace_list_end; p = &(*p)->next)
		if (*p == ops)
			break;

	if (*p != ops)
		return -1;

	*p = (*p)->next;
	return 0;
}

static void add_ftrace_list_ops(struct ftrace_ops **list,
				struct ftrace_ops *main_ops,
				struct ftrace_ops *ops)
{
	int first = *list == &ftrace_list_end;
	add_ftrace_ops(list, ops);
	if (first)
		add_ftrace_ops(&ftrace_ops_list, main_ops);
}

static int remove_ftrace_list_ops(struct ftrace_ops **list,
				  struct ftrace_ops *main_ops,
				  struct ftrace_ops *ops)
{
	int ret = remove_ftrace_ops(list, ops);
	if (!ret && *list == &ftrace_list_end)
		ret = remove_ftrace_ops(&ftrace_ops_list, main_ops);
	return ret;
}

static int __register_ftrace_function(struct ftrace_ops *ops)
{
	if (FTRACE_WARN_ON(ops == &global_ops))
		return -EINVAL;

	if (WARN_ON(ops->flags & FTRACE_OPS_FL_ENABLED))
		return -EBUSY;

	/* We don't support both control and global flags set. */
	if ((ops->flags & FL_GLOBAL_CONTROL_MASK) == FL_GLOBAL_CONTROL_MASK)
		return -EINVAL;

#ifndef CONFIG_DYNAMIC_FTRACE_WITH_REGS
	/*
	 * If the ftrace_ops specifies SAVE_REGS, then it only can be used
	 * if the arch supports it, or SAVE_REGS_IF_SUPPORTED is also set.
	 * Setting SAVE_REGS_IF_SUPPORTED makes SAVE_REGS irrelevant.
	 */
	if (ops->flags & FTRACE_OPS_FL_SAVE_REGS &&
	    !(ops->flags & FTRACE_OPS_FL_SAVE_REGS_IF_SUPPORTED))
		return -EINVAL;

	if (ops->flags & FTRACE_OPS_FL_SAVE_REGS_IF_SUPPORTED)
		ops->flags |= FTRACE_OPS_FL_SAVE_REGS;
#endif

	if (!core_kernel_data((unsigned long)ops))
		ops->flags |= FTRACE_OPS_FL_DYNAMIC;

	if (ops->flags & FTRACE_OPS_FL_GLOBAL) {
		add_ftrace_list_ops(&ftrace_global_list, &global_ops, ops);
		ops->flags |= FTRACE_OPS_FL_ENABLED;
	} else if (ops->flags & FTRACE_OPS_FL_CONTROL) {
		if (control_ops_alloc(ops))
			return -ENOMEM;
		add_ftrace_list_ops(&ftrace_control_list, &control_ops, ops);
	} else
		add_ftrace_ops(&ftrace_ops_list, ops);

	if (ftrace_enabled)
		update_ftrace_function();

	return 0;
}

static int __unregister_ftrace_function(struct ftrace_ops *ops)
{
	int ret;

	if (WARN_ON(!(ops->flags & FTRACE_OPS_FL_ENABLED)))
		return -EBUSY;

	if (FTRACE_WARN_ON(ops == &global_ops))
		return -EINVAL;

	if (ops->flags & FTRACE_OPS_FL_GLOBAL) {
		ret = remove_ftrace_list_ops(&ftrace_global_list,
					     &global_ops, ops);
		if (!ret)
			ops->flags &= ~FTRACE_OPS_FL_ENABLED;
	} else if (ops->flags & FTRACE_OPS_FL_CONTROL) {
		ret = remove_ftrace_list_ops(&ftrace_control_list,
					     &control_ops, ops);
		if (!ret) {
			/*
			 * The ftrace_ops is now removed from the list,
			 * so there'll be no new users. We must ensure
			 * all current users are done before we free
			 * the control data.
			 */
			synchronize_sched();
			control_ops_free(ops);
		}
	} else
		ret = remove_ftrace_ops(&ftrace_ops_list, ops);

	if (ret < 0)
		return ret;

	if (ftrace_enabled)
		update_ftrace_function();

	/*
	 * Dynamic ops may be freed, we must make sure that all
	 * callers are done before leaving this function.
	 */
	if (ops->flags & FTRACE_OPS_FL_DYNAMIC)
		synchronize_sched();

	return 0;
}

static void ftrace_update_pid_func(void)
{
	/* Only do something if we are tracing something */
	if (ftrace_trace_function == ftrace_stub)
		return;

	update_ftrace_function();
}

#ifdef CONFIG_FUNCTION_PROFILER
struct ftrace_profile {
	struct hlist_node		node;
	unsigned long			ip;
	unsigned long			counter;
#ifdef CONFIG_FUNCTION_GRAPH_TRACER
	unsigned long long		time;
	unsigned long long		time_squared;
#endif
};

struct ftrace_profile_page {
	struct ftrace_profile_page	*next;
	unsigned long			index;
	struct ftrace_profile		records[];
};

struct ftrace_profile_stat {
	atomic_t			disabled;
	struct hlist_head		*hash;
	struct ftrace_profile_page	*pages;
	struct ftrace_profile_page	*start;
	struct tracer_stat		stat;
};

#define PROFILE_RECORDS_SIZE						\
	(PAGE_SIZE - offsetof(struct ftrace_profile_page, records))

#define PROFILES_PER_PAGE					\
	(PROFILE_RECORDS_SIZE / sizeof(struct ftrace_profile))

static int ftrace_profile_enabled __read_mostly;

/* ftrace_profile_lock - synchronize the enable and disable of the profiler */
static DEFINE_MUTEX(ftrace_profile_lock);

static DEFINE_PER_CPU(struct ftrace_profile_stat, ftrace_profile_stats);

#define FTRACE_PROFILE_HASH_BITS 10
#define FTRACE_PROFILE_HASH_SIZE (1 << FTRACE_PROFILE_HASH_BITS)

static void *
function_stat_next(void *v, int idx)
{
	struct ftrace_profile *rec = v;
	struct ftrace_profile_page *pg;

	pg = (struct ftrace_profile_page *)((unsigned long)rec & PAGE_MASK);

 again:
	if (idx != 0)
		rec++;

	if ((void *)rec >= (void *)&pg->records[pg->index]) {
		pg = pg->next;
		if (!pg)
			return NULL;
		rec = &pg->records[0];
		if (!rec->counter)
			goto again;
	}

	return rec;
}

static void *function_stat_start(struct tracer_stat *trace)
{
	struct ftrace_profile_stat *stat =
		container_of(trace, struct ftrace_profile_stat, stat);

	if (!stat || !stat->start)
		return NULL;

	return function_stat_next(&stat->start->records[0], 0);
}

#ifdef CONFIG_FUNCTION_GRAPH_TRACER
/* function graph compares on total time */
static int function_stat_cmp(void *p1, void *p2)
{
	struct ftrace_profile *a = p1;
	struct ftrace_profile *b = p2;

	if (a->time < b->time)
		return -1;
	if (a->time > b->time)
		return 1;
	else
		return 0;
}
#else
/* not function graph compares against hits */
static int function_stat_cmp(void *p1, void *p2)
{
	struct ftrace_profile *a = p1;
	struct ftrace_profile *b = p2;

	if (a->counter < b->counter)
		return -1;
	if (a->counter > b->counter)
		return 1;
	else
		return 0;
}
#endif

static int function_stat_headers(struct seq_file *m)
{
#ifdef CONFIG_FUNCTION_GRAPH_TRACER
	seq_printf(m, "  Function                               "
		   "Hit    Time            Avg             s^2\n"
		      "  --------                               "
		   "---    ----            ---             ---\n");
#else
	seq_printf(m, "  Function                               Hit\n"
		      "  --------                               ---\n");
#endif
	return 0;
}

static int function_stat_show(struct seq_file *m, void *v)
{
	struct ftrace_profile *rec = v;
	char str[KSYM_SYMBOL_LEN];
	int ret = 0;
#ifdef CONFIG_FUNCTION_GRAPH_TRACER
	static struct trace_seq s;
	unsigned long long avg;
	unsigned long long stddev;
#endif
	mutex_lock(&ftrace_profile_lock);

	/* we raced with function_profile_reset() */
	if (unlikely(rec->counter == 0)) {
		ret = -EBUSY;
		goto out;
	}

	kallsyms_lookup(rec->ip, NULL, NULL, NULL, str);
	seq_printf(m, "  %-30.30s  %10lu", str, rec->counter);

#ifdef CONFIG_FUNCTION_GRAPH_TRACER
	seq_printf(m, "    ");
	avg = rec->time;
	do_div(avg, rec->counter);

	/* Sample standard deviation (s^2) */
	if (rec->counter <= 1)
		stddev = 0;
	else {
		stddev = rec->time_squared - rec->counter * avg * avg;
		/*
		 * Divide only 1000 for ns^2 -> us^2 conversion.
		 * trace_print_graph_duration will divide 1000 again.
		 */
		do_div(stddev, (rec->counter - 1) * 1000);
	}

	trace_seq_init(&s);
	trace_print_graph_duration(rec->time, &s);
	trace_seq_puts(&s, "    ");
	trace_print_graph_duration(avg, &s);
	trace_seq_puts(&s, "    ");
	trace_print_graph_duration(stddev, &s);
	trace_print_seq(m, &s);
#endif
	seq_putc(m, '\n');
out:
	mutex_unlock(&ftrace_profile_lock);

	return ret;
}

static void ftrace_profile_reset(struct ftrace_profile_stat *stat)
{
	struct ftrace_profile_page *pg;

	pg = stat->pages = stat->start;

	while (pg) {
		memset(pg->records, 0, PROFILE_RECORDS_SIZE);
		pg->index = 0;
		pg = pg->next;
	}

	memset(stat->hash, 0,
	       FTRACE_PROFILE_HASH_SIZE * sizeof(struct hlist_head));
}

int ftrace_profile_pages_init(struct ftrace_profile_stat *stat)
{
	struct ftrace_profile_page *pg;
	int functions;
	int pages;
	int i;

	/* If we already allocated, do nothing */
	if (stat->pages)
		return 0;

	stat->pages = (void *)get_zeroed_page(GFP_KERNEL);
	if (!stat->pages)
		return -ENOMEM;

#ifdef CONFIG_DYNAMIC_FTRACE
	functions = ftrace_update_tot_cnt;
#else
	/*
	 * We do not know the number of functions that exist because
	 * dynamic tracing is what counts them. With past experience
	 * we have around 20K functions. That should be more than enough.
	 * It is highly unlikely we will execute every function in
	 * the kernel.
	 */
	functions = 20000;
#endif

	pg = stat->start = stat->pages;

	pages = DIV_ROUND_UP(functions, PROFILES_PER_PAGE);

	for (i = 1; i < pages; i++) {
		pg->next = (void *)get_zeroed_page(GFP_KERNEL);
		if (!pg->next)
			goto out_free;
		pg = pg->next;
	}

	return 0;

 out_free:
	pg = stat->start;
	while (pg) {
		unsigned long tmp = (unsigned long)pg;

		pg = pg->next;
		free_page(tmp);
	}

	stat->pages = NULL;
	stat->start = NULL;

	return -ENOMEM;
}

static int ftrace_profile_init_cpu(int cpu)
{
	struct ftrace_profile_stat *stat;
	int size;

	stat = &per_cpu(ftrace_profile_stats, cpu);

	if (stat->hash) {
		/* If the profile is already created, simply reset it */
		ftrace_profile_reset(stat);
		return 0;
	}

	/*
	 * We are profiling all functions, but usually only a few thousand
	 * functions are hit. We'll make a hash of 1024 items.
	 */
	size = FTRACE_PROFILE_HASH_SIZE;

	stat->hash = kzalloc(sizeof(struct hlist_head) * size, GFP_KERNEL);

	if (!stat->hash)
		return -ENOMEM;

	/* Preallocate the function profiling pages */
	if (ftrace_profile_pages_init(stat) < 0) {
		kfree(stat->hash);
		stat->hash = NULL;
		return -ENOMEM;
	}

	return 0;
}

static int ftrace_profile_init(void)
{
	int cpu;
	int ret = 0;

	for_each_online_cpu(cpu) {
		ret = ftrace_profile_init_cpu(cpu);
		if (ret)
			break;
	}

	return ret;
}

/* interrupts must be disabled */
static struct ftrace_profile *
ftrace_find_profiled_func(struct ftrace_profile_stat *stat, unsigned long ip)
{
	struct ftrace_profile *rec;
	struct hlist_head *hhd;
	unsigned long key;

	key = hash_long(ip, FTRACE_PROFILE_HASH_BITS);
	hhd = &stat->hash[key];

	if (hlist_empty(hhd))
		return NULL;

	hlist_for_each_entry_rcu_notrace(rec, hhd, node) {
		if (rec->ip == ip)
			return rec;
	}

	return NULL;
}

static void ftrace_add_profile(struct ftrace_profile_stat *stat,
			       struct ftrace_profile *rec)
{
	unsigned long key;

	key = hash_long(rec->ip, FTRACE_PROFILE_HASH_BITS);
	hlist_add_head_rcu(&rec->node, &stat->hash[key]);
}

/*
 * The memory is already allocated, this simply finds a new record to use.
 */
static struct ftrace_profile *
ftrace_profile_alloc(struct ftrace_profile_stat *stat, unsigned long ip)
{
	struct ftrace_profile *rec = NULL;

	/* prevent recursion (from NMIs) */
	if (atomic_inc_return(&stat->disabled) != 1)
		goto out;

	/*
	 * Try to find the function again since an NMI
	 * could have added it
	 */
	rec = ftrace_find_profiled_func(stat, ip);
	if (rec)
		goto out;

	if (stat->pages->index == PROFILES_PER_PAGE) {
		if (!stat->pages->next)
			goto out;
		stat->pages = stat->pages->next;
	}

	rec = &stat->pages->records[stat->pages->index++];
	rec->ip = ip;
	ftrace_add_profile(stat, rec);

 out:
	atomic_dec(&stat->disabled);

	return rec;
}

static void
function_profile_call(unsigned long ip, unsigned long parent_ip,
		      struct ftrace_ops *ops, struct pt_regs *regs)
{
	struct ftrace_profile_stat *stat;
	struct ftrace_profile *rec;
	unsigned long flags;

	if (!ftrace_profile_enabled)
		return;

	local_irq_save(flags);

	stat = &__get_cpu_var(ftrace_profile_stats);
	if (!stat->hash || !ftrace_profile_enabled)
		goto out;

	rec = ftrace_find_profiled_func(stat, ip);
	if (!rec) {
		rec = ftrace_profile_alloc(stat, ip);
		if (!rec)
			goto out;
	}

	rec->counter++;
 out:
	local_irq_restore(flags);
}

#ifdef CONFIG_FUNCTION_GRAPH_TRACER
static int profile_graph_entry(struct ftrace_graph_ent *trace)
{
	function_profile_call(trace->func, 0, NULL, NULL);
	return 1;
}

static void profile_graph_return(struct ftrace_graph_ret *trace)
{
	struct ftrace_profile_stat *stat;
	unsigned long long calltime;
	struct ftrace_profile *rec;
	unsigned long flags;

	local_irq_save(flags);
	stat = &__get_cpu_var(ftrace_profile_stats);
	if (!stat->hash || !ftrace_profile_enabled)
		goto out;

	/* If the calltime was zero'd ignore it */
	if (!trace->calltime)
		goto out;

	calltime = trace->rettime - trace->calltime;

	if (!(trace_flags & TRACE_ITER_GRAPH_TIME)) {
		int index;

		index = trace->depth;

		/* Append this call time to the parent time to subtract */
		if (index)
			current->ret_stack[index - 1].subtime += calltime;

		if (current->ret_stack[index].subtime < calltime)
			calltime -= current->ret_stack[index].subtime;
		else
			calltime = 0;
	}

	rec = ftrace_find_profiled_func(stat, trace->func);
	if (rec) {
		rec->time += calltime;
		rec->time_squared += calltime * calltime;
	}

 out:
	local_irq_restore(flags);
}

static int register_ftrace_profiler(void)
{
	return register_ftrace_graph(&profile_graph_return,
				     &profile_graph_entry);
}

static void unregister_ftrace_profiler(void)
{
	unregister_ftrace_graph();
}
#else
static struct ftrace_ops ftrace_profile_ops __read_mostly = {
	.func		= function_profile_call,
	.flags		= FTRACE_OPS_FL_RECURSION_SAFE | FTRACE_OPS_FL_INITIALIZED,
	INIT_REGEX_LOCK(ftrace_profile_ops)
};

static int register_ftrace_profiler(void)
{
	return register_ftrace_function(&ftrace_profile_ops);
}

static void unregister_ftrace_profiler(void)
{
	unregister_ftrace_function(&ftrace_profile_ops);
}
#endif /* CONFIG_FUNCTION_GRAPH_TRACER */

static ssize_t
ftrace_profile_write(struct file *filp, const char __user *ubuf,
		     size_t cnt, loff_t *ppos)
{
	unsigned long val;
	int ret;

	ret = kstrtoul_from_user(ubuf, cnt, 10, &val);
	if (ret)
		return ret;

	val = !!val;

	mutex_lock(&ftrace_profile_lock);
	if (ftrace_profile_enabled ^ val) {
		if (val) {
			ret = ftrace_profile_init();
			if (ret < 0) {
				cnt = ret;
				goto out;
			}

			ret = register_ftrace_profiler();
			if (ret < 0) {
				cnt = ret;
				goto out;
			}
			ftrace_profile_enabled = 1;
		} else {
			ftrace_profile_enabled = 0;
			/*
			 * unregister_ftrace_profiler calls stop_machine
			 * so this acts like an synchronize_sched.
			 */
			unregister_ftrace_profiler();
		}
	}
 out:
	mutex_unlock(&ftrace_profile_lock);

	*ppos += cnt;

	return cnt;
}

static ssize_t
ftrace_profile_read(struct file *filp, char __user *ubuf,
		     size_t cnt, loff_t *ppos)
{
	char buf[64];		/* big enough to hold a number */
	int r;

	r = sprintf(buf, "%u\n", ftrace_profile_enabled);
	return simple_read_from_buffer(ubuf, cnt, ppos, buf, r);
}

static const struct file_operations ftrace_profile_fops = {
	.open		= tracing_open_generic,
	.read		= ftrace_profile_read,
	.write		= ftrace_profile_write,
	.llseek		= default_llseek,
};

/* used to initialize the real stat files */
static struct tracer_stat function_stats __initdata = {
	.name		= "functions",
	.stat_start	= function_stat_start,
	.stat_next	= function_stat_next,
	.stat_cmp	= function_stat_cmp,
	.stat_headers	= function_stat_headers,
	.stat_show	= function_stat_show
};

static __init void ftrace_profile_debugfs(struct dentry *d_tracer)
{
	struct ftrace_profile_stat *stat;
	struct dentry *entry;
	char *name;
	int ret;
	int cpu;

	for_each_possible_cpu(cpu) {
		stat = &per_cpu(ftrace_profile_stats, cpu);

		/* allocate enough for function name + cpu number */
		name = kmalloc(32, GFP_KERNEL);
		if (!name) {
			/*
			 * The files created are permanent, if something happens
			 * we still do not free memory.
			 */
			WARN(1,
			     "Could not allocate stat file for cpu %d\n",
			     cpu);
			return;
		}
		stat->stat = function_stats;
		snprintf(name, 32, "function%d", cpu);
		stat->stat.name = name;
		ret = register_stat_tracer(&stat->stat);
		if (ret) {
			WARN(1,
			     "Could not register function stat for cpu %d\n",
			     cpu);
			kfree(name);
			return;
		}
	}

	entry = debugfs_create_file("function_profile_enabled", 0644,
				    d_tracer, NULL, &ftrace_profile_fops);
	if (!entry)
		pr_warning("Could not create debugfs "
			   "'function_profile_enabled' entry\n");
}

#else /* CONFIG_FUNCTION_PROFILER */
static __init void ftrace_profile_debugfs(struct dentry *d_tracer)
{
}
#endif /* CONFIG_FUNCTION_PROFILER */

static struct pid * const ftrace_swapper_pid = &init_struct_pid;

loff_t
ftrace_filter_lseek(struct file *file, loff_t offset, int whence)
{
	loff_t ret;

	if (file->f_mode & FMODE_READ)
		ret = seq_lseek(file, offset, whence);
	else
		file->f_pos = ret = 1;

	return ret;
}

#ifdef CONFIG_DYNAMIC_FTRACE

#ifndef CONFIG_FTRACE_MCOUNT_RECORD
# error Dynamic ftrace depends on MCOUNT_RECORD
#endif

static struct hlist_head ftrace_func_hash[FTRACE_FUNC_HASHSIZE] __read_mostly;

struct ftrace_func_probe {
	struct hlist_node	node;
	struct ftrace_probe_ops	*ops;
	unsigned long		flags;
	unsigned long		ip;
	void			*data;
	struct list_head	free_list;
};

struct ftrace_func_entry {
	struct hlist_node hlist;
	unsigned long ip;
};

struct ftrace_hash {
	unsigned long		size_bits;
	struct hlist_head	*buckets;
	unsigned long		count;
	struct rcu_head		rcu;
};

/*
 * We make these constant because no one should touch them,
 * but they are used as the default "empty hash", to avoid allocating
 * it all the time. These are in a read only section such that if
 * anyone does try to modify it, it will cause an exception.
 */
static const struct hlist_head empty_buckets[1];
static const struct ftrace_hash empty_hash = {
	.buckets = (struct hlist_head *)empty_buckets,
};
#define EMPTY_HASH	((struct ftrace_hash *)&empty_hash)

static struct ftrace_ops global_ops = {
	.func			= ftrace_stub,
	.notrace_hash		= EMPTY_HASH,
	.filter_hash		= EMPTY_HASH,
	.flags			= FTRACE_OPS_FL_RECURSION_SAFE | FTRACE_OPS_FL_INITIALIZED,
	INIT_REGEX_LOCK(global_ops)
};

struct ftrace_page {
	struct ftrace_page	*next;
	struct dyn_ftrace	*records;
	int			index;
	int			size;
};

static struct ftrace_page *ftrace_new_pgs;

#define ENTRY_SIZE sizeof(struct dyn_ftrace)
#define ENTRIES_PER_PAGE (PAGE_SIZE / ENTRY_SIZE)

/* estimate from running different kernels */
#define NR_TO_INIT		10000

static struct ftrace_page	*ftrace_pages_start;
static struct ftrace_page	*ftrace_pages;

static bool ftrace_hash_empty(struct ftrace_hash *hash)
{
	return !hash || !hash->count;
}

static struct ftrace_func_entry *
ftrace_lookup_ip(struct ftrace_hash *hash, unsigned long ip)
{
	unsigned long key;
	struct ftrace_func_entry *entry;
	struct hlist_head *hhd;

	if (ftrace_hash_empty(hash))
		return NULL;

	if (hash->size_bits > 0)
		key = hash_long(ip, hash->size_bits);
	else
		key = 0;

	hhd = &hash->buckets[key];

	hlist_for_each_entry_rcu_notrace(entry, hhd, hlist) {
		if (entry->ip == ip)
			return entry;
	}
	return NULL;
}

static void __add_hash_entry(struct ftrace_hash *hash,
			     struct ftrace_func_entry *entry)
{
	struct hlist_head *hhd;
	unsigned long key;

	if (hash->size_bits)
		key = hash_long(entry->ip, hash->size_bits);
	else
		key = 0;

	hhd = &hash->buckets[key];
	hlist_add_head(&entry->hlist, hhd);
	hash->count++;
}

static int add_hash_entry(struct ftrace_hash *hash, unsigned long ip)
{
	struct ftrace_func_entry *entry;

	entry = kmalloc(sizeof(*entry), GFP_KERNEL);
	if (!entry)
		return -ENOMEM;

	entry->ip = ip;
	__add_hash_entry(hash, entry);

	return 0;
}

static void
free_hash_entry(struct ftrace_hash *hash,
		  struct ftrace_func_entry *entry)
{
	hlist_del(&entry->hlist);
	kfree(entry);
	hash->count--;
}

static void
remove_hash_entry(struct ftrace_hash *hash,
		  struct ftrace_func_entry *entry)
{
	hlist_del(&entry->hlist);
	hash->count--;
}

static void ftrace_hash_clear(struct ftrace_hash *hash)
{
	struct hlist_head *hhd;
	struct hlist_node *tn;
	struct ftrace_func_entry *entry;
	int size = 1 << hash->size_bits;
	int i;

	if (!hash->count)
		return;

	for (i = 0; i < size; i++) {
		hhd = &hash->buckets[i];
		hlist_for_each_entry_safe(entry, tn, hhd, hlist)
			free_hash_entry(hash, entry);
	}
	FTRACE_WARN_ON(hash->count);
}

static void free_ftrace_hash(struct ftrace_hash *hash)
{
	if (!hash || hash == EMPTY_HASH)
		return;
	ftrace_hash_clear(hash);
	kfree(hash->buckets);
	kfree(hash);
}

static void __free_ftrace_hash_rcu(struct rcu_head *rcu)
{
	struct ftrace_hash *hash;

	hash = container_of(rcu, struct ftrace_hash, rcu);
	free_ftrace_hash(hash);
}

static void free_ftrace_hash_rcu(struct ftrace_hash *hash)
{
	if (!hash || hash == EMPTY_HASH)
		return;
	call_rcu_sched(&hash->rcu, __free_ftrace_hash_rcu);
}

void ftrace_free_filter(struct ftrace_ops *ops)
{
	ftrace_ops_init(ops);
	free_ftrace_hash(ops->filter_hash);
	free_ftrace_hash(ops->notrace_hash);
}

static struct ftrace_hash *alloc_ftrace_hash(int size_bits)
{
	struct ftrace_hash *hash;
	int size;

	hash = kzalloc(sizeof(*hash), GFP_KERNEL);
	if (!hash)
		return NULL;

	size = 1 << size_bits;
	hash->buckets = kcalloc(size, sizeof(*hash->buckets), GFP_KERNEL);

	if (!hash->buckets) {
		kfree(hash);
		return NULL;
	}

	hash->size_bits = size_bits;

	return hash;
}

static struct ftrace_hash *
alloc_and_copy_ftrace_hash(int size_bits, struct ftrace_hash *hash)
{
	struct ftrace_func_entry *entry;
	struct ftrace_hash *new_hash;
	int size;
	int ret;
	int i;

	new_hash = alloc_ftrace_hash(size_bits);
	if (!new_hash)
		return NULL;

	/* Empty hash? */
	if (ftrace_hash_empty(hash))
		return new_hash;

	size = 1 << hash->size_bits;
	for (i = 0; i < size; i++) {
		hlist_for_each_entry(entry, &hash->buckets[i], hlist) {
			ret = add_hash_entry(new_hash, entry->ip);
			if (ret < 0)
				goto free_hash;
		}
	}

	FTRACE_WARN_ON(new_hash->count != hash->count);

	return new_hash;

 free_hash:
	free_ftrace_hash(new_hash);
	return NULL;
}

static void
ftrace_hash_rec_disable(struct ftrace_ops *ops, int filter_hash);
static void
ftrace_hash_rec_enable(struct ftrace_ops *ops, int filter_hash);

static int
ftrace_hash_move(struct ftrace_ops *ops, int enable,
		 struct ftrace_hash **dst, struct ftrace_hash *src)
{
	struct ftrace_func_entry *entry;
	struct hlist_node *tn;
	struct hlist_head *hhd;
	struct ftrace_hash *old_hash;
	struct ftrace_hash *new_hash;
	int size = src->count;
	int bits = 0;
	int ret;
	int i;

	/*
	 * Remove the current set, update the hash and add
	 * them back.
	 */
	ftrace_hash_rec_disable(ops, enable);

	/*
	 * If the new source is empty, just free dst and assign it
	 * the empty_hash.
	 */
	if (!src->count) {
		free_ftrace_hash_rcu(*dst);
		rcu_assign_pointer(*dst, EMPTY_HASH);
		/* still need to update the function records */
		ret = 0;
		goto out;
	}

	/*
	 * Make the hash size about 1/2 the # found
	 */
	for (size /= 2; size; size >>= 1)
		bits++;

	/* Don't allocate too much */
	if (bits > FTRACE_HASH_MAX_BITS)
		bits = FTRACE_HASH_MAX_BITS;

	ret = -ENOMEM;
	new_hash = alloc_ftrace_hash(bits);
	if (!new_hash)
		goto out;

	size = 1 << src->size_bits;
	for (i = 0; i < size; i++) {
		hhd = &src->buckets[i];
		hlist_for_each_entry_safe(entry, tn, hhd, hlist) {
			remove_hash_entry(src, entry);
			__add_hash_entry(new_hash, entry);
		}
	}

	old_hash = *dst;
	rcu_assign_pointer(*dst, new_hash);
	free_ftrace_hash_rcu(old_hash);

	ret = 0;
 out:
	/*
	 * Enable regardless of ret:
	 *  On success, we enable the new hash.
	 *  On failure, we re-enable the original hash.
	 */
	ftrace_hash_rec_enable(ops, enable);

	return ret;
}

/*
 * Test the hashes for this ops to see if we want to call
 * the ops->func or not.
 *
 * It's a match if the ip is in the ops->filter_hash or
 * the filter_hash does not exist or is empty,
 *  AND
 * the ip is not in the ops->notrace_hash.
 *
 * This needs to be called with preemption disabled as
 * the hashes are freed with call_rcu_sched().
 */
static int
ftrace_ops_test(struct ftrace_ops *ops, unsigned long ip, void *regs)
{
	struct ftrace_hash *filter_hash;
	struct ftrace_hash *notrace_hash;
	int ret;

#ifdef CONFIG_DYNAMIC_FTRACE_WITH_REGS
	/*
	 * There's a small race when adding ops that the ftrace handler
	 * that wants regs, may be called without them. We can not
	 * allow that handler to be called if regs is NULL.
	 */
	if (regs == NULL && (ops->flags & FTRACE_OPS_FL_SAVE_REGS))
		return 0;
#endif

	filter_hash = rcu_dereference_raw_notrace(ops->filter_hash);
	notrace_hash = rcu_dereference_raw_notrace(ops->notrace_hash);

	if ((ftrace_hash_empty(filter_hash) ||
	     ftrace_lookup_ip(filter_hash, ip)) &&
	    (ftrace_hash_empty(notrace_hash) ||
	     !ftrace_lookup_ip(notrace_hash, ip)))
		ret = 1;
	else
		ret = 0;

	return ret;
}

/*
 * This is a double for. Do not use 'break' to break out of the loop,
 * you must use a goto.
 */
#define do_for_each_ftrace_rec(pg, rec)					\
	for (pg = ftrace_pages_start; pg; pg = pg->next) {		\
		int _____i;						\
		for (_____i = 0; _____i < pg->index; _____i++) {	\
			rec = &pg->records[_____i];

#define while_for_each_ftrace_rec()		\
		}				\
	}


static int ftrace_cmp_recs(const void *a, const void *b)
{
	const struct dyn_ftrace *key = a;
	const struct dyn_ftrace *rec = b;

	if (key->flags < rec->ip)
		return -1;
	if (key->ip >= rec->ip + MCOUNT_INSN_SIZE)
		return 1;
	return 0;
}

static unsigned long ftrace_location_range(unsigned long start, unsigned long end)
{
	struct ftrace_page *pg;
	struct dyn_ftrace *rec;
	struct dyn_ftrace key;

	key.ip = start;
	key.flags = end;	/* overload flags, as it is unsigned long */

	for (pg = ftrace_pages_start; pg; pg = pg->next) {
		if (end < pg->records[0].ip ||
		    start >= (pg->records[pg->index - 1].ip + MCOUNT_INSN_SIZE))
			continue;
		rec = bsearch(&key, pg->records, pg->index,
			      sizeof(struct dyn_ftrace),
			      ftrace_cmp_recs);
		if (rec)
			return rec->ip;
	}

	return 0;
}

/**
 * ftrace_location - return true if the ip giving is a traced location
 * @ip: the instruction pointer to check
 *
 * Returns rec->ip if @ip given is a pointer to a ftrace location.
 * That is, the instruction that is either a NOP or call to
 * the function tracer. It checks the ftrace internal tables to
 * determine if the address belongs or not.
 */
unsigned long ftrace_location(unsigned long ip)
{
	return ftrace_location_range(ip, ip);
}

/**
 * ftrace_text_reserved - return true if range contains an ftrace location
 * @start: start of range to search
 * @end: end of range to search (inclusive). @end points to the last byte to check.
 *
 * Returns 1 if @start and @end contains a ftrace location.
 * That is, the instruction that is either a NOP or call to
 * the function tracer. It checks the ftrace internal tables to
 * determine if the address belongs or not.
 */
int ftrace_text_reserved(void *start, void *end)
{
	unsigned long ret;

	ret = ftrace_location_range((unsigned long)start,
				    (unsigned long)end);

	return (int)!!ret;
}

static void __ftrace_hash_rec_update(struct ftrace_ops *ops,
				     int filter_hash,
				     bool inc)
{
	struct ftrace_hash *hash;
	struct ftrace_hash *other_hash;
	struct ftrace_page *pg;
	struct dyn_ftrace *rec;
	int count = 0;
	int all = 0;

	/* Only update if the ops has been registered */
	if (!(ops->flags & FTRACE_OPS_FL_ENABLED))
		return;

	/*
	 * In the filter_hash case:
	 *   If the count is zero, we update all records.
	 *   Otherwise we just update the items in the hash.
	 *
	 * In the notrace_hash case:
	 *   We enable the update in the hash.
	 *   As disabling notrace means enabling the tracing,
	 *   and enabling notrace means disabling, the inc variable
	 *   gets inversed.
	 */
	if (filter_hash) {
		hash = ops->filter_hash;
		other_hash = ops->notrace_hash;
		if (ftrace_hash_empty(hash))
			all = 1;
	} else {
		inc = !inc;
		hash = ops->notrace_hash;
		other_hash = ops->filter_hash;
		/*
		 * If the notrace hash has no items,
		 * then there's nothing to do.
		 */
		if (ftrace_hash_empty(hash))
			return;
	}

	do_for_each_ftrace_rec(pg, rec) {
		int in_other_hash = 0;
		int in_hash = 0;
		int match = 0;

		if (all) {
			/*
			 * Only the filter_hash affects all records.
			 * Update if the record is not in the notrace hash.
			 */
			if (!other_hash || !ftrace_lookup_ip(other_hash, rec->ip))
				match = 1;
		} else {
			in_hash = !!ftrace_lookup_ip(hash, rec->ip);
			in_other_hash = !!ftrace_lookup_ip(other_hash, rec->ip);

			/*
			 *
			 */
			if (filter_hash && in_hash && !in_other_hash)
				match = 1;
			else if (!filter_hash && in_hash &&
				 (in_other_hash || ftrace_hash_empty(other_hash)))
				match = 1;
		}
		if (!match)
			continue;

		if (inc) {
			rec->flags++;
			if (FTRACE_WARN_ON((rec->flags & ~FTRACE_FL_MASK) == FTRACE_REF_MAX))
				return;
			/*
			 * If any ops wants regs saved for this function
			 * then all ops will get saved regs.
			 */
			if (ops->flags & FTRACE_OPS_FL_SAVE_REGS)
				rec->flags |= FTRACE_FL_REGS;
		} else {
			if (FTRACE_WARN_ON((rec->flags & ~FTRACE_FL_MASK) == 0))
				return;
			rec->flags--;
		}
		count++;
		/* Shortcut, if we handled all records, we are done. */
		if (!all && count == hash->count)
			return;
	} while_for_each_ftrace_rec();
}

static void ftrace_hash_rec_disable(struct ftrace_ops *ops,
				    int filter_hash)
{
	__ftrace_hash_rec_update(ops, filter_hash, 0);
}

static void ftrace_hash_rec_enable(struct ftrace_ops *ops,
				   int filter_hash)
{
	__ftrace_hash_rec_update(ops, filter_hash, 1);
}

static void print_ip_ins(const char *fmt, unsigned char *p)
{
	int i;

	printk(KERN_CONT "%s", fmt);

	for (i = 0; i < MCOUNT_INSN_SIZE; i++)
		printk(KERN_CONT "%s%02x", i ? ":" : "", p[i]);
}

/**
 * ftrace_bug - report and shutdown function tracer
 * @failed: The failed type (EFAULT, EINVAL, EPERM)
 * @ip: The address that failed
 *
 * The arch code that enables or disables the function tracing
 * can call ftrace_bug() when it has detected a problem in
 * modifying the code. @failed should be one of either:
 * EFAULT - if the problem happens on reading the @ip address
 * EINVAL - if what is read at @ip is not what was expected
 * EPERM - if the problem happens on writting to the @ip address
 */
void ftrace_bug(int failed, unsigned long ip)
{
	switch (failed) {
	case -EFAULT:
		FTRACE_WARN_ON_ONCE(1);
		pr_info("ftrace faulted on modifying ");
		print_ip_sym(ip);
		break;
	case -EINVAL:
		FTRACE_WARN_ON_ONCE(1);
		pr_info("ftrace failed to modify ");
		print_ip_sym(ip);
		print_ip_ins(" actual: ", (unsigned char *)ip);
		printk(KERN_CONT "\n");
		break;
	case -EPERM:
		FTRACE_WARN_ON_ONCE(1);
		pr_info("ftrace faulted on writing ");
		print_ip_sym(ip);
		break;
	default:
		FTRACE_WARN_ON_ONCE(1);
		pr_info("ftrace faulted on unknown error ");
		print_ip_sym(ip);
	}
}

static int ftrace_check_record(struct dyn_ftrace *rec, int enable, int update)
{
	unsigned long flag = 0UL;

	/*
	 * If we are updating calls:
	 *
	 *   If the record has a ref count, then we need to enable it
	 *   because someone is using it.
	 *
	 *   Otherwise we make sure its disabled.
	 *
	 * If we are disabling calls, then disable all records that
	 * are enabled.
	 */
	if (enable && (rec->flags & ~FTRACE_FL_MASK))
		flag = FTRACE_FL_ENABLED;

	/*
	 * If enabling and the REGS flag does not match the REGS_EN, then
	 * do not ignore this record. Set flags to fail the compare against
	 * ENABLED.
	 */
	if (flag &&
	    (!(rec->flags & FTRACE_FL_REGS) != !(rec->flags & FTRACE_FL_REGS_EN)))
		flag |= FTRACE_FL_REGS;

	/* If the state of this record hasn't changed, then do nothing */
	if ((rec->flags & FTRACE_FL_ENABLED) == flag)
		return FTRACE_UPDATE_IGNORE;

	if (flag) {
		/* Save off if rec is being enabled (for return value) */
		flag ^= rec->flags & FTRACE_FL_ENABLED;

		if (update) {
			rec->flags |= FTRACE_FL_ENABLED;
			if (flag & FTRACE_FL_REGS) {
				if (rec->flags & FTRACE_FL_REGS)
					rec->flags |= FTRACE_FL_REGS_EN;
				else
					rec->flags &= ~FTRACE_FL_REGS_EN;
			}
		}

		/*
		 * If this record is being updated from a nop, then
		 *   return UPDATE_MAKE_CALL.
		 * Otherwise, if the EN flag is set, then return
		 *   UPDATE_MODIFY_CALL_REGS to tell the caller to convert
		 *   from the non-save regs, to a save regs function.
		 * Otherwise,
		 *   return UPDATE_MODIFY_CALL to tell the caller to convert
		 *   from the save regs, to a non-save regs function.
		 */
		if (flag & FTRACE_FL_ENABLED)
			return FTRACE_UPDATE_MAKE_CALL;
		else if (rec->flags & FTRACE_FL_REGS_EN)
			return FTRACE_UPDATE_MODIFY_CALL_REGS;
		else
			return FTRACE_UPDATE_MODIFY_CALL;
	}

	if (update) {
		/* If there's no more users, clear all flags */
		if (!(rec->flags & ~FTRACE_FL_MASK))
			rec->flags = 0;
		else
			/* Just disable the record (keep REGS state) */
			rec->flags &= ~FTRACE_FL_ENABLED;
	}

	return FTRACE_UPDATE_MAKE_NOP;
}

/**
 * ftrace_update_record, set a record that now is tracing or not
 * @rec: the record to update
 * @enable: set to 1 if the record is tracing, zero to force disable
 *
 * The records that represent all functions that can be traced need
 * to be updated when tracing has been enabled.
 */
int ftrace_update_record(struct dyn_ftrace *rec, int enable)
{
	return ftrace_check_record(rec, enable, 1);
}

/**
 * ftrace_test_record, check if the record has been enabled or not
 * @rec: the record to test
 * @enable: set to 1 to check if enabled, 0 if it is disabled
 *
 * The arch code may need to test if a record is already set to
 * tracing to determine how to modify the function code that it
 * represents.
 */
int ftrace_test_record(struct dyn_ftrace *rec, int enable)
{
	return ftrace_check_record(rec, enable, 0);
}

static int
__ftrace_replace_code(struct dyn_ftrace *rec, int enable)
{
	unsigned long ftrace_old_addr;
	unsigned long ftrace_addr;
	int ret;

	ret = ftrace_update_record(rec, enable);

	if (rec->flags & FTRACE_FL_REGS)
		ftrace_addr = (unsigned long)FTRACE_REGS_ADDR;
	else
		ftrace_addr = (unsigned long)FTRACE_ADDR;

	switch (ret) {
	case FTRACE_UPDATE_IGNORE:
		return 0;

	case FTRACE_UPDATE_MAKE_CALL:
		return ftrace_make_call(rec, ftrace_addr);

	case FTRACE_UPDATE_MAKE_NOP:
		return ftrace_make_nop(NULL, rec, ftrace_addr);

	case FTRACE_UPDATE_MODIFY_CALL_REGS:
	case FTRACE_UPDATE_MODIFY_CALL:
		if (rec->flags & FTRACE_FL_REGS)
			ftrace_old_addr = (unsigned long)FTRACE_ADDR;
		else
			ftrace_old_addr = (unsigned long)FTRACE_REGS_ADDR;

		return ftrace_modify_call(rec, ftrace_old_addr, ftrace_addr);
	}

	return -1; /* unknow ftrace bug */
}

void __weak ftrace_replace_code(int enable)
{
	struct dyn_ftrace *rec;
	struct ftrace_page *pg;
	int failed;

	if (unlikely(ftrace_disabled))
		return;

	do_for_each_ftrace_rec(pg, rec) {
		failed = __ftrace_replace_code(rec, enable);
		if (failed) {
			ftrace_bug(failed, rec->ip);
			/* Stop processing */
			return;
		}
	} while_for_each_ftrace_rec();
}

struct ftrace_rec_iter {
	struct ftrace_page	*pg;
	int			index;
};

/**
 * ftrace_rec_iter_start, start up iterating over traced functions
 *
 * Returns an iterator handle that is used to iterate over all
 * the records that represent address locations where functions
 * are traced.
 *
 * May return NULL if no records are available.
 */
struct ftrace_rec_iter *ftrace_rec_iter_start(void)
{
	/*
	 * We only use a single iterator.
	 * Protected by the ftrace_lock mutex.
	 */
	static struct ftrace_rec_iter ftrace_rec_iter;
	struct ftrace_rec_iter *iter = &ftrace_rec_iter;

	iter->pg = ftrace_pages_start;
	iter->index = 0;

	/* Could have empty pages */
	while (iter->pg && !iter->pg->index)
		iter->pg = iter->pg->next;

	if (!iter->pg)
		return NULL;

	return iter;
}

/**
 * ftrace_rec_iter_next, get the next record to process.
 * @iter: The handle to the iterator.
 *
 * Returns the next iterator after the given iterator @iter.
 */
struct ftrace_rec_iter *ftrace_rec_iter_next(struct ftrace_rec_iter *iter)
{
	iter->index++;

	if (iter->index >= iter->pg->index) {
		iter->pg = iter->pg->next;
		iter->index = 0;

		/* Could have empty pages */
		while (iter->pg && !iter->pg->index)
			iter->pg = iter->pg->next;
	}

	if (!iter->pg)
		return NULL;

	return iter;
}

/**
 * ftrace_rec_iter_record, get the record at the iterator location
 * @iter: The current iterator location
 *
 * Returns the record that the current @iter is at.
 */
struct dyn_ftrace *ftrace_rec_iter_record(struct ftrace_rec_iter *iter)
{
	return &iter->pg->records[iter->index];
}

static int
ftrace_code_disable(struct module *mod, struct dyn_ftrace *rec)
{
	unsigned long ip;
	int ret;

	ip = rec->ip;

	if (unlikely(ftrace_disabled))
		return 0;

	ret = ftrace_make_nop(mod, rec, MCOUNT_ADDR);
	if (ret) {
		ftrace_bug(ret, ip);
		return 0;
	}
	return 1;
}

/*
 * archs can override this function if they must do something
 * before the modifying code is performed.
 */
int __weak ftrace_arch_code_modify_prepare(void)
{
	return 0;
}

/*
 * archs can override this function if they must do something
 * after the modifying code is performed.
 */
int __weak ftrace_arch_code_modify_post_process(void)
{
	return 0;
}

void ftrace_modify_all_code(int command)
{
	if (command & FTRACE_UPDATE_CALLS)
		ftrace_replace_code(1);
	else if (command & FTRACE_DISABLE_CALLS)
		ftrace_replace_code(0);

	if (command & FTRACE_UPDATE_TRACE_FUNC)
		ftrace_update_ftrace_func(ftrace_trace_function);

	if (command & FTRACE_START_FUNC_RET)
		ftrace_enable_ftrace_graph_caller();
	else if (command & FTRACE_STOP_FUNC_RET)
		ftrace_disable_ftrace_graph_caller();
}

static int __ftrace_modify_code(void *data)
{
	int *command = data;

	ftrace_modify_all_code(*command);

	return 0;
}

/**
 * ftrace_run_stop_machine, go back to the stop machine method
 * @command: The command to tell ftrace what to do
 *
 * If an arch needs to fall back to the stop machine method, the
 * it can call this function.
 */
void ftrace_run_stop_machine(int command)
{
	stop_machine(__ftrace_modify_code, &command, NULL);
}

/**
 * arch_ftrace_update_code, modify the code to trace or not trace
 * @command: The command that needs to be done
 *
 * Archs can override this function if it does not need to
 * run stop_machine() to modify code.
 */
void __weak arch_ftrace_update_code(int command)
{
	ftrace_run_stop_machine(command);
}

static void ftrace_run_update_code(int command)
{
	int ret;

	ret = ftrace_arch_code_modify_prepare();
	FTRACE_WARN_ON(ret);
	if (ret)
		return;
	/*
	 * Do not call function tracer while we update the code.
	 * We are in stop machine.
	 */
	function_trace_stop++;

	/*
	 * By default we use stop_machine() to modify the code.
	 * But archs can do what ever they want as long as it
	 * is safe. The stop_machine() is the safest, but also
	 * produces the most overhead.
	 */
	arch_ftrace_update_code(command);

	function_trace_stop--;

	ret = ftrace_arch_code_modify_post_process();
	FTRACE_WARN_ON(ret);
}

static ftrace_func_t saved_ftrace_func;
static int ftrace_start_up;
static int global_start_up;

static void ftrace_startup_enable(int command)
{
	if (saved_ftrace_func != ftrace_trace_function) {
		saved_ftrace_func = ftrace_trace_function;
		command |= FTRACE_UPDATE_TRACE_FUNC;
	}

	if (!command || !ftrace_enabled)
		return;

	ftrace_run_update_code(command);
}

static int ftrace_startup(struct ftrace_ops *ops, int command)
{
	bool hash_enable = true;
	int ret;

	if (unlikely(ftrace_disabled))
		return -ENODEV;

	ret = __register_ftrace_function(ops);
	if (ret)
		return ret;

	ftrace_start_up++;
	command |= FTRACE_UPDATE_CALLS;

	/* ops marked global share the filter hashes */
	if (ops->flags & FTRACE_OPS_FL_GLOBAL) {
		ops = &global_ops;
		/* Don't update hash if global is already set */
		if (global_start_up)
			hash_enable = false;
		global_start_up++;
	}

	ops->flags |= FTRACE_OPS_FL_ENABLED;
	if (hash_enable)
		ftrace_hash_rec_enable(ops, 1);

	ftrace_startup_enable(command);

	return 0;
}

static int ftrace_shutdown(struct ftrace_ops *ops, int command)
{
	bool hash_disable = true;
	int ret;

	if (unlikely(ftrace_disabled))
		return -ENODEV;

	ret = __unregister_ftrace_function(ops);
	if (ret)
		return ret;

	ftrace_start_up--;
	/*
	 * Just warn in case of unbalance, no need to kill ftrace, it's not
	 * critical but the ftrace_call callers may be never nopped again after
	 * further ftrace uses.
	 */
	WARN_ON_ONCE(ftrace_start_up < 0);

	if (ops->flags & FTRACE_OPS_FL_GLOBAL) {
		ops = &global_ops;
		global_start_up--;
		WARN_ON_ONCE(global_start_up < 0);
		/* Don't update hash if global still has users */
		if (global_start_up) {
			WARN_ON_ONCE(!ftrace_start_up);
			hash_disable = false;
		}
	}

	if (hash_disable)
		ftrace_hash_rec_disable(ops, 1);

	if (ops != &global_ops || !global_start_up)
		ops->flags &= ~FTRACE_OPS_FL_ENABLED;

	command |= FTRACE_UPDATE_CALLS;

	if (saved_ftrace_func != ftrace_trace_function) {
		saved_ftrace_func = ftrace_trace_function;
		command |= FTRACE_UPDATE_TRACE_FUNC;
	}

	if (!command || !ftrace_enabled)
		return 0;

	ftrace_run_update_code(command);
	return 0;
}

static void ftrace_startup_sysctl(void)
{
	if (unlikely(ftrace_disabled))
		return;

	/* Force update next time */
	saved_ftrace_func = NULL;
	/* ftrace_start_up is true if we want ftrace running */
	if (ftrace_start_up)
		ftrace_run_update_code(FTRACE_UPDATE_CALLS);
}

static void ftrace_shutdown_sysctl(void)
{
	if (unlikely(ftrace_disabled))
		return;

	/* ftrace_start_up is true if ftrace is running */
	if (ftrace_start_up)
		ftrace_run_update_code(FTRACE_DISABLE_CALLS);
}

static cycle_t		ftrace_update_time;
static unsigned long	ftrace_update_cnt;
unsigned long		ftrace_update_tot_cnt;

static inline int ops_traces_mod(struct ftrace_ops *ops)
{
	/*
	 * Filter_hash being empty will default to trace module.
	 * But notrace hash requires a test of individual module functions.
	 */
	return ftrace_hash_empty(ops->filter_hash) &&
		ftrace_hash_empty(ops->notrace_hash);
}
<<<<<<< HEAD

/*
 * Check if the current ops references the record.
 *
 * If the ops traces all functions, then it was already accounted for.
 * If the ops does not trace the current record function, skip it.
 * If the ops ignores the function via notrace filter, skip it.
 */
static inline bool
ops_references_rec(struct ftrace_ops *ops, struct dyn_ftrace *rec)
{
	/* If ops isn't enabled, ignore it */
	if (!(ops->flags & FTRACE_OPS_FL_ENABLED))
		return 0;

	/* If ops traces all mods, we already accounted for it */
	if (ops_traces_mod(ops))
		return 0;

=======

/*
 * Check if the current ops references the record.
 *
 * If the ops traces all functions, then it was already accounted for.
 * If the ops does not trace the current record function, skip it.
 * If the ops ignores the function via notrace filter, skip it.
 */
static inline bool
ops_references_rec(struct ftrace_ops *ops, struct dyn_ftrace *rec)
{
	/* If ops isn't enabled, ignore it */
	if (!(ops->flags & FTRACE_OPS_FL_ENABLED))
		return 0;

	/* If ops traces all mods, we already accounted for it */
	if (ops_traces_mod(ops))
		return 0;

>>>>>>> 425f051d
	/* The function must be in the filter */
	if (!ftrace_hash_empty(ops->filter_hash) &&
	    !ftrace_lookup_ip(ops->filter_hash, rec->ip))
		return 0;

	/* If in notrace hash, we ignore it too */
	if (ftrace_lookup_ip(ops->notrace_hash, rec->ip))
		return 0;

	return 1;
}

static int referenced_filters(struct dyn_ftrace *rec)
{
	struct ftrace_ops *ops;
	int cnt = 0;

	for (ops = ftrace_ops_list; ops != &ftrace_list_end; ops = ops->next) {
		if (ops_references_rec(ops, rec))
		    cnt++;
	}

	return cnt;
}

static int ftrace_update_code(struct module *mod)
{
	struct ftrace_page *pg;
	struct dyn_ftrace *p;
	cycle_t start, stop;
	unsigned long ref = 0;
	bool test = false;
	int i;

	/*
	 * When adding a module, we need to check if tracers are
	 * currently enabled and if they are set to trace all functions.
	 * If they are, we need to enable the module functions as well
	 * as update the reference counts for those function records.
	 */
	if (mod) {
		struct ftrace_ops *ops;

		for (ops = ftrace_ops_list;
		     ops != &ftrace_list_end; ops = ops->next) {
			if (ops->flags & FTRACE_OPS_FL_ENABLED) {
				if (ops_traces_mod(ops))
					ref++;
				else
					test = true;
			}
		}
	}

	start = ftrace_now(raw_smp_processor_id());
	ftrace_update_cnt = 0;

	for (pg = ftrace_new_pgs; pg; pg = pg->next) {

		for (i = 0; i < pg->index; i++) {
			int cnt = ref;

			/* If something went wrong, bail without enabling anything */
			if (unlikely(ftrace_disabled))
				return -1;

			p = &pg->records[i];
			if (test)
				cnt += referenced_filters(p);
			p->flags = cnt;

			/*
			 * Do the initial record conversion from mcount jump
			 * to the NOP instructions.
			 */
			if (!ftrace_code_disable(mod, p))
				break;

			ftrace_update_cnt++;

			/*
			 * If the tracing is enabled, go ahead and enable the record.
			 *
			 * The reason not to enable the record immediatelly is the
			 * inherent check of ftrace_make_nop/ftrace_make_call for
			 * correct previous instructions.  Making first the NOP
			 * conversion puts the module to the correct state, thus
			 * passing the ftrace_make_call check.
			 */
			if (ftrace_start_up && cnt) {
				int failed = __ftrace_replace_code(p, 1);
				if (failed)
					ftrace_bug(failed, p->ip);
			}
		}
	}

	ftrace_new_pgs = NULL;

	stop = ftrace_now(raw_smp_processor_id());
	ftrace_update_time = stop - start;
	ftrace_update_tot_cnt += ftrace_update_cnt;

	return 0;
}

static int ftrace_allocate_records(struct ftrace_page *pg, int count)
{
	int order;
	int cnt;

	if (WARN_ON(!count))
		return -EINVAL;

	order = get_count_order(DIV_ROUND_UP(count, ENTRIES_PER_PAGE));

	/*
	 * We want to fill as much as possible. No more than a page
	 * may be empty.
	 */
	while ((PAGE_SIZE << order) / ENTRY_SIZE >= count + ENTRIES_PER_PAGE)
		order--;

 again:
	pg->records = (void *)__get_free_pages(GFP_KERNEL | __GFP_ZERO, order);

	if (!pg->records) {
		/* if we can't allocate this size, try something smaller */
		if (!order)
			return -ENOMEM;
		order >>= 1;
		goto again;
	}

	cnt = (PAGE_SIZE << order) / ENTRY_SIZE;
	pg->size = cnt;

	if (cnt > count)
		cnt = count;

	return cnt;
}

static struct ftrace_page *
ftrace_allocate_pages(unsigned long num_to_init)
{
	struct ftrace_page *start_pg;
	struct ftrace_page *pg;
	int order;
	int cnt;

	if (!num_to_init)
		return 0;

	start_pg = pg = kzalloc(sizeof(*pg), GFP_KERNEL);
	if (!pg)
		return NULL;

	/*
	 * Try to allocate as much as possible in one continues
	 * location that fills in all of the space. We want to
	 * waste as little space as possible.
	 */
	for (;;) {
		cnt = ftrace_allocate_records(pg, num_to_init);
		if (cnt < 0)
			goto free_pages;

		num_to_init -= cnt;
		if (!num_to_init)
			break;

		pg->next = kzalloc(sizeof(*pg), GFP_KERNEL);
		if (!pg->next)
			goto free_pages;

		pg = pg->next;
	}

	return start_pg;

 free_pages:
	while (start_pg) {
		order = get_count_order(pg->size / ENTRIES_PER_PAGE);
		free_pages((unsigned long)pg->records, order);
		start_pg = pg->next;
		kfree(pg);
		pg = start_pg;
	}
	pr_info("ftrace: FAILED to allocate memory for functions\n");
	return NULL;
}

static int __init ftrace_dyn_table_alloc(unsigned long num_to_init)
{
	int cnt;

	if (!num_to_init) {
		pr_info("ftrace: No functions to be traced?\n");
		return -1;
	}

	cnt = num_to_init / ENTRIES_PER_PAGE;
	pr_info("ftrace: allocating %ld entries in %d pages\n",
		num_to_init, cnt + 1);

	return 0;
}

#define FTRACE_BUFF_MAX (KSYM_SYMBOL_LEN+4) /* room for wildcards */

struct ftrace_iterator {
	loff_t				pos;
	loff_t				func_pos;
	struct ftrace_page		*pg;
	struct dyn_ftrace		*func;
	struct ftrace_func_probe	*probe;
	struct trace_parser		parser;
	struct ftrace_hash		*hash;
	struct ftrace_ops		*ops;
	int				hidx;
	int				idx;
	unsigned			flags;
};

static void *
t_hash_next(struct seq_file *m, loff_t *pos)
{
	struct ftrace_iterator *iter = m->private;
	struct hlist_node *hnd = NULL;
	struct hlist_head *hhd;

	(*pos)++;
	iter->pos = *pos;

	if (iter->probe)
		hnd = &iter->probe->node;
 retry:
	if (iter->hidx >= FTRACE_FUNC_HASHSIZE)
		return NULL;

	hhd = &ftrace_func_hash[iter->hidx];

	if (hlist_empty(hhd)) {
		iter->hidx++;
		hnd = NULL;
		goto retry;
	}

	if (!hnd)
		hnd = hhd->first;
	else {
		hnd = hnd->next;
		if (!hnd) {
			iter->hidx++;
			goto retry;
		}
	}

	if (WARN_ON_ONCE(!hnd))
		return NULL;

	iter->probe = hlist_entry(hnd, struct ftrace_func_probe, node);

	return iter;
}

static void *t_hash_start(struct seq_file *m, loff_t *pos)
{
	struct ftrace_iterator *iter = m->private;
	void *p = NULL;
	loff_t l;

	if (!(iter->flags & FTRACE_ITER_DO_HASH))
		return NULL;

	if (iter->func_pos > *pos)
		return NULL;

	iter->hidx = 0;
	for (l = 0; l <= (*pos - iter->func_pos); ) {
		p = t_hash_next(m, &l);
		if (!p)
			break;
	}
	if (!p)
		return NULL;

	/* Only set this if we have an item */
	iter->flags |= FTRACE_ITER_HASH;

	return iter;
}

static int
t_hash_show(struct seq_file *m, struct ftrace_iterator *iter)
{
	struct ftrace_func_probe *rec;

	rec = iter->probe;
	if (WARN_ON_ONCE(!rec))
		return -EIO;

	if (rec->ops->print)
		return rec->ops->print(m, rec->ip, rec->ops, rec->data);

	seq_printf(m, "%ps:%ps", (void *)rec->ip, (void *)rec->ops->func);

	if (rec->data)
		seq_printf(m, ":%p", rec->data);
	seq_putc(m, '\n');

	return 0;
}

static void *
t_next(struct seq_file *m, void *v, loff_t *pos)
{
	struct ftrace_iterator *iter = m->private;
	struct ftrace_ops *ops = iter->ops;
	struct dyn_ftrace *rec = NULL;

	if (unlikely(ftrace_disabled))
		return NULL;

	if (iter->flags & FTRACE_ITER_HASH)
		return t_hash_next(m, pos);

	(*pos)++;
	iter->pos = iter->func_pos = *pos;

	if (iter->flags & FTRACE_ITER_PRINTALL)
		return t_hash_start(m, pos);

 retry:
	if (iter->idx >= iter->pg->index) {
		if (iter->pg->next) {
			iter->pg = iter->pg->next;
			iter->idx = 0;
			goto retry;
		}
	} else {
		rec = &iter->pg->records[iter->idx++];
		if (((iter->flags & FTRACE_ITER_FILTER) &&
		     !(ftrace_lookup_ip(ops->filter_hash, rec->ip))) ||

		    ((iter->flags & FTRACE_ITER_NOTRACE) &&
		     !ftrace_lookup_ip(ops->notrace_hash, rec->ip)) ||

		    ((iter->flags & FTRACE_ITER_ENABLED) &&
		     !(rec->flags & FTRACE_FL_ENABLED))) {

			rec = NULL;
			goto retry;
		}
	}

	if (!rec)
		return t_hash_start(m, pos);

	iter->func = rec;

	return iter;
}

static void reset_iter_read(struct ftrace_iterator *iter)
{
	iter->pos = 0;
	iter->func_pos = 0;
	iter->flags &= ~(FTRACE_ITER_PRINTALL | FTRACE_ITER_HASH);
}

static void *t_start(struct seq_file *m, loff_t *pos)
{
	struct ftrace_iterator *iter = m->private;
	struct ftrace_ops *ops = iter->ops;
	void *p = NULL;
	loff_t l;

	mutex_lock(&ftrace_lock);

	if (unlikely(ftrace_disabled))
		return NULL;

	/*
	 * If an lseek was done, then reset and start from beginning.
	 */
	if (*pos < iter->pos)
		reset_iter_read(iter);

	/*
	 * For set_ftrace_filter reading, if we have the filter
	 * off, we can short cut and just print out that all
	 * functions are enabled.
	 */
	if (iter->flags & FTRACE_ITER_FILTER &&
	    ftrace_hash_empty(ops->filter_hash)) {
		if (*pos > 0)
			return t_hash_start(m, pos);
		iter->flags |= FTRACE_ITER_PRINTALL;
		/* reset in case of seek/pread */
		iter->flags &= ~FTRACE_ITER_HASH;
		return iter;
	}

	if (iter->flags & FTRACE_ITER_HASH)
		return t_hash_start(m, pos);

	/*
	 * Unfortunately, we need to restart at ftrace_pages_start
	 * every time we let go of the ftrace_mutex. This is because
	 * those pointers can change without the lock.
	 */
	iter->pg = ftrace_pages_start;
	iter->idx = 0;
	for (l = 0; l <= *pos; ) {
		p = t_next(m, p, &l);
		if (!p)
			break;
	}

	if (!p)
		return t_hash_start(m, pos);

	return iter;
}

static void t_stop(struct seq_file *m, void *p)
{
	mutex_unlock(&ftrace_lock);
}

static int t_show(struct seq_file *m, void *v)
{
	struct ftrace_iterator *iter = m->private;
	struct dyn_ftrace *rec;

	if (iter->flags & FTRACE_ITER_HASH)
		return t_hash_show(m, iter);

	if (iter->flags & FTRACE_ITER_PRINTALL) {
		seq_printf(m, "#### all functions enabled ####\n");
		return 0;
	}

	rec = iter->func;

	if (!rec)
		return 0;

	seq_printf(m, "%ps", (void *)rec->ip);
	if (iter->flags & FTRACE_ITER_ENABLED)
		seq_printf(m, " (%ld)%s",
			   rec->flags & ~FTRACE_FL_MASK,
			   rec->flags & FTRACE_FL_REGS ? " R" : "");
	seq_printf(m, "\n");

	return 0;
}

static const struct seq_operations show_ftrace_seq_ops = {
	.start = t_start,
	.next = t_next,
	.stop = t_stop,
	.show = t_show,
};

static int
ftrace_avail_open(struct inode *inode, struct file *file)
{
	struct ftrace_iterator *iter;

	if (unlikely(ftrace_disabled))
		return -ENODEV;

	iter = __seq_open_private(file, &show_ftrace_seq_ops, sizeof(*iter));
	if (iter) {
		iter->pg = ftrace_pages_start;
		iter->ops = &global_ops;
	}

	return iter ? 0 : -ENOMEM;
}

static int
ftrace_enabled_open(struct inode *inode, struct file *file)
{
	struct ftrace_iterator *iter;

	if (unlikely(ftrace_disabled))
		return -ENODEV;

	iter = __seq_open_private(file, &show_ftrace_seq_ops, sizeof(*iter));
	if (iter) {
		iter->pg = ftrace_pages_start;
		iter->flags = FTRACE_ITER_ENABLED;
		iter->ops = &global_ops;
	}

	return iter ? 0 : -ENOMEM;
}

static void ftrace_filter_reset(struct ftrace_hash *hash)
{
	mutex_lock(&ftrace_lock);
	ftrace_hash_clear(hash);
	mutex_unlock(&ftrace_lock);
}

/**
 * ftrace_regex_open - initialize function tracer filter files
 * @ops: The ftrace_ops that hold the hash filters
 * @flag: The type of filter to process
 * @inode: The inode, usually passed in to your open routine
 * @file: The file, usually passed in to your open routine
 *
 * ftrace_regex_open() initializes the filter files for the
 * @ops. Depending on @flag it may process the filter hash or
 * the notrace hash of @ops. With this called from the open
 * routine, you can use ftrace_filter_write() for the write
 * routine if @flag has FTRACE_ITER_FILTER set, or
 * ftrace_notrace_write() if @flag has FTRACE_ITER_NOTRACE set.
 * ftrace_filter_lseek() should be used as the lseek routine, and
 * release must call ftrace_regex_release().
 */
int
ftrace_regex_open(struct ftrace_ops *ops, int flag,
		  struct inode *inode, struct file *file)
{
	struct ftrace_iterator *iter;
	struct ftrace_hash *hash;
	int ret = 0;

	ftrace_ops_init(ops);

	if (unlikely(ftrace_disabled))
		return -ENODEV;

	iter = kzalloc(sizeof(*iter), GFP_KERNEL);
	if (!iter)
		return -ENOMEM;

	if (trace_parser_get_init(&iter->parser, FTRACE_BUFF_MAX)) {
		kfree(iter);
		return -ENOMEM;
	}

	iter->ops = ops;
	iter->flags = flag;

	mutex_lock(&ops->regex_lock);

	if (flag & FTRACE_ITER_NOTRACE)
		hash = ops->notrace_hash;
	else
		hash = ops->filter_hash;

	if (file->f_mode & FMODE_WRITE) {
		iter->hash = alloc_and_copy_ftrace_hash(FTRACE_HASH_DEFAULT_BITS, hash);
		if (!iter->hash) {
			trace_parser_put(&iter->parser);
			kfree(iter);
			ret = -ENOMEM;
			goto out_unlock;
		}
	}

	if ((file->f_mode & FMODE_WRITE) &&
	    (file->f_flags & O_TRUNC))
		ftrace_filter_reset(iter->hash);

	if (file->f_mode & FMODE_READ) {
		iter->pg = ftrace_pages_start;

		ret = seq_open(file, &show_ftrace_seq_ops);
		if (!ret) {
			struct seq_file *m = file->private_data;
			m->private = iter;
		} else {
			/* Failed */
			free_ftrace_hash(iter->hash);
			trace_parser_put(&iter->parser);
			kfree(iter);
		}
	} else
		file->private_data = iter;

 out_unlock:
	mutex_unlock(&ops->regex_lock);

	return ret;
}

static int
ftrace_filter_open(struct inode *inode, struct file *file)
{
	return ftrace_regex_open(&global_ops,
			FTRACE_ITER_FILTER | FTRACE_ITER_DO_HASH,
			inode, file);
}

static int
ftrace_notrace_open(struct inode *inode, struct file *file)
{
	return ftrace_regex_open(&global_ops, FTRACE_ITER_NOTRACE,
				 inode, file);
}

static int ftrace_match(char *str, char *regex, int len, int type)
{
	int matched = 0;
	int slen;

	switch (type) {
	case MATCH_FULL:
		if (strcmp(str, regex) == 0)
			matched = 1;
		break;
	case MATCH_FRONT_ONLY:
		if (strncmp(str, regex, len) == 0)
			matched = 1;
		break;
	case MATCH_MIDDLE_ONLY:
		if (strstr(str, regex))
			matched = 1;
		break;
	case MATCH_END_ONLY:
		slen = strlen(str);
		if (slen >= len && memcmp(str + slen - len, regex, len) == 0)
			matched = 1;
		break;
	}

	return matched;
}

static int
enter_record(struct ftrace_hash *hash, struct dyn_ftrace *rec, int not)
{
	struct ftrace_func_entry *entry;
	int ret = 0;

	entry = ftrace_lookup_ip(hash, rec->ip);
	if (not) {
		/* Do nothing if it doesn't exist */
		if (!entry)
			return 0;

		free_hash_entry(hash, entry);
	} else {
		/* Do nothing if it exists */
		if (entry)
			return 0;

		ret = add_hash_entry(hash, rec->ip);
	}
	return ret;
}

static int
ftrace_match_record(struct dyn_ftrace *rec, char *mod,
		    char *regex, int len, int type)
{
	char str[KSYM_SYMBOL_LEN];
	char *modname;

	kallsyms_lookup(rec->ip, NULL, NULL, &modname, str);

	if (mod) {
		/* module lookup requires matching the module */
		if (!modname || strcmp(modname, mod))
			return 0;

		/* blank search means to match all funcs in the mod */
		if (!len)
			return 1;
	}

	return ftrace_match(str, regex, len, type);
}

static int
match_records(struct ftrace_hash *hash, char *buff,
	      int len, char *mod, int not)
{
	unsigned search_len = 0;
	struct ftrace_page *pg;
	struct dyn_ftrace *rec;
	int type = MATCH_FULL;
	char *search = buff;
	int found = 0;
	int ret;

	if (len) {
		type = filter_parse_regex(buff, len, &search, &not);
		search_len = strlen(search);
	}

	mutex_lock(&ftrace_lock);

	if (unlikely(ftrace_disabled))
		goto out_unlock;

	do_for_each_ftrace_rec(pg, rec) {
		if (ftrace_match_record(rec, mod, search, search_len, type)) {
			ret = enter_record(hash, rec, not);
			if (ret < 0) {
				found = ret;
				goto out_unlock;
			}
			found = 1;
		}
	} while_for_each_ftrace_rec();
 out_unlock:
	mutex_unlock(&ftrace_lock);

	return found;
}

static int
ftrace_match_records(struct ftrace_hash *hash, char *buff, int len)
{
	return match_records(hash, buff, len, NULL, 0);
}

static int
ftrace_match_module_records(struct ftrace_hash *hash, char *buff, char *mod)
{
	int not = 0;

	/* blank or '*' mean the same */
	if (strcmp(buff, "*") == 0)
		buff[0] = 0;

	/* handle the case of 'dont filter this module' */
	if (strcmp(buff, "!") == 0 || strcmp(buff, "!*") == 0) {
		buff[0] = 0;
		not = 1;
	}

	return match_records(hash, buff, strlen(buff), mod, not);
}

/*
 * We register the module command as a template to show others how
 * to register the a command as well.
 */

static int
ftrace_mod_callback(struct ftrace_hash *hash,
		    char *func, char *cmd, char *param, int enable)
{
	char *mod;
	int ret = -EINVAL;

	/*
	 * cmd == 'mod' because we only registered this func
	 * for the 'mod' ftrace_func_command.
	 * But if you register one func with multiple commands,
	 * you can tell which command was used by the cmd
	 * parameter.
	 */

	/* we must have a module name */
	if (!param)
		return ret;

	mod = strsep(&param, ":");
	if (!strlen(mod))
		return ret;

	ret = ftrace_match_module_records(hash, func, mod);
	if (!ret)
		ret = -EINVAL;
	if (ret < 0)
		return ret;

	return 0;
}

static struct ftrace_func_command ftrace_mod_cmd = {
	.name			= "mod",
	.func			= ftrace_mod_callback,
};

static int __init ftrace_mod_cmd_init(void)
{
	return register_ftrace_command(&ftrace_mod_cmd);
}
core_initcall(ftrace_mod_cmd_init);

static void function_trace_probe_call(unsigned long ip, unsigned long parent_ip,
				      struct ftrace_ops *op, struct pt_regs *pt_regs)
{
	struct ftrace_func_probe *entry;
	struct hlist_head *hhd;
	unsigned long key;

	key = hash_long(ip, FTRACE_HASH_BITS);

	hhd = &ftrace_func_hash[key];

	if (hlist_empty(hhd))
		return;

	/*
	 * Disable preemption for these calls to prevent a RCU grace
	 * period. This syncs the hash iteration and freeing of items
	 * on the hash. rcu_read_lock is too dangerous here.
	 */
	preempt_disable_notrace();
	hlist_for_each_entry_rcu_notrace(entry, hhd, node) {
		if (entry->ip == ip)
			entry->ops->func(ip, parent_ip, &entry->data);
	}
	preempt_enable_notrace();
}

static struct ftrace_ops trace_probe_ops __read_mostly =
{
	.func		= function_trace_probe_call,
	.flags		= FTRACE_OPS_FL_INITIALIZED,
	INIT_REGEX_LOCK(trace_probe_ops)
};

static int ftrace_probe_registered;

static void __enable_ftrace_function_probe(void)
{
	int ret;
	int i;

	if (ftrace_probe_registered) {
		/* still need to update the function call sites */
		if (ftrace_enabled)
			ftrace_run_update_code(FTRACE_UPDATE_CALLS);
		return;
	}

	for (i = 0; i < FTRACE_FUNC_HASHSIZE; i++) {
		struct hlist_head *hhd = &ftrace_func_hash[i];
		if (hhd->first)
			break;
	}
	/* Nothing registered? */
	if (i == FTRACE_FUNC_HASHSIZE)
		return;

	ret = ftrace_startup(&trace_probe_ops, 0);

	ftrace_probe_registered = 1;
}

static void __disable_ftrace_function_probe(void)
{
	int i;

	if (!ftrace_probe_registered)
		return;

	for (i = 0; i < FTRACE_FUNC_HASHSIZE; i++) {
		struct hlist_head *hhd = &ftrace_func_hash[i];
		if (hhd->first)
			return;
	}

	/* no more funcs left */
	ftrace_shutdown(&trace_probe_ops, 0);

	ftrace_probe_registered = 0;
}


static void ftrace_free_entry(struct ftrace_func_probe *entry)
{
	if (entry->ops->free)
		entry->ops->free(entry->ops, entry->ip, &entry->data);
	kfree(entry);
}

int
register_ftrace_function_probe(char *glob, struct ftrace_probe_ops *ops,
			      void *data)
{
	struct ftrace_func_probe *entry;
	struct ftrace_hash **orig_hash = &trace_probe_ops.filter_hash;
	struct ftrace_hash *hash;
	struct ftrace_page *pg;
	struct dyn_ftrace *rec;
	int type, len, not;
	unsigned long key;
	int count = 0;
	char *search;
	int ret;

	type = filter_parse_regex(glob, strlen(glob), &search, &not);
	len = strlen(search);

	/* we do not support '!' for function probes */
	if (WARN_ON(not))
		return -EINVAL;

	mutex_lock(&trace_probe_ops.regex_lock);

	hash = alloc_and_copy_ftrace_hash(FTRACE_HASH_DEFAULT_BITS, *orig_hash);
	if (!hash) {
		count = -ENOMEM;
		goto out;
	}

	if (unlikely(ftrace_disabled)) {
		count = -ENODEV;
		goto out;
	}

	mutex_lock(&ftrace_lock);

	do_for_each_ftrace_rec(pg, rec) {

		if (!ftrace_match_record(rec, NULL, search, len, type))
			continue;

		entry = kmalloc(sizeof(*entry), GFP_KERNEL);
		if (!entry) {
			/* If we did not process any, then return error */
			if (!count)
				count = -ENOMEM;
			goto out_unlock;
		}

		count++;

		entry->data = data;

		/*
		 * The caller might want to do something special
		 * for each function we find. We call the callback
		 * to give the caller an opportunity to do so.
		 */
		if (ops->init) {
			if (ops->init(ops, rec->ip, &entry->data) < 0) {
				/* caller does not like this func */
				kfree(entry);
				continue;
			}
		}

		ret = enter_record(hash, rec, 0);
		if (ret < 0) {
			kfree(entry);
			count = ret;
			goto out_unlock;
		}

		entry->ops = ops;
		entry->ip = rec->ip;

		key = hash_long(entry->ip, FTRACE_HASH_BITS);
		hlist_add_head_rcu(&entry->node, &ftrace_func_hash[key]);

	} while_for_each_ftrace_rec();

	ret = ftrace_hash_move(&trace_probe_ops, 1, orig_hash, hash);
	if (ret < 0)
		count = ret;

	__enable_ftrace_function_probe();

 out_unlock:
	mutex_unlock(&ftrace_lock);
 out:
	mutex_unlock(&trace_probe_ops.regex_lock);
	free_ftrace_hash(hash);

	return count;
}

enum {
	PROBE_TEST_FUNC		= 1,
	PROBE_TEST_DATA		= 2
};

static void
__unregister_ftrace_function_probe(char *glob, struct ftrace_probe_ops *ops,
				  void *data, int flags)
{
	struct ftrace_func_entry *rec_entry;
	struct ftrace_func_probe *entry;
	struct ftrace_func_probe *p;
	struct ftrace_hash **orig_hash = &trace_probe_ops.filter_hash;
	struct list_head free_list;
	struct ftrace_hash *hash;
	struct hlist_node *tmp;
	char str[KSYM_SYMBOL_LEN];
	int type = MATCH_FULL;
	int i, len = 0;
	char *search;

	if (glob && (strcmp(glob, "*") == 0 || !strlen(glob)))
		glob = NULL;
	else if (glob) {
		int not;

		type = filter_parse_regex(glob, strlen(glob), &search, &not);
		len = strlen(search);

		/* we do not support '!' for function probes */
		if (WARN_ON(not))
			return;
	}

	mutex_lock(&trace_probe_ops.regex_lock);

	hash = alloc_and_copy_ftrace_hash(FTRACE_HASH_DEFAULT_BITS, *orig_hash);
	if (!hash)
		/* Hmm, should report this somehow */
		goto out_unlock;

	INIT_LIST_HEAD(&free_list);

	for (i = 0; i < FTRACE_FUNC_HASHSIZE; i++) {
		struct hlist_head *hhd = &ftrace_func_hash[i];

		hlist_for_each_entry_safe(entry, tmp, hhd, node) {

			/* break up if statements for readability */
			if ((flags & PROBE_TEST_FUNC) && entry->ops != ops)
				continue;

			if ((flags & PROBE_TEST_DATA) && entry->data != data)
				continue;

			/* do this last, since it is the most expensive */
			if (glob) {
				kallsyms_lookup(entry->ip, NULL, NULL,
						NULL, str);
				if (!ftrace_match(str, glob, len, type))
					continue;
			}

			rec_entry = ftrace_lookup_ip(hash, entry->ip);
			/* It is possible more than one entry had this ip */
			if (rec_entry)
				free_hash_entry(hash, rec_entry);

			hlist_del_rcu(&entry->node);
			list_add(&entry->free_list, &free_list);
		}
	}
	mutex_lock(&ftrace_lock);
	__disable_ftrace_function_probe();
	/*
	 * Remove after the disable is called. Otherwise, if the last
	 * probe is removed, a null hash means *all enabled*.
	 */
	ftrace_hash_move(&trace_probe_ops, 1, orig_hash, hash);
	synchronize_sched();
	list_for_each_entry_safe(entry, p, &free_list, free_list) {
		list_del(&entry->free_list);
		ftrace_free_entry(entry);
	}
	mutex_unlock(&ftrace_lock);
		
 out_unlock:
	mutex_unlock(&trace_probe_ops.regex_lock);
	free_ftrace_hash(hash);
}

void
unregister_ftrace_function_probe(char *glob, struct ftrace_probe_ops *ops,
				void *data)
{
	__unregister_ftrace_function_probe(glob, ops, data,
					  PROBE_TEST_FUNC | PROBE_TEST_DATA);
}

void
unregister_ftrace_function_probe_func(char *glob, struct ftrace_probe_ops *ops)
{
	__unregister_ftrace_function_probe(glob, ops, NULL, PROBE_TEST_FUNC);
}

void unregister_ftrace_function_probe_all(char *glob)
{
	__unregister_ftrace_function_probe(glob, NULL, NULL, 0);
}

static LIST_HEAD(ftrace_commands);
static DEFINE_MUTEX(ftrace_cmd_mutex);

int register_ftrace_command(struct ftrace_func_command *cmd)
{
	struct ftrace_func_command *p;
	int ret = 0;

	mutex_lock(&ftrace_cmd_mutex);
	list_for_each_entry(p, &ftrace_commands, list) {
		if (strcmp(cmd->name, p->name) == 0) {
			ret = -EBUSY;
			goto out_unlock;
		}
	}
	list_add(&cmd->list, &ftrace_commands);
 out_unlock:
	mutex_unlock(&ftrace_cmd_mutex);

	return ret;
}

int unregister_ftrace_command(struct ftrace_func_command *cmd)
{
	struct ftrace_func_command *p, *n;
	int ret = -ENODEV;

	mutex_lock(&ftrace_cmd_mutex);
	list_for_each_entry_safe(p, n, &ftrace_commands, list) {
		if (strcmp(cmd->name, p->name) == 0) {
			ret = 0;
			list_del_init(&p->list);
			goto out_unlock;
		}
	}
 out_unlock:
	mutex_unlock(&ftrace_cmd_mutex);

	return ret;
}

static int ftrace_process_regex(struct ftrace_hash *hash,
				char *buff, int len, int enable)
{
	char *func, *command, *next = buff;
	struct ftrace_func_command *p;
	int ret = -EINVAL;

	func = strsep(&next, ":");

	if (!next) {
		ret = ftrace_match_records(hash, func, len);
		if (!ret)
			ret = -EINVAL;
		if (ret < 0)
			return ret;
		return 0;
	}

	/* command found */

	command = strsep(&next, ":");

	mutex_lock(&ftrace_cmd_mutex);
	list_for_each_entry(p, &ftrace_commands, list) {
		if (strcmp(p->name, command) == 0) {
			ret = p->func(hash, func, command, next, enable);
			goto out_unlock;
		}
	}
 out_unlock:
	mutex_unlock(&ftrace_cmd_mutex);

	return ret;
}

static ssize_t
ftrace_regex_write(struct file *file, const char __user *ubuf,
		   size_t cnt, loff_t *ppos, int enable)
{
	struct ftrace_iterator *iter;
	struct trace_parser *parser;
	ssize_t ret, read;

	if (!cnt)
		return 0;

	if (file->f_mode & FMODE_READ) {
		struct seq_file *m = file->private_data;
		iter = m->private;
	} else
		iter = file->private_data;

	if (unlikely(ftrace_disabled))
		return -ENODEV;

	/* iter->hash is a local copy, so we don't need regex_lock */

	parser = &iter->parser;
	read = trace_get_user(parser, ubuf, cnt, ppos);

	if (read >= 0 && trace_parser_loaded(parser) &&
	    !trace_parser_cont(parser)) {
		ret = ftrace_process_regex(iter->hash, parser->buffer,
					   parser->idx, enable);
		trace_parser_clear(parser);
		if (ret < 0)
			goto out;
	}

	ret = read;
 out:
	return ret;
}

ssize_t
ftrace_filter_write(struct file *file, const char __user *ubuf,
		    size_t cnt, loff_t *ppos)
{
	return ftrace_regex_write(file, ubuf, cnt, ppos, 1);
}

ssize_t
ftrace_notrace_write(struct file *file, const char __user *ubuf,
		     size_t cnt, loff_t *ppos)
{
	return ftrace_regex_write(file, ubuf, cnt, ppos, 0);
}

static int
ftrace_match_addr(struct ftrace_hash *hash, unsigned long ip, int remove)
{
	struct ftrace_func_entry *entry;

	if (!ftrace_location(ip))
		return -EINVAL;

	if (remove) {
		entry = ftrace_lookup_ip(hash, ip);
		if (!entry)
			return -ENOENT;
		free_hash_entry(hash, entry);
		return 0;
	}

	return add_hash_entry(hash, ip);
}

static int
ftrace_set_hash(struct ftrace_ops *ops, unsigned char *buf, int len,
		unsigned long ip, int remove, int reset, int enable)
{
	struct ftrace_hash **orig_hash;
	struct ftrace_hash *hash;
	int ret;

	/* All global ops uses the global ops filters */
	if (ops->flags & FTRACE_OPS_FL_GLOBAL)
		ops = &global_ops;

	if (unlikely(ftrace_disabled))
		return -ENODEV;

	mutex_lock(&ops->regex_lock);

	if (enable)
		orig_hash = &ops->filter_hash;
	else
		orig_hash = &ops->notrace_hash;

	hash = alloc_and_copy_ftrace_hash(FTRACE_HASH_DEFAULT_BITS, *orig_hash);
	if (!hash) {
		ret = -ENOMEM;
		goto out_regex_unlock;
	}

	if (reset)
		ftrace_filter_reset(hash);
	if (buf && !ftrace_match_records(hash, buf, len)) {
		ret = -EINVAL;
		goto out_regex_unlock;
	}
	if (ip) {
		ret = ftrace_match_addr(hash, ip, remove);
		if (ret < 0)
			goto out_regex_unlock;
	}

	mutex_lock(&ftrace_lock);
	ret = ftrace_hash_move(ops, enable, orig_hash, hash);
	if (!ret && ops->flags & FTRACE_OPS_FL_ENABLED
	    && ftrace_enabled)
		ftrace_run_update_code(FTRACE_UPDATE_CALLS);

	mutex_unlock(&ftrace_lock);

 out_regex_unlock:
	mutex_unlock(&ops->regex_lock);

	free_ftrace_hash(hash);
	return ret;
}

static int
ftrace_set_addr(struct ftrace_ops *ops, unsigned long ip, int remove,
		int reset, int enable)
{
	return ftrace_set_hash(ops, 0, 0, ip, remove, reset, enable);
}

/**
 * ftrace_set_filter_ip - set a function to filter on in ftrace by address
 * @ops - the ops to set the filter with
 * @ip - the address to add to or remove from the filter.
 * @remove - non zero to remove the ip from the filter
 * @reset - non zero to reset all filters before applying this filter.
 *
 * Filters denote which functions should be enabled when tracing is enabled
 * If @ip is NULL, it failes to update filter.
 */
int ftrace_set_filter_ip(struct ftrace_ops *ops, unsigned long ip,
			 int remove, int reset)
{
	ftrace_ops_init(ops);
	return ftrace_set_addr(ops, ip, remove, reset, 1);
}
EXPORT_SYMBOL_GPL(ftrace_set_filter_ip);

static int
ftrace_set_regex(struct ftrace_ops *ops, unsigned char *buf, int len,
		 int reset, int enable)
{
	return ftrace_set_hash(ops, buf, len, 0, 0, reset, enable);
}

/**
 * ftrace_set_filter - set a function to filter on in ftrace
 * @ops - the ops to set the filter with
 * @buf - the string that holds the function filter text.
 * @len - the length of the string.
 * @reset - non zero to reset all filters before applying this filter.
 *
 * Filters denote which functions should be enabled when tracing is enabled.
 * If @buf is NULL and reset is set, all functions will be enabled for tracing.
 */
int ftrace_set_filter(struct ftrace_ops *ops, unsigned char *buf,
		       int len, int reset)
{
	ftrace_ops_init(ops);
	return ftrace_set_regex(ops, buf, len, reset, 1);
}
EXPORT_SYMBOL_GPL(ftrace_set_filter);

/**
 * ftrace_set_notrace - set a function to not trace in ftrace
 * @ops - the ops to set the notrace filter with
 * @buf - the string that holds the function notrace text.
 * @len - the length of the string.
 * @reset - non zero to reset all filters before applying this filter.
 *
 * Notrace Filters denote which functions should not be enabled when tracing
 * is enabled. If @buf is NULL and reset is set, all functions will be enabled
 * for tracing.
 */
int ftrace_set_notrace(struct ftrace_ops *ops, unsigned char *buf,
			int len, int reset)
{
	ftrace_ops_init(ops);
	return ftrace_set_regex(ops, buf, len, reset, 0);
}
EXPORT_SYMBOL_GPL(ftrace_set_notrace);
/**
 * ftrace_set_filter - set a function to filter on in ftrace
 * @ops - the ops to set the filter with
 * @buf - the string that holds the function filter text.
 * @len - the length of the string.
 * @reset - non zero to reset all filters before applying this filter.
 *
 * Filters denote which functions should be enabled when tracing is enabled.
 * If @buf is NULL and reset is set, all functions will be enabled for tracing.
 */
void ftrace_set_global_filter(unsigned char *buf, int len, int reset)
{
	ftrace_set_regex(&global_ops, buf, len, reset, 1);
}
EXPORT_SYMBOL_GPL(ftrace_set_global_filter);

/**
 * ftrace_set_notrace - set a function to not trace in ftrace
 * @ops - the ops to set the notrace filter with
 * @buf - the string that holds the function notrace text.
 * @len - the length of the string.
 * @reset - non zero to reset all filters before applying this filter.
 *
 * Notrace Filters denote which functions should not be enabled when tracing
 * is enabled. If @buf is NULL and reset is set, all functions will be enabled
 * for tracing.
 */
void ftrace_set_global_notrace(unsigned char *buf, int len, int reset)
{
	ftrace_set_regex(&global_ops, buf, len, reset, 0);
}
EXPORT_SYMBOL_GPL(ftrace_set_global_notrace);

/*
 * command line interface to allow users to set filters on boot up.
 */
#define FTRACE_FILTER_SIZE		COMMAND_LINE_SIZE
static char ftrace_notrace_buf[FTRACE_FILTER_SIZE] __initdata;
static char ftrace_filter_buf[FTRACE_FILTER_SIZE] __initdata;

static int __init set_ftrace_notrace(char *str)
{
	strlcpy(ftrace_notrace_buf, str, FTRACE_FILTER_SIZE);
	return 1;
}
__setup("ftrace_notrace=", set_ftrace_notrace);

static int __init set_ftrace_filter(char *str)
{
	strlcpy(ftrace_filter_buf, str, FTRACE_FILTER_SIZE);
	return 1;
}
__setup("ftrace_filter=", set_ftrace_filter);

#ifdef CONFIG_FUNCTION_GRAPH_TRACER
static char ftrace_graph_buf[FTRACE_FILTER_SIZE] __initdata;
static int ftrace_set_func(unsigned long *array, int *idx, char *buffer);

static int __init set_graph_function(char *str)
{
	strlcpy(ftrace_graph_buf, str, FTRACE_FILTER_SIZE);
	return 1;
}
__setup("ftrace_graph_filter=", set_graph_function);

static void __init set_ftrace_early_graph(char *buf)
{
	int ret;
	char *func;

	while (buf) {
		func = strsep(&buf, ",");
		/* we allow only one expression at a time */
		ret = ftrace_set_func(ftrace_graph_funcs, &ftrace_graph_count,
				      func);
		if (ret)
			printk(KERN_DEBUG "ftrace: function %s not "
					  "traceable\n", func);
	}
}
#endif /* CONFIG_FUNCTION_GRAPH_TRACER */

void __init
ftrace_set_early_filter(struct ftrace_ops *ops, char *buf, int enable)
{
	char *func;

	ftrace_ops_init(ops);

	while (buf) {
		func = strsep(&buf, ",");
		ftrace_set_regex(ops, func, strlen(func), 0, enable);
	}
}

static void __init set_ftrace_early_filters(void)
{
	if (ftrace_filter_buf[0])
		ftrace_set_early_filter(&global_ops, ftrace_filter_buf, 1);
	if (ftrace_notrace_buf[0])
		ftrace_set_early_filter(&global_ops, ftrace_notrace_buf, 0);
#ifdef CONFIG_FUNCTION_GRAPH_TRACER
	if (ftrace_graph_buf[0])
		set_ftrace_early_graph(ftrace_graph_buf);
#endif /* CONFIG_FUNCTION_GRAPH_TRACER */
}

int ftrace_regex_release(struct inode *inode, struct file *file)
{
	struct seq_file *m = (struct seq_file *)file->private_data;
	struct ftrace_iterator *iter;
	struct ftrace_hash **orig_hash;
	struct trace_parser *parser;
	int filter_hash;
	int ret;

	if (file->f_mode & FMODE_READ) {
		iter = m->private;
		seq_release(inode, file);
	} else
		iter = file->private_data;

	parser = &iter->parser;
	if (trace_parser_loaded(parser)) {
		parser->buffer[parser->idx] = 0;
		ftrace_match_records(iter->hash, parser->buffer, parser->idx);
	}

	trace_parser_put(parser);

	mutex_lock(&iter->ops->regex_lock);

	if (file->f_mode & FMODE_WRITE) {
		filter_hash = !!(iter->flags & FTRACE_ITER_FILTER);

		if (filter_hash)
			orig_hash = &iter->ops->filter_hash;
		else
			orig_hash = &iter->ops->notrace_hash;

		mutex_lock(&ftrace_lock);
		ret = ftrace_hash_move(iter->ops, filter_hash,
				       orig_hash, iter->hash);
		if (!ret && (iter->ops->flags & FTRACE_OPS_FL_ENABLED)
		    && ftrace_enabled)
			ftrace_run_update_code(FTRACE_UPDATE_CALLS);

		mutex_unlock(&ftrace_lock);
	}

	mutex_unlock(&iter->ops->regex_lock);
	free_ftrace_hash(iter->hash);
	kfree(iter);

	return 0;
}

static const struct file_operations ftrace_avail_fops = {
	.open = ftrace_avail_open,
	.read = seq_read,
	.llseek = seq_lseek,
	.release = seq_release_private,
};

static const struct file_operations ftrace_enabled_fops = {
	.open = ftrace_enabled_open,
	.read = seq_read,
	.llseek = seq_lseek,
	.release = seq_release_private,
};

static const struct file_operations ftrace_filter_fops = {
	.open = ftrace_filter_open,
	.read = seq_read,
	.write = ftrace_filter_write,
	.llseek = ftrace_filter_lseek,
	.release = ftrace_regex_release,
};

static const struct file_operations ftrace_notrace_fops = {
	.open = ftrace_notrace_open,
	.read = seq_read,
	.write = ftrace_notrace_write,
	.llseek = ftrace_filter_lseek,
	.release = ftrace_regex_release,
};

#ifdef CONFIG_FUNCTION_GRAPH_TRACER

static DEFINE_MUTEX(graph_lock);

int ftrace_graph_count;
int ftrace_graph_filter_enabled;
unsigned long ftrace_graph_funcs[FTRACE_GRAPH_MAX_FUNCS] __read_mostly;

static void *
__g_next(struct seq_file *m, loff_t *pos)
{
	if (*pos >= ftrace_graph_count)
		return NULL;
	return &ftrace_graph_funcs[*pos];
}

static void *
g_next(struct seq_file *m, void *v, loff_t *pos)
{
	(*pos)++;
	return __g_next(m, pos);
}

static void *g_start(struct seq_file *m, loff_t *pos)
{
	mutex_lock(&graph_lock);

	/* Nothing, tell g_show to print all functions are enabled */
	if (!ftrace_graph_filter_enabled && !*pos)
		return (void *)1;

	return __g_next(m, pos);
}

static void g_stop(struct seq_file *m, void *p)
{
	mutex_unlock(&graph_lock);
}

static int g_show(struct seq_file *m, void *v)
{
	unsigned long *ptr = v;

	if (!ptr)
		return 0;

	if (ptr == (unsigned long *)1) {
		seq_printf(m, "#### all functions enabled ####\n");
		return 0;
	}

	seq_printf(m, "%ps\n", (void *)*ptr);

	return 0;
}

static const struct seq_operations ftrace_graph_seq_ops = {
	.start = g_start,
	.next = g_next,
	.stop = g_stop,
	.show = g_show,
};

static int
ftrace_graph_open(struct inode *inode, struct file *file)
{
	int ret = 0;

	if (unlikely(ftrace_disabled))
		return -ENODEV;

	mutex_lock(&graph_lock);
	if ((file->f_mode & FMODE_WRITE) &&
	    (file->f_flags & O_TRUNC)) {
		ftrace_graph_filter_enabled = 0;
		ftrace_graph_count = 0;
		memset(ftrace_graph_funcs, 0, sizeof(ftrace_graph_funcs));
	}
	mutex_unlock(&graph_lock);

	if (file->f_mode & FMODE_READ)
		ret = seq_open(file, &ftrace_graph_seq_ops);

	return ret;
}

static int
ftrace_graph_release(struct inode *inode, struct file *file)
{
	if (file->f_mode & FMODE_READ)
		seq_release(inode, file);
	return 0;
}

static int
ftrace_set_func(unsigned long *array, int *idx, char *buffer)
{
	struct dyn_ftrace *rec;
	struct ftrace_page *pg;
	int search_len;
	int fail = 1;
	int type, not;
	char *search;
	bool exists;
	int i;

	/* decode regex */
	type = filter_parse_regex(buffer, strlen(buffer), &search, &not);
	if (!not && *idx >= FTRACE_GRAPH_MAX_FUNCS)
		return -EBUSY;

	search_len = strlen(search);

	mutex_lock(&ftrace_lock);

	if (unlikely(ftrace_disabled)) {
		mutex_unlock(&ftrace_lock);
		return -ENODEV;
	}

	do_for_each_ftrace_rec(pg, rec) {

		if (ftrace_match_record(rec, NULL, search, search_len, type)) {
			/* if it is in the array */
			exists = false;
			for (i = 0; i < *idx; i++) {
				if (array[i] == rec->ip) {
					exists = true;
					break;
				}
			}

			if (!not) {
				fail = 0;
				if (!exists) {
					array[(*idx)++] = rec->ip;
					if (*idx >= FTRACE_GRAPH_MAX_FUNCS)
						goto out;
				}
			} else {
				if (exists) {
					array[i] = array[--(*idx)];
					array[*idx] = 0;
					fail = 0;
				}
			}
		}
	} while_for_each_ftrace_rec();
out:
	mutex_unlock(&ftrace_lock);

	if (fail)
		return -EINVAL;

	ftrace_graph_filter_enabled = !!(*idx);

	return 0;
}

static ssize_t
ftrace_graph_write(struct file *file, const char __user *ubuf,
		   size_t cnt, loff_t *ppos)
{
	struct trace_parser parser;
	ssize_t read, ret;

	if (!cnt)
		return 0;

	mutex_lock(&graph_lock);

	if (trace_parser_get_init(&parser, FTRACE_BUFF_MAX)) {
		ret = -ENOMEM;
		goto out_unlock;
	}

	read = trace_get_user(&parser, ubuf, cnt, ppos);

	if (read >= 0 && trace_parser_loaded((&parser))) {
		parser.buffer[parser.idx] = 0;

		/* we allow only one expression at a time */
		ret = ftrace_set_func(ftrace_graph_funcs, &ftrace_graph_count,
					parser.buffer);
		if (ret)
			goto out_free;
	}

	ret = read;

out_free:
	trace_parser_put(&parser);
out_unlock:
	mutex_unlock(&graph_lock);

	return ret;
}

static const struct file_operations ftrace_graph_fops = {
	.open		= ftrace_graph_open,
	.read		= seq_read,
	.write		= ftrace_graph_write,
	.llseek		= ftrace_filter_lseek,
	.release	= ftrace_graph_release,
};
#endif /* CONFIG_FUNCTION_GRAPH_TRACER */

static __init int ftrace_init_dyn_debugfs(struct dentry *d_tracer)
{

	trace_create_file("available_filter_functions", 0444,
			d_tracer, NULL, &ftrace_avail_fops);

	trace_create_file("enabled_functions", 0444,
			d_tracer, NULL, &ftrace_enabled_fops);

	trace_create_file("set_ftrace_filter", 0644, d_tracer,
			NULL, &ftrace_filter_fops);

	trace_create_file("set_ftrace_notrace", 0644, d_tracer,
				    NULL, &ftrace_notrace_fops);

#ifdef CONFIG_FUNCTION_GRAPH_TRACER
	trace_create_file("set_graph_function", 0444, d_tracer,
				    NULL,
				    &ftrace_graph_fops);
#endif /* CONFIG_FUNCTION_GRAPH_TRACER */

	return 0;
}

static int ftrace_cmp_ips(const void *a, const void *b)
{
	const unsigned long *ipa = a;
	const unsigned long *ipb = b;

	if (*ipa > *ipb)
		return 1;
	if (*ipa < *ipb)
		return -1;
	return 0;
}

static void ftrace_swap_ips(void *a, void *b, int size)
{
	unsigned long *ipa = a;
	unsigned long *ipb = b;
	unsigned long t;

	t = *ipa;
	*ipa = *ipb;
	*ipb = t;
}

static int ftrace_process_locs(struct module *mod,
			       unsigned long *start,
			       unsigned long *end)
{
	struct ftrace_page *start_pg;
	struct ftrace_page *pg;
	struct dyn_ftrace *rec;
	unsigned long count;
	unsigned long *p;
	unsigned long addr;
	unsigned long flags = 0; /* Shut up gcc */
	int ret = -ENOMEM;

	count = end - start;

	if (!count)
		return 0;

	sort(start, count, sizeof(*start),
	     ftrace_cmp_ips, ftrace_swap_ips);

	start_pg = ftrace_allocate_pages(count);
	if (!start_pg)
		return -ENOMEM;

	mutex_lock(&ftrace_lock);

	/*
	 * Core and each module needs their own pages, as
	 * modules will free them when they are removed.
	 * Force a new page to be allocated for modules.
	 */
	if (!mod) {
		WARN_ON(ftrace_pages || ftrace_pages_start);
		/* First initialization */
		ftrace_pages = ftrace_pages_start = start_pg;
	} else {
		if (!ftrace_pages)
			goto out;

		if (WARN_ON(ftrace_pages->next)) {
			/* Hmm, we have free pages? */
			while (ftrace_pages->next)
				ftrace_pages = ftrace_pages->next;
		}

		ftrace_pages->next = start_pg;
	}

	p = start;
	pg = start_pg;
	while (p < end) {
		addr = ftrace_call_adjust(*p++);
		/*
		 * Some architecture linkers will pad between
		 * the different mcount_loc sections of different
		 * object files to satisfy alignments.
		 * Skip any NULL pointers.
		 */
		if (!addr)
			continue;

		if (pg->index == pg->size) {
			/* We should have allocated enough */
			if (WARN_ON(!pg->next))
				break;
			pg = pg->next;
		}

		rec = &pg->records[pg->index++];
		rec->ip = addr;
	}

	/* We should have used all pages */
	WARN_ON(pg->next);

	/* Assign the last page to ftrace_pages */
	ftrace_pages = pg;

	/* These new locations need to be initialized */
	ftrace_new_pgs = start_pg;

	/*
	 * We only need to disable interrupts on start up
	 * because we are modifying code that an interrupt
	 * may execute, and the modification is not atomic.
	 * But for modules, nothing runs the code we modify
	 * until we are finished with it, and there's no
	 * reason to cause large interrupt latencies while we do it.
	 */
	if (!mod)
		local_irq_save(flags);
	ftrace_update_code(mod);
	if (!mod)
		local_irq_restore(flags);
	ret = 0;
 out:
	mutex_unlock(&ftrace_lock);

	return ret;
}

#ifdef CONFIG_MODULES

#define next_to_ftrace_page(p) container_of(p, struct ftrace_page, next)

void ftrace_release_mod(struct module *mod)
{
	struct dyn_ftrace *rec;
	struct ftrace_page **last_pg;
	struct ftrace_page *pg;
	int order;

	mutex_lock(&ftrace_lock);

	if (ftrace_disabled)
		goto out_unlock;

	/*
	 * Each module has its own ftrace_pages, remove
	 * them from the list.
	 */
	last_pg = &ftrace_pages_start;
	for (pg = ftrace_pages_start; pg; pg = *last_pg) {
		rec = &pg->records[0];
		if (within_module_core(rec->ip, mod)) {
			/*
			 * As core pages are first, the first
			 * page should never be a module page.
			 */
			if (WARN_ON(pg == ftrace_pages_start))
				goto out_unlock;

			/* Check if we are deleting the last page */
			if (pg == ftrace_pages)
				ftrace_pages = next_to_ftrace_page(last_pg);

			*last_pg = pg->next;
			order = get_count_order(pg->size / ENTRIES_PER_PAGE);
			free_pages((unsigned long)pg->records, order);
			kfree(pg);
		} else
			last_pg = &pg->next;
	}
 out_unlock:
	mutex_unlock(&ftrace_lock);
}

static void ftrace_init_module(struct module *mod,
			       unsigned long *start, unsigned long *end)
{
	if (ftrace_disabled || start == end)
		return;
	ftrace_process_locs(mod, start, end);
}

static int ftrace_module_notify_enter(struct notifier_block *self,
				      unsigned long val, void *data)
{
	struct module *mod = data;

	if (val == MODULE_STATE_COMING)
		ftrace_init_module(mod, mod->ftrace_callsites,
				   mod->ftrace_callsites +
				   mod->num_ftrace_callsites);
	return 0;
}

static int ftrace_module_notify_exit(struct notifier_block *self,
				     unsigned long val, void *data)
{
	struct module *mod = data;

	if (val == MODULE_STATE_GOING)
		ftrace_release_mod(mod);

	return 0;
}
#else
static int ftrace_module_notify_enter(struct notifier_block *self,
				      unsigned long val, void *data)
{
	return 0;
}
static int ftrace_module_notify_exit(struct notifier_block *self,
				     unsigned long val, void *data)
{
	return 0;
}
#endif /* CONFIG_MODULES */

struct notifier_block ftrace_module_enter_nb = {
	.notifier_call = ftrace_module_notify_enter,
	.priority = INT_MAX,	/* Run before anything that can use kprobes */
};

struct notifier_block ftrace_module_exit_nb = {
	.notifier_call = ftrace_module_notify_exit,
	.priority = INT_MIN,	/* Run after anything that can remove kprobes */
};

extern unsigned long __start_mcount_loc[];
extern unsigned long __stop_mcount_loc[];

void __init ftrace_init(void)
{
	unsigned long count, addr, flags;
	int ret;

	/* Keep the ftrace pointer to the stub */
	addr = (unsigned long)ftrace_stub;

	local_irq_save(flags);
	ftrace_dyn_arch_init(&addr);
	local_irq_restore(flags);

	/* ftrace_dyn_arch_init places the return code in addr */
	if (addr)
		goto failed;

	count = __stop_mcount_loc - __start_mcount_loc;

	ret = ftrace_dyn_table_alloc(count);
	if (ret)
		goto failed;

	last_ftrace_enabled = ftrace_enabled = 1;

	ret = ftrace_process_locs(NULL,
				  __start_mcount_loc,
				  __stop_mcount_loc);

	ret = register_module_notifier(&ftrace_module_enter_nb);
	if (ret)
		pr_warning("Failed to register trace ftrace module enter notifier\n");

	ret = register_module_notifier(&ftrace_module_exit_nb);
	if (ret)
		pr_warning("Failed to register trace ftrace module exit notifier\n");

	set_ftrace_early_filters();

	return;
 failed:
	ftrace_disabled = 1;
}

#else

static struct ftrace_ops global_ops = {
	.func			= ftrace_stub,
	.flags			= FTRACE_OPS_FL_RECURSION_SAFE | FTRACE_OPS_FL_INITIALIZED,
	INIT_REGEX_LOCK(global_ops)
};

static int __init ftrace_nodyn_init(void)
{
	ftrace_enabled = 1;
	return 0;
}
core_initcall(ftrace_nodyn_init);

static inline int ftrace_init_dyn_debugfs(struct dentry *d_tracer) { return 0; }
static inline void ftrace_startup_enable(int command) { }
/* Keep as macros so we do not need to define the commands */
# define ftrace_startup(ops, command)					\
	({								\
		int ___ret = __register_ftrace_function(ops);		\
		if (!___ret)						\
			(ops)->flags |= FTRACE_OPS_FL_ENABLED;		\
		___ret;							\
	})
# define ftrace_shutdown(ops, command) __unregister_ftrace_function(ops)

# define ftrace_startup_sysctl()	do { } while (0)
# define ftrace_shutdown_sysctl()	do { } while (0)

static inline int
ftrace_ops_test(struct ftrace_ops *ops, unsigned long ip, void *regs)
{
	return 1;
}

#endif /* CONFIG_DYNAMIC_FTRACE */

static void
ftrace_ops_control_func(unsigned long ip, unsigned long parent_ip,
			struct ftrace_ops *op, struct pt_regs *regs)
{
	if (unlikely(trace_recursion_test(TRACE_CONTROL_BIT)))
		return;

	/*
	 * Some of the ops may be dynamically allocated,
	 * they must be freed after a synchronize_sched().
	 */
	preempt_disable_notrace();
	trace_recursion_set(TRACE_CONTROL_BIT);
	do_for_each_ftrace_op(op, ftrace_control_list) {
		if (!(op->flags & FTRACE_OPS_FL_STUB) &&
		    !ftrace_function_local_disabled(op) &&
		    ftrace_ops_test(op, ip, regs))
			op->func(ip, parent_ip, op, regs);
	} while_for_each_ftrace_op(op);
	trace_recursion_clear(TRACE_CONTROL_BIT);
	preempt_enable_notrace();
}

static struct ftrace_ops control_ops = {
	.func	= ftrace_ops_control_func,
	.flags	= FTRACE_OPS_FL_RECURSION_SAFE | FTRACE_OPS_FL_INITIALIZED,
	INIT_REGEX_LOCK(control_ops)
};

static inline void
__ftrace_ops_list_func(unsigned long ip, unsigned long parent_ip,
		       struct ftrace_ops *ignored, struct pt_regs *regs)
{
	struct ftrace_ops *op;
	int bit;

	if (function_trace_stop)
		return;

	bit = trace_test_and_set_recursion(TRACE_LIST_START, TRACE_LIST_MAX);
	if (bit < 0)
		return;

	/*
	 * Some of the ops may be dynamically allocated,
	 * they must be freed after a synchronize_sched().
	 */
	preempt_disable_notrace();
	do_for_each_ftrace_op(op, ftrace_ops_list) {
		if (ftrace_ops_test(op, ip, regs))
			op->func(ip, parent_ip, op, regs);
	} while_for_each_ftrace_op(op);
	preempt_enable_notrace();
	trace_clear_recursion(bit);
}

/*
 * Some archs only support passing ip and parent_ip. Even though
 * the list function ignores the op parameter, we do not want any
 * C side effects, where a function is called without the caller
 * sending a third parameter.
 * Archs are to support both the regs and ftrace_ops at the same time.
 * If they support ftrace_ops, it is assumed they support regs.
 * If call backs want to use regs, they must either check for regs
 * being NULL, or CONFIG_DYNAMIC_FTRACE_WITH_REGS.
 * Note, CONFIG_DYNAMIC_FTRACE_WITH_REGS expects a full regs to be saved.
 * An architecture can pass partial regs with ftrace_ops and still
 * set the ARCH_SUPPORT_FTARCE_OPS.
 */
#if ARCH_SUPPORTS_FTRACE_OPS
static void ftrace_ops_list_func(unsigned long ip, unsigned long parent_ip,
				 struct ftrace_ops *op, struct pt_regs *regs)
{
	__ftrace_ops_list_func(ip, parent_ip, NULL, regs);
}
#else
static void ftrace_ops_no_ops(unsigned long ip, unsigned long parent_ip)
{
	__ftrace_ops_list_func(ip, parent_ip, NULL, NULL);
}
#endif

static void clear_ftrace_swapper(void)
{
	struct task_struct *p;
	int cpu;

	get_online_cpus();
	for_each_online_cpu(cpu) {
		p = idle_task(cpu);
		clear_tsk_trace_trace(p);
	}
	put_online_cpus();
}

static void set_ftrace_swapper(void)
{
	struct task_struct *p;
	int cpu;

	get_online_cpus();
	for_each_online_cpu(cpu) {
		p = idle_task(cpu);
		set_tsk_trace_trace(p);
	}
	put_online_cpus();
}

static void clear_ftrace_pid(struct pid *pid)
{
	struct task_struct *p;

	rcu_read_lock();
	do_each_pid_task(pid, PIDTYPE_PID, p) {
		clear_tsk_trace_trace(p);
	} while_each_pid_task(pid, PIDTYPE_PID, p);
	rcu_read_unlock();

	put_pid(pid);
}

static void set_ftrace_pid(struct pid *pid)
{
	struct task_struct *p;

	rcu_read_lock();
	do_each_pid_task(pid, PIDTYPE_PID, p) {
		set_tsk_trace_trace(p);
	} while_each_pid_task(pid, PIDTYPE_PID, p);
	rcu_read_unlock();
}

static void clear_ftrace_pid_task(struct pid *pid)
{
	if (pid == ftrace_swapper_pid)
		clear_ftrace_swapper();
	else
		clear_ftrace_pid(pid);
}

static void set_ftrace_pid_task(struct pid *pid)
{
	if (pid == ftrace_swapper_pid)
		set_ftrace_swapper();
	else
		set_ftrace_pid(pid);
}

static int ftrace_pid_add(int p)
{
	struct pid *pid;
	struct ftrace_pid *fpid;
	int ret = -EINVAL;

	mutex_lock(&ftrace_lock);

	if (!p)
		pid = ftrace_swapper_pid;
	else
		pid = find_get_pid(p);

	if (!pid)
		goto out;

	ret = 0;

	list_for_each_entry(fpid, &ftrace_pids, list)
		if (fpid->pid == pid)
			goto out_put;

	ret = -ENOMEM;

	fpid = kmalloc(sizeof(*fpid), GFP_KERNEL);
	if (!fpid)
		goto out_put;

	list_add(&fpid->list, &ftrace_pids);
	fpid->pid = pid;

	set_ftrace_pid_task(pid);

	ftrace_update_pid_func();
	ftrace_startup_enable(0);

	mutex_unlock(&ftrace_lock);
	return 0;

out_put:
	if (pid != ftrace_swapper_pid)
		put_pid(pid);

out:
	mutex_unlock(&ftrace_lock);
	return ret;
}

static void ftrace_pid_reset(void)
{
	struct ftrace_pid *fpid, *safe;

	mutex_lock(&ftrace_lock);
	list_for_each_entry_safe(fpid, safe, &ftrace_pids, list) {
		struct pid *pid = fpid->pid;

		clear_ftrace_pid_task(pid);

		list_del(&fpid->list);
		kfree(fpid);
	}

	ftrace_update_pid_func();
	ftrace_startup_enable(0);

	mutex_unlock(&ftrace_lock);
}

static void *fpid_start(struct seq_file *m, loff_t *pos)
{
	mutex_lock(&ftrace_lock);

	if (list_empty(&ftrace_pids) && (!*pos))
		return (void *) 1;

	return seq_list_start(&ftrace_pids, *pos);
}

static void *fpid_next(struct seq_file *m, void *v, loff_t *pos)
{
	if (v == (void *)1)
		return NULL;

	return seq_list_next(v, &ftrace_pids, pos);
}

static void fpid_stop(struct seq_file *m, void *p)
{
	mutex_unlock(&ftrace_lock);
}

static int fpid_show(struct seq_file *m, void *v)
{
	const struct ftrace_pid *fpid = list_entry(v, struct ftrace_pid, list);

	if (v == (void *)1) {
		seq_printf(m, "no pid\n");
		return 0;
	}

	if (fpid->pid == ftrace_swapper_pid)
		seq_printf(m, "swapper tasks\n");
	else
		seq_printf(m, "%u\n", pid_vnr(fpid->pid));

	return 0;
}

static const struct seq_operations ftrace_pid_sops = {
	.start = fpid_start,
	.next = fpid_next,
	.stop = fpid_stop,
	.show = fpid_show,
};

static int
ftrace_pid_open(struct inode *inode, struct file *file)
{
	int ret = 0;

	if ((file->f_mode & FMODE_WRITE) &&
	    (file->f_flags & O_TRUNC))
		ftrace_pid_reset();

	if (file->f_mode & FMODE_READ)
		ret = seq_open(file, &ftrace_pid_sops);

	return ret;
}

static ssize_t
ftrace_pid_write(struct file *filp, const char __user *ubuf,
		   size_t cnt, loff_t *ppos)
{
	char buf[64], *tmp;
	long val;
	int ret;

	if (cnt >= sizeof(buf))
		return -EINVAL;

	if (copy_from_user(&buf, ubuf, cnt))
		return -EFAULT;

	buf[cnt] = 0;

	/*
	 * Allow "echo > set_ftrace_pid" or "echo -n '' > set_ftrace_pid"
	 * to clean the filter quietly.
	 */
	tmp = strstrip(buf);
	if (strlen(tmp) == 0)
		return 1;

	ret = kstrtol(tmp, 10, &val);
	if (ret < 0)
		return ret;

	ret = ftrace_pid_add(val);

	return ret ? ret : cnt;
}

static int
ftrace_pid_release(struct inode *inode, struct file *file)
{
	if (file->f_mode & FMODE_READ)
		seq_release(inode, file);

	return 0;
}

static const struct file_operations ftrace_pid_fops = {
	.open		= ftrace_pid_open,
	.write		= ftrace_pid_write,
	.read		= seq_read,
	.llseek		= ftrace_filter_lseek,
	.release	= ftrace_pid_release,
};

static __init int ftrace_init_debugfs(void)
{
	struct dentry *d_tracer;

	d_tracer = tracing_init_dentry();
	if (!d_tracer)
		return 0;

	ftrace_init_dyn_debugfs(d_tracer);

	trace_create_file("set_ftrace_pid", 0644, d_tracer,
			    NULL, &ftrace_pid_fops);

	ftrace_profile_debugfs(d_tracer);

	return 0;
}
fs_initcall(ftrace_init_debugfs);

/**
 * ftrace_kill - kill ftrace
 *
 * This function should be used by panic code. It stops ftrace
 * but in a not so nice way. If you need to simply kill ftrace
 * from a non-atomic section, use ftrace_kill.
 */
void ftrace_kill(void)
{
	ftrace_disabled = 1;
	ftrace_enabled = 0;
	clear_ftrace_function();
}

/**
 * Test if ftrace is dead or not.
 */
int ftrace_is_dead(void)
{
	return ftrace_disabled;
}

/**
 * register_ftrace_function - register a function for profiling
 * @ops - ops structure that holds the function for profiling.
 *
 * Register a function to be called by all functions in the
 * kernel.
 *
 * Note: @ops->func and all the functions it calls must be labeled
 *       with "notrace", otherwise it will go into a
 *       recursive loop.
 */
int register_ftrace_function(struct ftrace_ops *ops)
{
	int ret = -1;

	ftrace_ops_init(ops);

	mutex_lock(&ftrace_lock);

	ret = ftrace_startup(ops, 0);

	mutex_unlock(&ftrace_lock);

	return ret;
}
EXPORT_SYMBOL_GPL(register_ftrace_function);

/**
 * unregister_ftrace_function - unregister a function for profiling.
 * @ops - ops structure that holds the function to unregister
 *
 * Unregister a function that was added to be called by ftrace profiling.
 */
int unregister_ftrace_function(struct ftrace_ops *ops)
{
	int ret;

	mutex_lock(&ftrace_lock);
	ret = ftrace_shutdown(ops, 0);
	mutex_unlock(&ftrace_lock);

	return ret;
}
EXPORT_SYMBOL_GPL(unregister_ftrace_function);

int
ftrace_enable_sysctl(struct ctl_table *table, int write,
		     void __user *buffer, size_t *lenp,
		     loff_t *ppos)
{
	int ret = -ENODEV;

	mutex_lock(&ftrace_lock);

	if (unlikely(ftrace_disabled))
		goto out;

	ret = proc_dointvec(table, write, buffer, lenp, ppos);

	if (ret || !write || (last_ftrace_enabled == !!ftrace_enabled))
		goto out;

	last_ftrace_enabled = !!ftrace_enabled;

	if (ftrace_enabled) {

		ftrace_startup_sysctl();

		/* we are starting ftrace again */
		if (ftrace_ops_list != &ftrace_list_end)
			update_ftrace_function();

	} else {
		/* stopping ftrace calls (just send to ftrace_stub) */
		ftrace_trace_function = ftrace_stub;

		ftrace_shutdown_sysctl();
	}

 out:
	mutex_unlock(&ftrace_lock);
	return ret;
}

#ifdef CONFIG_FUNCTION_GRAPH_TRACER

static int ftrace_graph_active;
static struct notifier_block ftrace_suspend_notifier;

int ftrace_graph_entry_stub(struct ftrace_graph_ent *trace)
{
	return 0;
}

/* The callbacks that hook a function */
trace_func_graph_ret_t ftrace_graph_return =
			(trace_func_graph_ret_t)ftrace_stub;
trace_func_graph_ent_t ftrace_graph_entry = ftrace_graph_entry_stub;

/* Try to assign a return stack array on FTRACE_RETSTACK_ALLOC_SIZE tasks. */
static int alloc_retstack_tasklist(struct ftrace_ret_stack **ret_stack_list)
{
	int i;
	int ret = 0;
	unsigned long flags;
	int start = 0, end = FTRACE_RETSTACK_ALLOC_SIZE;
	struct task_struct *g, *t;

	for (i = 0; i < FTRACE_RETSTACK_ALLOC_SIZE; i++) {
		ret_stack_list[i] = kmalloc(FTRACE_RETFUNC_DEPTH
					* sizeof(struct ftrace_ret_stack),
					GFP_KERNEL);
		if (!ret_stack_list[i]) {
			start = 0;
			end = i;
			ret = -ENOMEM;
			goto free;
		}
	}

	read_lock_irqsave(&tasklist_lock, flags);
	do_each_thread(g, t) {
		if (start == end) {
			ret = -EAGAIN;
			goto unlock;
		}

		if (t->ret_stack == NULL) {
			atomic_set(&t->tracing_graph_pause, 0);
			atomic_set(&t->trace_overrun, 0);
			t->curr_ret_stack = -1;
			/* Make sure the tasks see the -1 first: */
			smp_wmb();
			t->ret_stack = ret_stack_list[start++];
		}
	} while_each_thread(g, t);

unlock:
	read_unlock_irqrestore(&tasklist_lock, flags);
free:
	for (i = start; i < end; i++)
		kfree(ret_stack_list[i]);
	return ret;
}

static void
ftrace_graph_probe_sched_switch(void *ignore,
			struct task_struct *prev, struct task_struct *next)
{
	unsigned long long timestamp;
	int index;

	/*
	 * Does the user want to count the time a function was asleep.
	 * If so, do not update the time stamps.
	 */
	if (trace_flags & TRACE_ITER_SLEEP_TIME)
		return;

	timestamp = trace_clock_local();

	prev->ftrace_timestamp = timestamp;

	/* only process tasks that we timestamped */
	if (!next->ftrace_timestamp)
		return;

	/*
	 * Update all the counters in next to make up for the
	 * time next was sleeping.
	 */
	timestamp -= next->ftrace_timestamp;

	for (index = next->curr_ret_stack; index >= 0; index--)
		next->ret_stack[index].calltime += timestamp;
}

/* Allocate a return stack for each task */
static int start_graph_tracing(void)
{
	struct ftrace_ret_stack **ret_stack_list;
	int ret, cpu;

	ret_stack_list = kmalloc(FTRACE_RETSTACK_ALLOC_SIZE *
				sizeof(struct ftrace_ret_stack *),
				GFP_KERNEL);

	if (!ret_stack_list)
		return -ENOMEM;

	/* The cpu_boot init_task->ret_stack will never be freed */
	for_each_online_cpu(cpu) {
		if (!idle_task(cpu)->ret_stack)
			ftrace_graph_init_idle_task(idle_task(cpu), cpu);
	}

	do {
		ret = alloc_retstack_tasklist(ret_stack_list);
	} while (ret == -EAGAIN);

	if (!ret) {
		ret = register_trace_sched_switch(ftrace_graph_probe_sched_switch, NULL);
		if (ret)
			pr_info("ftrace_graph: Couldn't activate tracepoint"
				" probe to kernel_sched_switch\n");
	}

	kfree(ret_stack_list);
	return ret;
}

/*
 * Hibernation protection.
 * The state of the current task is too much unstable during
 * suspend/restore to disk. We want to protect against that.
 */
static int
ftrace_suspend_notifier_call(struct notifier_block *bl, unsigned long state,
							void *unused)
{
	switch (state) {
	case PM_HIBERNATION_PREPARE:
		pause_graph_tracing();
		break;

	case PM_POST_HIBERNATION:
		unpause_graph_tracing();
		break;
	}
	return NOTIFY_DONE;
}

/* Just a place holder for function graph */
static struct ftrace_ops fgraph_ops __read_mostly = {
	.func		= ftrace_stub,
	.flags		= FTRACE_OPS_FL_STUB | FTRACE_OPS_FL_GLOBAL |
				FTRACE_OPS_FL_RECURSION_SAFE,
};

int register_ftrace_graph(trace_func_graph_ret_t retfunc,
			trace_func_graph_ent_t entryfunc)
{
	int ret = 0;

	mutex_lock(&ftrace_lock);

	/* we currently allow only one tracer registered at a time */
	if (ftrace_graph_active) {
		ret = -EBUSY;
		goto out;
	}

	ftrace_suspend_notifier.notifier_call = ftrace_suspend_notifier_call;
	register_pm_notifier(&ftrace_suspend_notifier);

	ftrace_graph_active++;
	ret = start_graph_tracing();
	if (ret) {
		ftrace_graph_active--;
		goto out;
	}

	ftrace_graph_return = retfunc;
	ftrace_graph_entry = entryfunc;

	ret = ftrace_startup(&fgraph_ops, FTRACE_START_FUNC_RET);

out:
	mutex_unlock(&ftrace_lock);
	return ret;
}

void unregister_ftrace_graph(void)
{
	mutex_lock(&ftrace_lock);

	if (unlikely(!ftrace_graph_active))
		goto out;

	ftrace_graph_active--;
	ftrace_graph_return = (trace_func_graph_ret_t)ftrace_stub;
	ftrace_graph_entry = ftrace_graph_entry_stub;
	ftrace_shutdown(&fgraph_ops, FTRACE_STOP_FUNC_RET);
	unregister_pm_notifier(&ftrace_suspend_notifier);
	unregister_trace_sched_switch(ftrace_graph_probe_sched_switch, NULL);

 out:
	mutex_unlock(&ftrace_lock);
}

static DEFINE_PER_CPU(struct ftrace_ret_stack *, idle_ret_stack);

static void
graph_init_task(struct task_struct *t, struct ftrace_ret_stack *ret_stack)
{
	atomic_set(&t->tracing_graph_pause, 0);
	atomic_set(&t->trace_overrun, 0);
	t->ftrace_timestamp = 0;
	/* make curr_ret_stack visible before we add the ret_stack */
	smp_wmb();
	t->ret_stack = ret_stack;
}

/*
 * Allocate a return stack for the idle task. May be the first
 * time through, or it may be done by CPU hotplug online.
 */
void ftrace_graph_init_idle_task(struct task_struct *t, int cpu)
{
	t->curr_ret_stack = -1;
	/*
	 * The idle task has no parent, it either has its own
	 * stack or no stack at all.
	 */
	if (t->ret_stack)
		WARN_ON(t->ret_stack != per_cpu(idle_ret_stack, cpu));

	if (ftrace_graph_active) {
		struct ftrace_ret_stack *ret_stack;

		ret_stack = per_cpu(idle_ret_stack, cpu);
		if (!ret_stack) {
			ret_stack = kmalloc(FTRACE_RETFUNC_DEPTH
					    * sizeof(struct ftrace_ret_stack),
					    GFP_KERNEL);
			if (!ret_stack)
				return;
			per_cpu(idle_ret_stack, cpu) = ret_stack;
		}
		graph_init_task(t, ret_stack);
	}
}

/* Allocate a return stack for newly created task */
void ftrace_graph_init_task(struct task_struct *t)
{
	/* Make sure we do not use the parent ret_stack */
	t->ret_stack = NULL;
	t->curr_ret_stack = -1;

	if (ftrace_graph_active) {
		struct ftrace_ret_stack *ret_stack;

		ret_stack = kmalloc(FTRACE_RETFUNC_DEPTH
				* sizeof(struct ftrace_ret_stack),
				GFP_KERNEL);
		if (!ret_stack)
			return;
		graph_init_task(t, ret_stack);
	}
}

void ftrace_graph_exit_task(struct task_struct *t)
{
	struct ftrace_ret_stack	*ret_stack = t->ret_stack;

	t->ret_stack = NULL;
	/* NULL must become visible to IRQs before we free it: */
	barrier();

	kfree(ret_stack);
}

void ftrace_graph_stop(void)
{
	ftrace_stop();
}
#endif<|MERGE_RESOLUTION|>--- conflicted
+++ resolved
@@ -2158,7 +2158,6 @@
 	return ftrace_hash_empty(ops->filter_hash) &&
 		ftrace_hash_empty(ops->notrace_hash);
 }
-<<<<<<< HEAD
 
 /*
  * Check if the current ops references the record.
@@ -2178,27 +2177,6 @@
 	if (ops_traces_mod(ops))
 		return 0;
 
-=======
-
-/*
- * Check if the current ops references the record.
- *
- * If the ops traces all functions, then it was already accounted for.
- * If the ops does not trace the current record function, skip it.
- * If the ops ignores the function via notrace filter, skip it.
- */
-static inline bool
-ops_references_rec(struct ftrace_ops *ops, struct dyn_ftrace *rec)
-{
-	/* If ops isn't enabled, ignore it */
-	if (!(ops->flags & FTRACE_OPS_FL_ENABLED))
-		return 0;
-
-	/* If ops traces all mods, we already accounted for it */
-	if (ops_traces_mod(ops))
-		return 0;
-
->>>>>>> 425f051d
 	/* The function must be in the filter */
 	if (!ftrace_hash_empty(ops->filter_hash) &&
 	    !ftrace_lookup_ip(ops->filter_hash, rec->ip))

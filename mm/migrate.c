/*
 * Memory Migration functionality - linux/mm/migration.c
 *
 * Copyright (C) 2006 Silicon Graphics, Inc., Christoph Lameter
 *
 * Page migration was first developed in the context of the memory hotplug
 * project. The main authors of the migration code are:
 *
 * IWAMOTO Toshihiro <iwamoto@valinux.co.jp>
 * Hirokazu Takahashi <taka@valinux.co.jp>
 * Dave Hansen <haveblue@us.ibm.com>
 * Christoph Lameter
 */

#include <linux/migrate.h>
#include <linux/export.h>
#include <linux/swap.h>
#include <linux/swapops.h>
#include <linux/pagemap.h>
#include <linux/buffer_head.h>
#include <linux/mm_inline.h>
#include <linux/nsproxy.h>
#include <linux/pagevec.h>
#include <linux/ksm.h>
#include <linux/rmap.h>
#include <linux/topology.h>
#include <linux/cpu.h>
#include <linux/cpuset.h>
#include <linux/writeback.h>
#include <linux/mempolicy.h>
#include <linux/vmalloc.h>
#include <linux/security.h>
#include <linux/memcontrol.h>
#include <linux/syscalls.h>
#include <linux/hugetlb.h>
#include <linux/hugetlb_cgroup.h>
#include <linux/gfp.h>
#include <linux/balloon_compaction.h>

#include <asm/tlbflush.h>

#define CREATE_TRACE_POINTS
#include <trace/events/migrate.h>

#include "internal.h"

/*
 * migrate_prep() needs to be called before we start compiling a list of pages
 * to be migrated using isolate_lru_page(). If scheduling work on other CPUs is
 * undesirable, use migrate_prep_local()
 */
int migrate_prep(void)
{
	/*
	 * Clear the LRU lists so pages can be isolated.
	 * Note that pages may be moved off the LRU after we have
	 * drained them. Those pages will fail to migrate like other
	 * pages that may be busy.
	 */
	lru_add_drain_all();

	return 0;
}

/* Do the necessary work of migrate_prep but not if it involves other CPUs */
int migrate_prep_local(void)
{
	lru_add_drain();

	return 0;
}

/*
 * Add isolated pages on the list back to the LRU under page lock
 * to avoid leaking evictable pages back onto unevictable list.
 */
void putback_lru_pages(struct list_head *l)
{
	struct page *page;
	struct page *page2;

	list_for_each_entry_safe(page, page2, l, lru) {
		list_del(&page->lru);
		dec_zone_page_state(page, NR_ISOLATED_ANON +
				page_is_file_cache(page));
			putback_lru_page(page);
	}
}

/*
 * Put previously isolated pages back onto the appropriate lists
 * from where they were once taken off for compaction/migration.
 *
 * This function shall be used instead of putback_lru_pages(),
 * whenever the isolated pageset has been built by isolate_migratepages_range()
 */
void putback_movable_pages(struct list_head *l)
{
	struct page *page;
	struct page *page2;

	list_for_each_entry_safe(page, page2, l, lru) {
		list_del(&page->lru);
		dec_zone_page_state(page, NR_ISOLATED_ANON +
				page_is_file_cache(page));
		if (unlikely(isolated_balloon_page(page)))
			balloon_page_putback(page);
		else
			putback_lru_page(page);
	}
}

/*
 * Restore a potential migration pte to a working pte entry
 */
static int remove_migration_pte(struct page *new, struct vm_area_struct *vma,
				 unsigned long addr, void *old)
{
	struct mm_struct *mm = vma->vm_mm;
	swp_entry_t entry;
 	pmd_t *pmd;
	pte_t *ptep, pte;
 	spinlock_t *ptl;

	if (unlikely(PageHuge(new))) {
		ptep = huge_pte_offset(mm, addr);
		if (!ptep)
			goto out;
		ptl = &mm->page_table_lock;
	} else {
		pmd = mm_find_pmd(mm, addr);
		if (!pmd)
			goto out;
		if (pmd_trans_huge(*pmd))
			goto out;

		ptep = pte_offset_map(pmd, addr);

		/*
		 * Peek to check is_swap_pte() before taking ptlock?  No, we
		 * can race mremap's move_ptes(), which skips anon_vma lock.
		 */

		ptl = pte_lockptr(mm, pmd);
	}

 	spin_lock(ptl);
	pte = *ptep;
	if (!is_swap_pte(pte))
		goto unlock;

	entry = pte_to_swp_entry(pte);

	if (!is_migration_entry(entry) ||
	    migration_entry_to_page(entry) != old)
		goto unlock;

	get_page(new);
	pte = pte_mkold(mk_pte(new, vma->vm_page_prot));
	if (is_write_migration_entry(entry))
		pte = pte_mkwrite(pte);
#ifdef CONFIG_HUGETLB_PAGE
	if (PageHuge(new)) {
		pte = pte_mkhuge(pte);
		pte = arch_make_huge_pte(pte, vma, new, 0);
	}
#endif
	flush_dcache_page(new);
	set_pte_at(mm, addr, ptep, pte);

	if (PageHuge(new)) {
		if (PageAnon(new))
			hugepage_add_anon_rmap(new, vma, addr);
		else
			page_dup_rmap(new);
	} else if (PageAnon(new))
		page_add_anon_rmap(new, vma, addr);
	else
		page_add_file_rmap(new);

	/* No need to invalidate - it was non-present before */
	update_mmu_cache(vma, addr, ptep);
unlock:
	pte_unmap_unlock(ptep, ptl);
out:
	return SWAP_AGAIN;
}

/*
 * Get rid of all migration entries and replace them by
 * references to the indicated page.
 */
static void remove_migration_ptes(struct page *old, struct page *new)
{
	rmap_walk(new, remove_migration_pte, old);
}

/*
 * Something used the pte of a page under migration. We need to
 * get to the page and wait until migration is finished.
 * When we return from this function the fault will be retried.
 */
static void __migration_entry_wait(struct mm_struct *mm, pte_t *ptep,
				spinlock_t *ptl)
{
	pte_t pte;
	swp_entry_t entry;
	struct page *page;

	spin_lock(ptl);
	pte = *ptep;
	if (!is_swap_pte(pte))
		goto out;

	entry = pte_to_swp_entry(pte);
	if (!is_migration_entry(entry))
		goto out;

	page = migration_entry_to_page(entry);

	/*
	 * Once radix-tree replacement of page migration started, page_count
	 * *must* be zero. And, we don't want to call wait_on_page_locked()
	 * against a page without get_page().
	 * So, we use get_page_unless_zero(), here. Even failed, page fault
	 * will occur again.
	 */
	if (!get_page_unless_zero(page))
		goto out;
	pte_unmap_unlock(ptep, ptl);
	wait_on_page_locked(page);
	put_page(page);
	return;
out:
	pte_unmap_unlock(ptep, ptl);
}

void migration_entry_wait(struct mm_struct *mm, pmd_t *pmd,
				unsigned long address)
{
	spinlock_t *ptl = pte_lockptr(mm, pmd);
	pte_t *ptep = pte_offset_map(pmd, address);
	__migration_entry_wait(mm, ptep, ptl);
}

void migration_entry_wait_huge(struct mm_struct *mm, pte_t *pte)
{
	spinlock_t *ptl = &(mm)->page_table_lock;
	__migration_entry_wait(mm, pte, ptl);
}

#ifdef CONFIG_BLOCK
/* Returns true if all buffers are successfully locked */
static bool buffer_migrate_lock_buffers(struct buffer_head *head,
							enum migrate_mode mode)
{
	struct buffer_head *bh = head;

	/* Simple case, sync compaction */
	if (mode != MIGRATE_ASYNC) {
		do {
			get_bh(bh);
			lock_buffer(bh);
			bh = bh->b_this_page;

		} while (bh != head);

		return true;
	}

	/* async case, we cannot block on lock_buffer so use trylock_buffer */
	do {
		get_bh(bh);
		if (!trylock_buffer(bh)) {
			/*
			 * We failed to lock the buffer and cannot stall in
			 * async migration. Release the taken locks
			 */
			struct buffer_head *failed_bh = bh;
			put_bh(failed_bh);
			bh = head;
			while (bh != failed_bh) {
				unlock_buffer(bh);
				put_bh(bh);
				bh = bh->b_this_page;
			}
			return false;
		}

		bh = bh->b_this_page;
	} while (bh != head);
	return true;
}
#else
static inline bool buffer_migrate_lock_buffers(struct buffer_head *head,
							enum migrate_mode mode)
{
	return true;
}
#endif /* CONFIG_BLOCK */

/*
 * Replace the page in the mapping.
 *
 * The number of remaining references must be:
 * 1 for anonymous pages without a mapping
 * 2 for pages with a mapping
 * 3 for pages with a mapping and PagePrivate/PagePrivate2 set.
 */
static int migrate_page_move_mapping(struct address_space *mapping,
		struct page *newpage, struct page *page,
		struct buffer_head *head, enum migrate_mode mode)
{
	int expected_count = 0;
	void **pslot;

	if (!mapping) {
		/* Anonymous page without mapping */
		if (page_count(page) != 1)
			return -EAGAIN;
		return MIGRATEPAGE_SUCCESS;
	}

	spin_lock_irq(&mapping->tree_lock);

	pslot = radix_tree_lookup_slot(&mapping->page_tree,
 					page_index(page));

	expected_count = 2 + page_has_private(page);
	if (page_count(page) != expected_count ||
		radix_tree_deref_slot_protected(pslot, &mapping->tree_lock) != page) {
		spin_unlock_irq(&mapping->tree_lock);
		return -EAGAIN;
	}

	if (!page_freeze_refs(page, expected_count)) {
		spin_unlock_irq(&mapping->tree_lock);
		return -EAGAIN;
	}

	/*
	 * In the async migration case of moving a page with buffers, lock the
	 * buffers using trylock before the mapping is moved. If the mapping
	 * was moved, we later failed to lock the buffers and could not move
	 * the mapping back due to an elevated page count, we would have to
	 * block waiting on other references to be dropped.
	 */
	if (mode == MIGRATE_ASYNC && head &&
			!buffer_migrate_lock_buffers(head, mode)) {
		page_unfreeze_refs(page, expected_count);
		spin_unlock_irq(&mapping->tree_lock);
		return -EAGAIN;
	}

	/*
	 * Now we know that no one else is looking at the page.
	 */
	get_page(newpage);	/* add cache reference */
	if (PageSwapCache(page)) {
		SetPageSwapCache(newpage);
		set_page_private(newpage, page_private(page));
	}

	radix_tree_replace_slot(pslot, newpage);

	/*
	 * Drop cache reference from old page by unfreezing
	 * to one less reference.
	 * We know this isn't the last reference.
	 */
	page_unfreeze_refs(page, expected_count - 1);

	/*
	 * If moved to a different zone then also account
	 * the page for that zone. Other VM counters will be
	 * taken care of when we establish references to the
	 * new page and drop references to the old page.
	 *
	 * Note that anonymous pages are accounted for
	 * via NR_FILE_PAGES and NR_ANON_PAGES if they
	 * are mapped to swap space.
	 */
	__dec_zone_page_state(page, NR_FILE_PAGES);
	__inc_zone_page_state(newpage, NR_FILE_PAGES);
	if (!PageSwapCache(page) && PageSwapBacked(page)) {
		__dec_zone_page_state(page, NR_SHMEM);
		__inc_zone_page_state(newpage, NR_SHMEM);
	}
	spin_unlock_irq(&mapping->tree_lock);

	return MIGRATEPAGE_SUCCESS;
}

/*
 * The expected number of remaining references is the same as that
 * of migrate_page_move_mapping().
 */
int migrate_huge_page_move_mapping(struct address_space *mapping,
				   struct page *newpage, struct page *page)
{
	int expected_count;
	void **pslot;

	if (!mapping) {
		if (page_count(page) != 1)
			return -EAGAIN;
		return MIGRATEPAGE_SUCCESS;
	}

	spin_lock_irq(&mapping->tree_lock);

	pslot = radix_tree_lookup_slot(&mapping->page_tree,
					page_index(page));

	expected_count = 2 + page_has_private(page);
	if (page_count(page) != expected_count ||
		radix_tree_deref_slot_protected(pslot, &mapping->tree_lock) != page) {
		spin_unlock_irq(&mapping->tree_lock);
		return -EAGAIN;
	}

	if (!page_freeze_refs(page, expected_count)) {
		spin_unlock_irq(&mapping->tree_lock);
		return -EAGAIN;
	}

	get_page(newpage);

	radix_tree_replace_slot(pslot, newpage);

	page_unfreeze_refs(page, expected_count - 1);

	spin_unlock_irq(&mapping->tree_lock);
	return MIGRATEPAGE_SUCCESS;
}

/*
 * Copy the page to its new location
 */
void migrate_page_copy(struct page *newpage, struct page *page)
{
	if (PageHuge(page) || PageTransHuge(page))
		copy_huge_page(newpage, page);
	else
		copy_highpage(newpage, page);

	if (PageError(page))
		SetPageError(newpage);
	if (PageReferenced(page))
		SetPageReferenced(newpage);
	if (PageUptodate(page))
		SetPageUptodate(newpage);
	if (TestClearPageActive(page)) {
		VM_BUG_ON(PageUnevictable(page));
		SetPageActive(newpage);
	} else if (TestClearPageUnevictable(page))
		SetPageUnevictable(newpage);
	if (PageChecked(page))
		SetPageChecked(newpage);
	if (PageMappedToDisk(page))
		SetPageMappedToDisk(newpage);

	if (PageDirty(page)) {
		clear_page_dirty_for_io(page);
		/*
		 * Want to mark the page and the radix tree as dirty, and
		 * redo the accounting that clear_page_dirty_for_io undid,
		 * but we can't use set_page_dirty because that function
		 * is actually a signal that all of the page has become dirty.
		 * Whereas only part of our page may be dirty.
		 */
		if (PageSwapBacked(page))
			SetPageDirty(newpage);
		else
			__set_page_dirty_nobuffers(newpage);
 	}

	mlock_migrate_page(newpage, page);
	ksm_migrate_page(newpage, page);
	/*
	 * Please do not reorder this without considering how mm/ksm.c's
	 * get_ksm_page() depends upon ksm_migrate_page() and PageSwapCache().
	 */
	ClearPageSwapCache(page);
	ClearPagePrivate(page);
	set_page_private(page, 0);

	/*
	 * If any waiters have accumulated on the new page then
	 * wake them up.
	 */
	if (PageWriteback(newpage))
		end_page_writeback(newpage);
}

/************************************************************
 *                    Migration functions
 ***********************************************************/

/* Always fail migration. Used for mappings that are not movable */
int fail_migrate_page(struct address_space *mapping,
			struct page *newpage, struct page *page)
{
	return -EIO;
}
EXPORT_SYMBOL(fail_migrate_page);

/*
 * Common logic to directly migrate a single page suitable for
 * pages that do not use PagePrivate/PagePrivate2.
 *
 * Pages are locked upon entry and exit.
 */
int migrate_page(struct address_space *mapping,
		struct page *newpage, struct page *page,
		enum migrate_mode mode)
{
	int rc;

	BUG_ON(PageWriteback(page));	/* Writeback must be complete */

	rc = migrate_page_move_mapping(mapping, newpage, page, NULL, mode);

	if (rc != MIGRATEPAGE_SUCCESS)
		return rc;

	migrate_page_copy(newpage, page);
	return MIGRATEPAGE_SUCCESS;
}
EXPORT_SYMBOL(migrate_page);

#ifdef CONFIG_BLOCK
/*
 * Migration function for pages with buffers. This function can only be used
 * if the underlying filesystem guarantees that no other references to "page"
 * exist.
 */
int buffer_migrate_page(struct address_space *mapping,
		struct page *newpage, struct page *page, enum migrate_mode mode)
{
	struct buffer_head *bh, *head;
	int rc;

	if (!page_has_buffers(page))
		return migrate_page(mapping, newpage, page, mode);

	head = page_buffers(page);

	rc = migrate_page_move_mapping(mapping, newpage, page, head, mode);

	if (rc != MIGRATEPAGE_SUCCESS)
		return rc;

	/*
	 * In the async case, migrate_page_move_mapping locked the buffers
	 * with an IRQ-safe spinlock held. In the sync case, the buffers
	 * need to be locked now
	 */
	if (mode != MIGRATE_ASYNC)
		BUG_ON(!buffer_migrate_lock_buffers(head, mode));

	ClearPagePrivate(page);
	set_page_private(newpage, page_private(page));
	set_page_private(page, 0);
	put_page(page);
	get_page(newpage);

	bh = head;
	do {
		set_bh_page(bh, newpage, bh_offset(bh));
		bh = bh->b_this_page;

	} while (bh != head);

	SetPagePrivate(newpage);

	migrate_page_copy(newpage, page);

	bh = head;
	do {
		unlock_buffer(bh);
 		put_bh(bh);
		bh = bh->b_this_page;

	} while (bh != head);

	return MIGRATEPAGE_SUCCESS;
}
EXPORT_SYMBOL(buffer_migrate_page);
#endif

/*
 * Writeback a page to clean the dirty state
 */
static int writeout(struct address_space *mapping, struct page *page)
{
	struct writeback_control wbc = {
		.sync_mode = WB_SYNC_NONE,
		.nr_to_write = 1,
		.range_start = 0,
		.range_end = LLONG_MAX,
		.for_reclaim = 1
	};
	int rc;

	if (!mapping->a_ops->writepage)
		/* No write method for the address space */
		return -EINVAL;

	if (!clear_page_dirty_for_io(page))
		/* Someone else already triggered a write */
		return -EAGAIN;

	/*
	 * A dirty page may imply that the underlying filesystem has
	 * the page on some queue. So the page must be clean for
	 * migration. Writeout may mean we loose the lock and the
	 * page state is no longer what we checked for earlier.
	 * At this point we know that the migration attempt cannot
	 * be successful.
	 */
	remove_migration_ptes(page, page);

	rc = mapping->a_ops->writepage(page, &wbc);

	if (rc != AOP_WRITEPAGE_ACTIVATE)
		/* unlocked. Relock */
		lock_page(page);

	return (rc < 0) ? -EIO : -EAGAIN;
}

/*
 * Default handling if a filesystem does not provide a migration function.
 */
static int fallback_migrate_page(struct address_space *mapping,
	struct page *newpage, struct page *page, enum migrate_mode mode)
{
	if (PageDirty(page)) {
		/* Only writeback pages in full synchronous migration */
		if (mode != MIGRATE_SYNC)
			return -EBUSY;
		return writeout(mapping, page);
	}

	/*
	 * Buffers may be managed in a filesystem specific way.
	 * We must have no buffers or drop them.
	 */
	if (page_has_private(page) &&
	    !try_to_release_page(page, GFP_KERNEL))
		return -EAGAIN;

	return migrate_page(mapping, newpage, page, mode);
}

/*
 * Move a page to a newly allocated page
 * The page is locked and all ptes have been successfully removed.
 *
 * The new page will have replaced the old page if this function
 * is successful.
 *
 * Return value:
 *   < 0 - error code
 *  MIGRATEPAGE_SUCCESS - success
 */
static int move_to_new_page(struct page *newpage, struct page *page,
				int remap_swapcache, enum migrate_mode mode)
{
	struct address_space *mapping;
	int rc;

	/*
	 * Block others from accessing the page when we get around to
	 * establishing additional references. We are the only one
	 * holding a reference to the new page at this point.
	 */
	if (!trylock_page(newpage))
		BUG();

	/* Prepare mapping for the new page.*/
	newpage->index = page->index;
	newpage->mapping = page->mapping;
	if (PageSwapBacked(page))
		SetPageSwapBacked(newpage);

	mapping = page_mapping(page);
	if (!mapping)
		rc = migrate_page(mapping, newpage, page, mode);
	else if (mapping->a_ops->migratepage)
		/*
		 * Most pages have a mapping and most filesystems provide a
		 * migratepage callback. Anonymous pages are part of swap
		 * space which also has its own migratepage callback. This
		 * is the most common path for page migration.
		 */
		rc = mapping->a_ops->migratepage(mapping,
						newpage, page, mode);
	else
		rc = fallback_migrate_page(mapping, newpage, page, mode);

	if (rc != MIGRATEPAGE_SUCCESS) {
		newpage->mapping = NULL;
	} else {
		if (remap_swapcache)
			remove_migration_ptes(page, newpage);
		page->mapping = NULL;
	}

	unlock_page(newpage);

	return rc;
}

static int __unmap_and_move(struct page *page, struct page *newpage,
				int force, enum migrate_mode mode)
{
	int rc = -EAGAIN;
	int remap_swapcache = 1;
	struct mem_cgroup *mem;
	struct anon_vma *anon_vma = NULL;

	if (!trylock_page(page)) {
		if (!force || mode == MIGRATE_ASYNC)
			goto out;

		/*
		 * It's not safe for direct compaction to call lock_page.
		 * For example, during page readahead pages are added locked
		 * to the LRU. Later, when the IO completes the pages are
		 * marked uptodate and unlocked. However, the queueing
		 * could be merging multiple pages for one bio (e.g.
		 * mpage_readpages). If an allocation happens for the
		 * second or third page, the process can end up locking
		 * the same page twice and deadlocking. Rather than
		 * trying to be clever about what pages can be locked,
		 * avoid the use of lock_page for direct compaction
		 * altogether.
		 */
		if (current->flags & PF_MEMALLOC)
			goto out;

		lock_page(page);
	}

	/* charge against new page */
	mem_cgroup_prepare_migration(page, newpage, &mem);

	if (PageWriteback(page)) {
		/*
		 * Only in the case of a full synchronous migration is it
		 * necessary to wait for PageWriteback. In the async case,
		 * the retry loop is too short and in the sync-light case,
		 * the overhead of stalling is too much
		 */
		if (mode != MIGRATE_SYNC) {
			rc = -EBUSY;
			goto uncharge;
		}
		if (!force)
			goto uncharge;
		wait_on_page_writeback(page);
	}
	/*
	 * By try_to_unmap(), page->mapcount goes down to 0 here. In this case,
	 * we cannot notice that anon_vma is freed while we migrates a page.
	 * This get_anon_vma() delays freeing anon_vma pointer until the end
	 * of migration. File cache pages are no problem because of page_lock()
	 * File Caches may use write_page() or lock_page() in migration, then,
	 * just care Anon page here.
	 */
	if (PageAnon(page) && !PageKsm(page)) {
		/*
		 * Only page_lock_anon_vma_read() understands the subtleties of
		 * getting a hold on an anon_vma from outside one of its mms.
		 */
		anon_vma = page_get_anon_vma(page);
		if (anon_vma) {
			/*
			 * Anon page
			 */
		} else if (PageSwapCache(page)) {
			/*
			 * We cannot be sure that the anon_vma of an unmapped
			 * swapcache page is safe to use because we don't
			 * know in advance if the VMA that this page belonged
			 * to still exists. If the VMA and others sharing the
			 * data have been freed, then the anon_vma could
			 * already be invalid.
			 *
			 * To avoid this possibility, swapcache pages get
			 * migrated but are not remapped when migration
			 * completes
			 */
			remap_swapcache = 0;
		} else {
			goto uncharge;
		}
	}

	if (unlikely(balloon_page_movable(page))) {
		/*
		 * A ballooned page does not need any special attention from
		 * physical to virtual reverse mapping procedures.
		 * Skip any attempt to unmap PTEs or to remap swap cache,
		 * in order to avoid burning cycles at rmap level, and perform
		 * the page migration right away (proteced by page lock).
		 */
		rc = balloon_page_migrate(newpage, page, mode);
		goto uncharge;
	}

	/*
	 * Corner case handling:
	 * 1. When a new swap-cache page is read into, it is added to the LRU
	 * and treated as swapcache but it has no rmap yet.
	 * Calling try_to_unmap() against a page->mapping==NULL page will
	 * trigger a BUG.  So handle it here.
	 * 2. An orphaned page (see truncate_complete_page) might have
	 * fs-private metadata. The page can be picked up due to memory
	 * offlining.  Everywhere else except page reclaim, the page is
	 * invisible to the vm, so the page can not be migrated.  So try to
	 * free the metadata, so the page can be freed.
	 */
	if (!page->mapping) {
		VM_BUG_ON(PageAnon(page));
		if (page_has_private(page)) {
			try_to_free_buffers(page);
			goto uncharge;
		}
		goto skip_unmap;
	}

	/* Establish migration ptes or remove ptes */
	try_to_unmap(page, TTU_MIGRATION|TTU_IGNORE_MLOCK|TTU_IGNORE_ACCESS);

skip_unmap:
	if (!page_mapped(page))
		rc = move_to_new_page(newpage, page, remap_swapcache, mode);

	if (rc && remap_swapcache)
		remove_migration_ptes(page, page);

	/* Drop an anon_vma reference if we took one */
	if (anon_vma)
		put_anon_vma(anon_vma);

uncharge:
	mem_cgroup_end_migration(mem, page, newpage,
				 (rc == MIGRATEPAGE_SUCCESS ||
				  rc == MIGRATEPAGE_BALLOON_SUCCESS));
	unlock_page(page);
out:
	return rc;
}

/*
 * Obtain the lock on page, remove all ptes and migrate the page
 * to the newly allocated page in newpage.
 */
static int unmap_and_move(new_page_t get_new_page, unsigned long private,
			struct page *page, int force, enum migrate_mode mode)
{
	int rc = 0;
	int *result = NULL;
	struct page *newpage = get_new_page(page, private, &result);

	if (!newpage)
		return -ENOMEM;

	if (page_count(page) == 1) {
		/* page was freed from under us. So we are done. */
		goto out;
	}

	if (unlikely(PageTransHuge(page)))
		if (unlikely(split_huge_page(page)))
			goto out;

	rc = __unmap_and_move(page, newpage, force, mode);

	if (unlikely(rc == MIGRATEPAGE_BALLOON_SUCCESS)) {
		/*
		 * A ballooned page has been migrated already.
		 * Now, it's the time to wrap-up counters,
		 * handle the page back to Buddy and return.
		 */
		dec_zone_page_state(page, NR_ISOLATED_ANON +
				    page_is_file_cache(page));
		balloon_page_free(page);
		return MIGRATEPAGE_SUCCESS;
	}
out:
	if (rc != -EAGAIN) {
		/*
		 * A page that has been migrated has all references
		 * removed and will be freed. A page that has not been
		 * migrated will have kepts its references and be
		 * restored.
		 */
		list_del(&page->lru);
		dec_zone_page_state(page, NR_ISOLATED_ANON +
				page_is_file_cache(page));
		putback_lru_page(page);
	}
	/*
	 * Move the new page to the LRU. If migration was not successful
	 * then this will free the page.
	 */
	putback_lru_page(newpage);
	if (result) {
		if (rc)
			*result = rc;
		else
			*result = page_to_nid(newpage);
	}
	return rc;
}

/*
 * Counterpart of unmap_and_move_page() for hugepage migration.
 *
 * This function doesn't wait the completion of hugepage I/O
 * because there is no race between I/O and migration for hugepage.
 * Note that currently hugepage I/O occurs only in direct I/O
 * where no lock is held and PG_writeback is irrelevant,
 * and writeback status of all subpages are counted in the reference
 * count of the head page (i.e. if all subpages of a 2MB hugepage are
 * under direct I/O, the reference of the head page is 512 and a bit more.)
 * This means that when we try to migrate hugepage whose subpages are
 * doing direct I/O, some references remain after try_to_unmap() and
 * hugepage migration fails without data corruption.
 *
 * There is also no race when direct I/O is issued on the page under migration,
 * because then pte is replaced with migration swap entry and direct I/O code
 * will wait in the page fault for migration to complete.
 */
static int unmap_and_move_huge_page(new_page_t get_new_page,
				unsigned long private, struct page *hpage,
				int force, enum migrate_mode mode)
{
	int rc = 0;
	int *result = NULL;
	struct page *new_hpage = get_new_page(hpage, private, &result);
	struct anon_vma *anon_vma = NULL;

	if (!new_hpage)
		return -ENOMEM;

	rc = -EAGAIN;

	if (!trylock_page(hpage)) {
		if (!force || mode != MIGRATE_SYNC)
			goto out;
		lock_page(hpage);
	}

	if (PageAnon(hpage))
		anon_vma = page_get_anon_vma(hpage);

	try_to_unmap(hpage, TTU_MIGRATION|TTU_IGNORE_MLOCK|TTU_IGNORE_ACCESS);

	if (!page_mapped(hpage))
		rc = move_to_new_page(new_hpage, hpage, 1, mode);

	if (rc)
		remove_migration_ptes(hpage, hpage);

	if (anon_vma)
		put_anon_vma(anon_vma);

	if (!rc)
		hugetlb_cgroup_migrate(hpage, new_hpage);

	unlock_page(hpage);
out:
	put_page(new_hpage);
	if (result) {
		if (rc)
			*result = rc;
		else
			*result = page_to_nid(new_hpage);
	}
	return rc;
}

/*
 * migrate_pages - migrate the pages specified in a list, to the free pages
 *		   supplied as the target for the page migration
 *
 * @from:		The list of pages to be migrated.
 * @get_new_page:	The function used to allocate free pages to be used
 *			as the target of the page migration.
 * @private:		Private data to be passed on to get_new_page()
 * @mode:		The migration mode that specifies the constraints for
 *			page migration, if any.
 * @reason:		The reason for page migration.
 *
 * The function returns after 10 attempts or if no pages are movable any more
 * because the list has become empty or no retryable pages exist any more.
 * The caller should call putback_lru_pages() to return pages to the LRU
 * or free list only if ret != 0.
 *
 * Returns the number of pages that were not migrated, or an error code.
 */
int migrate_pages(struct list_head *from, new_page_t get_new_page,
		unsigned long private, enum migrate_mode mode, int reason)
{
	int retry = 1;
	int nr_failed = 0;
	int nr_succeeded = 0;
	int pass = 0;
	struct page *page;
	struct page *page2;
	int swapwrite = current->flags & PF_SWAPWRITE;
	int rc;

	if (!swapwrite)
		current->flags |= PF_SWAPWRITE;

	for(pass = 0; pass < 10 && retry; pass++) {
		retry = 0;

		list_for_each_entry_safe(page, page2, from, lru) {
			cond_resched();

			rc = unmap_and_move(get_new_page, private,
						page, pass > 2, mode);

			switch(rc) {
			case -ENOMEM:
				goto out;
			case -EAGAIN:
				retry++;
				break;
			case MIGRATEPAGE_SUCCESS:
				nr_succeeded++;
				break;
			default:
				/* Permanent failure */
				nr_failed++;
				break;
			}
		}
	}
	rc = nr_failed + retry;
out:
	if (nr_succeeded)
		count_vm_events(PGMIGRATE_SUCCESS, nr_succeeded);
	if (nr_failed)
		count_vm_events(PGMIGRATE_FAIL, nr_failed);
	trace_mm_migrate_pages(nr_succeeded, nr_failed, mode, reason);

	if (!swapwrite)
		current->flags &= ~PF_SWAPWRITE;

	return rc;
}

int migrate_huge_page(struct page *hpage, new_page_t get_new_page,
		      unsigned long private, enum migrate_mode mode)
{
	int pass, rc;

	for (pass = 0; pass < 10; pass++) {
		rc = unmap_and_move_huge_page(get_new_page, private,
						hpage, pass > 2, mode);
		switch (rc) {
		case -ENOMEM:
			goto out;
		case -EAGAIN:
			/* try again */
			cond_resched();
			break;
		case MIGRATEPAGE_SUCCESS:
			goto out;
		default:
			rc = -EIO;
			goto out;
		}
	}
out:
	return rc;
}

#ifdef CONFIG_NUMA
/*
 * Move a list of individual pages
 */
struct page_to_node {
	unsigned long addr;
	struct page *page;
	int node;
	int status;
};

static struct page *new_page_node(struct page *p, unsigned long private,
		int **result)
{
	struct page_to_node *pm = (struct page_to_node *)private;

	while (pm->node != MAX_NUMNODES && pm->page != p)
		pm++;

	if (pm->node == MAX_NUMNODES)
		return NULL;

	*result = &pm->status;

	return alloc_pages_exact_node(pm->node,
				GFP_HIGHUSER_MOVABLE | GFP_THISNODE, 0);
}

/*
 * Move a set of pages as indicated in the pm array. The addr
 * field must be set to the virtual address of the page to be moved
 * and the node number must contain a valid target node.
 * The pm array ends with node = MAX_NUMNODES.
 */
static int do_move_page_to_node_array(struct mm_struct *mm,
				      struct page_to_node *pm,
				      int migrate_all)
{
	int err;
	struct page_to_node *pp;
	LIST_HEAD(pagelist);

	down_read(&mm->mmap_sem);

	/*
	 * Build a list of pages to migrate
	 */
	for (pp = pm; pp->node != MAX_NUMNODES; pp++) {
		struct vm_area_struct *vma;
		struct page *page;

		err = -EFAULT;
		vma = find_vma(mm, pp->addr);
		if (!vma || pp->addr < vma->vm_start || !vma_migratable(vma))
			goto set_status;

		page = follow_page(vma, pp->addr, FOLL_GET|FOLL_SPLIT);

		err = PTR_ERR(page);
		if (IS_ERR(page))
			goto set_status;

		err = -ENOENT;
		if (!page)
			goto set_status;

		/* Use PageReserved to check for zero page */
		if (PageReserved(page))
			goto put_and_set;

		pp->page = page;
		err = page_to_nid(page);

		if (err == pp->node)
			/*
			 * Node already in the right place
			 */
			goto put_and_set;

		err = -EACCES;
		if (page_mapcount(page) > 1 &&
				!migrate_all)
			goto put_and_set;

		err = isolate_lru_page(page);
		if (!err) {
			list_add_tail(&page->lru, &pagelist);
			inc_zone_page_state(page, NR_ISOLATED_ANON +
					    page_is_file_cache(page));
		}
put_and_set:
		/*
		 * Either remove the duplicate refcount from
		 * isolate_lru_page() or drop the page ref if it was
		 * not isolated.
		 */
		put_page(page);
set_status:
		pp->status = err;
	}

	err = 0;
	if (!list_empty(&pagelist)) {
		err = migrate_pages(&pagelist, new_page_node,
				(unsigned long)pm, MIGRATE_SYNC, MR_SYSCALL);
		if (err)
			putback_lru_pages(&pagelist);
	}

	up_read(&mm->mmap_sem);
	return err;
}

/*
 * Migrate an array of page address onto an array of nodes and fill
 * the corresponding array of status.
 */
static int do_pages_move(struct mm_struct *mm, nodemask_t task_nodes,
			 unsigned long nr_pages,
			 const void __user * __user *pages,
			 const int __user *nodes,
			 int __user *status, int flags)
{
	struct page_to_node *pm;
	unsigned long chunk_nr_pages;
	unsigned long chunk_start;
	int err;

	err = -ENOMEM;
	pm = (struct page_to_node *)__get_free_page(GFP_KERNEL);
	if (!pm)
		goto out;

	migrate_prep();

	/*
	 * Store a chunk of page_to_node array in a page,
	 * but keep the last one as a marker
	 */
	chunk_nr_pages = (PAGE_SIZE / sizeof(struct page_to_node)) - 1;

	for (chunk_start = 0;
	     chunk_start < nr_pages;
	     chunk_start += chunk_nr_pages) {
		int j;

		if (chunk_start + chunk_nr_pages > nr_pages)
			chunk_nr_pages = nr_pages - chunk_start;

		/* fill the chunk pm with addrs and nodes from user-space */
		for (j = 0; j < chunk_nr_pages; j++) {
			const void __user *p;
			int node;

			err = -EFAULT;
			if (get_user(p, pages + j + chunk_start))
				goto out_pm;
			pm[j].addr = (unsigned long) p;

			if (get_user(node, nodes + j + chunk_start))
				goto out_pm;

			err = -ENODEV;
			if (node < 0 || node >= MAX_NUMNODES)
				goto out_pm;

			if (!node_state(node, N_MEMORY))
				goto out_pm;

			err = -EACCES;
			if (!node_isset(node, task_nodes))
				goto out_pm;

			pm[j].node = node;
		}

		/* End marker for this chunk */
		pm[chunk_nr_pages].node = MAX_NUMNODES;

		/* Migrate this chunk */
		err = do_move_page_to_node_array(mm, pm,
						 flags & MPOL_MF_MOVE_ALL);
		if (err < 0)
			goto out_pm;

		/* Return status information */
		for (j = 0; j < chunk_nr_pages; j++)
			if (put_user(pm[j].status, status + j + chunk_start)) {
				err = -EFAULT;
				goto out_pm;
			}
	}
	err = 0;

out_pm:
	free_page((unsigned long)pm);
out:
	return err;
}

/*
 * Determine the nodes of an array of pages and store it in an array of status.
 */
static void do_pages_stat_array(struct mm_struct *mm, unsigned long nr_pages,
				const void __user **pages, int *status)
{
	unsigned long i;

	down_read(&mm->mmap_sem);

	for (i = 0; i < nr_pages; i++) {
		unsigned long addr = (unsigned long)(*pages);
		struct vm_area_struct *vma;
		struct page *page;
		int err = -EFAULT;

		vma = find_vma(mm, addr);
		if (!vma || addr < vma->vm_start)
			goto set_status;

		page = follow_page(vma, addr, 0);

		err = PTR_ERR(page);
		if (IS_ERR(page))
			goto set_status;

		err = -ENOENT;
		/* Use PageReserved to check for zero page */
		if (!page || PageReserved(page))
			goto set_status;

		err = page_to_nid(page);
set_status:
		*status = err;

		pages++;
		status++;
	}

	up_read(&mm->mmap_sem);
}

/*
 * Determine the nodes of a user array of pages and store it in
 * a user array of status.
 */
static int do_pages_stat(struct mm_struct *mm, unsigned long nr_pages,
			 const void __user * __user *pages,
			 int __user *status)
{
#define DO_PAGES_STAT_CHUNK_NR 16
	const void __user *chunk_pages[DO_PAGES_STAT_CHUNK_NR];
	int chunk_status[DO_PAGES_STAT_CHUNK_NR];

	while (nr_pages) {
		unsigned long chunk_nr;

		chunk_nr = nr_pages;
		if (chunk_nr > DO_PAGES_STAT_CHUNK_NR)
			chunk_nr = DO_PAGES_STAT_CHUNK_NR;

		if (copy_from_user(chunk_pages, pages, chunk_nr * sizeof(*chunk_pages)))
			break;

		do_pages_stat_array(mm, chunk_nr, chunk_pages, chunk_status);

		if (copy_to_user(status, chunk_status, chunk_nr * sizeof(*status)))
			break;

		pages += chunk_nr;
		status += chunk_nr;
		nr_pages -= chunk_nr;
	}
	return nr_pages ? -EFAULT : 0;
}

/*
 * Move a list of pages in the address space of the currently executing
 * process.
 */
SYSCALL_DEFINE6(move_pages, pid_t, pid, unsigned long, nr_pages,
		const void __user * __user *, pages,
		const int __user *, nodes,
		int __user *, status, int, flags)
{
	const struct cred *cred = current_cred(), *tcred;
	struct task_struct *task;
	struct mm_struct *mm;
	int err;
	nodemask_t task_nodes;

	/* Check flags */
	if (flags & ~(MPOL_MF_MOVE|MPOL_MF_MOVE_ALL))
		return -EINVAL;

	if ((flags & MPOL_MF_MOVE_ALL) && !capable(CAP_SYS_NICE))
		return -EPERM;

	/* Find the mm_struct */
	rcu_read_lock();
	task = pid ? find_task_by_vpid(pid) : current;
	if (!task) {
		rcu_read_unlock();
		return -ESRCH;
	}
	get_task_struct(task);

	/*
	 * Check if this process has the right to modify the specified
	 * process. The right exists if the process has administrative
	 * capabilities, superuser privileges or the same
	 * userid as the target process.
	 */
	tcred = __task_cred(task);
	if (!uid_eq(cred->euid, tcred->suid) && !uid_eq(cred->euid, tcred->uid) &&
	    !uid_eq(cred->uid,  tcred->suid) && !uid_eq(cred->uid,  tcred->uid) &&
	    !capable(CAP_SYS_NICE)) {
		rcu_read_unlock();
		err = -EPERM;
		goto out;
	}
	rcu_read_unlock();

 	err = security_task_movememory(task);
 	if (err)
		goto out;

	task_nodes = cpuset_mems_allowed(task);
	mm = get_task_mm(task);
	put_task_struct(task);

	if (!mm)
		return -EINVAL;

	if (nodes)
		err = do_pages_move(mm, task_nodes, nr_pages, pages,
				    nodes, status, flags);
	else
		err = do_pages_stat(mm, nr_pages, pages, status);

	mmput(mm);
	return err;

out:
	put_task_struct(task);
	return err;
}

/*
 * Call migration functions in the vma_ops that may prepare
 * memory in a vm for migration. migration functions may perform
 * the migration for vmas that do not have an underlying page struct.
 */
int migrate_vmas(struct mm_struct *mm, const nodemask_t *to,
	const nodemask_t *from, unsigned long flags)
{
 	struct vm_area_struct *vma;
 	int err = 0;

	for (vma = mm->mmap; vma && !err; vma = vma->vm_next) {
 		if (vma->vm_ops && vma->vm_ops->migrate) {
 			err = vma->vm_ops->migrate(vma, to, from, flags);
 			if (err)
 				break;
 		}
 	}
 	return err;
}

#ifdef CONFIG_NUMA_BALANCING
/*
 * Returns true if this is a safe migration target node for misplaced NUMA
 * pages. Currently it only checks the watermarks which crude
 */
static bool migrate_balanced_pgdat(struct pglist_data *pgdat,
				   unsigned long nr_migrate_pages)
{
	int z;
	for (z = pgdat->nr_zones - 1; z >= 0; z--) {
		struct zone *zone = pgdat->node_zones + z;

		if (!populated_zone(zone))
			continue;

		if (zone->all_unreclaimable)
			continue;

		/* Avoid waking kswapd by allocating pages_to_migrate pages. */
		if (!zone_watermark_ok(zone, 0,
				       high_wmark_pages(zone) +
				       nr_migrate_pages,
				       0, 0))
			continue;
		return true;
	}
	return false;
}

static struct page *alloc_misplaced_dst_page(struct page *page,
					   unsigned long data,
					   int **result)
{
	int nid = (int) data;
	struct page *newpage;

	newpage = alloc_pages_exact_node(nid,
					 (GFP_HIGHUSER_MOVABLE | GFP_THISNODE |
					  __GFP_NOMEMALLOC | __GFP_NORETRY |
					  __GFP_NOWARN) &
					 ~GFP_IOFS, 0);
	if (newpage)
		page_nid_xchg_last(newpage, page_nid_last(page));

	return newpage;
}

/*
 * page migration rate limiting control.
 * Do not migrate more than @pages_to_migrate in a @migrate_interval_millisecs
 * window of time. Default here says do not migrate more than 1280M per second.
 * If a node is rate-limited then PTE NUMA updates are also rate-limited. However
 * as it is faults that reset the window, pte updates will happen unconditionally
 * if there has not been a fault since @pteupdate_interval_millisecs after the
 * throttle window closed.
 */
static unsigned int migrate_interval_millisecs __read_mostly = 100;
static unsigned int pteupdate_interval_millisecs __read_mostly = 1000;
static unsigned int ratelimit_pages __read_mostly = 128 << (20 - PAGE_SHIFT);

/* Returns true if NUMA migration is currently rate limited */
bool migrate_ratelimited(int node)
{
	pg_data_t *pgdat = NODE_DATA(node);

	if (time_after(jiffies, pgdat->numabalancing_migrate_next_window +
				msecs_to_jiffies(pteupdate_interval_millisecs)))
		return false;

	if (pgdat->numabalancing_migrate_nr_pages < ratelimit_pages)
		return false;

	return true;
}

/* Returns true if the node is migrate rate-limited after the update */
bool numamigrate_update_ratelimit(pg_data_t *pgdat, unsigned long nr_pages)
{
	bool rate_limited = false;

	/*
	 * Rate-limit the amount of data that is being migrated to a node.
	 * Optimal placement is no good if the memory bus is saturated and
	 * all the time is being spent migrating!
	 */
	spin_lock(&pgdat->numabalancing_migrate_lock);
	if (time_after(jiffies, pgdat->numabalancing_migrate_next_window)) {
		pgdat->numabalancing_migrate_nr_pages = 0;
		pgdat->numabalancing_migrate_next_window = jiffies +
			msecs_to_jiffies(migrate_interval_millisecs);
	}
	if (pgdat->numabalancing_migrate_nr_pages > ratelimit_pages)
		rate_limited = true;
	else
		pgdat->numabalancing_migrate_nr_pages += nr_pages;
	spin_unlock(&pgdat->numabalancing_migrate_lock);
	
	return rate_limited;
}

int numamigrate_isolate_page(pg_data_t *pgdat, struct page *page)
{
	int page_lru;

	VM_BUG_ON(compound_order(page) && !PageTransHuge(page));

	/* Avoid migrating to a node that is nearly full */
	if (!migrate_balanced_pgdat(pgdat, 1UL << compound_order(page)))
		return 0;

	if (isolate_lru_page(page))
		return 0;

	/*
	 * migrate_misplaced_transhuge_page() skips page migration's usual
	 * check on page_count(), so we must do it here, now that the page
	 * has been isolated: a GUP pin, or any other pin, prevents migration.
	 * The expected page count is 3: 1 for page's mapcount and 1 for the
	 * caller's pin and 1 for the reference taken by isolate_lru_page().
	 */
	if (PageTransHuge(page) && page_count(page) != 3) {
		putback_lru_page(page);
		return 0;
	}

	page_lru = page_is_file_cache(page);
	mod_zone_page_state(page_zone(page), NR_ISOLATED_ANON + page_lru,
				hpage_nr_pages(page));

	/*
	 * Isolating the page has taken another reference, so the
	 * caller's reference can be safely dropped without the page
	 * disappearing underneath us during migration.
	 */
	put_page(page);
	return 1;
}

/*
 * Attempt to migrate a misplaced page to the specified destination
 * node. Caller is expected to have an elevated reference count on
 * the page that will be dropped by this function before returning.
 */
int migrate_misplaced_page(struct page *page, int node)
{
	pg_data_t *pgdat = NODE_DATA(node);
	int isolated;
	int nr_remaining;
	LIST_HEAD(migratepages);

	/*
	 * Don't migrate pages that are mapped in multiple processes.
	 * TODO: Handle false sharing detection instead of this hammer
	 */
	if (page_mapcount(page) != 1)
		goto out;

	/*
	 * Rate-limit the amount of data that is being migrated to a node.
	 * Optimal placement is no good if the memory bus is saturated and
	 * all the time is being spent migrating!
	 */
	if (numamigrate_update_ratelimit(pgdat, 1))
		goto out;

	isolated = numamigrate_isolate_page(pgdat, page);
	if (!isolated)
		goto out;

	list_add(&page->lru, &migratepages);
	nr_remaining = migrate_pages(&migratepages, alloc_misplaced_dst_page,
				     node, MIGRATE_ASYNC, MR_NUMA_MISPLACED);
	if (nr_remaining) {
		putback_lru_pages(&migratepages);
		isolated = 0;
	} else
		count_vm_numa_event(NUMA_PAGE_MIGRATE);
	BUG_ON(!list_empty(&migratepages));
	return isolated;

out:
	put_page(page);
	return 0;
}
#endif /* CONFIG_NUMA_BALANCING */

#if defined(CONFIG_NUMA_BALANCING) && defined(CONFIG_TRANSPARENT_HUGEPAGE)
/*
 * Migrates a THP to a given target node. page must be locked and is unlocked
 * before returning.
 */
int migrate_misplaced_transhuge_page(struct mm_struct *mm,
				struct vm_area_struct *vma,
				pmd_t *pmd, pmd_t entry,
				unsigned long address,
				struct page *page, int node)
{
	unsigned long haddr = address & HPAGE_PMD_MASK;
	pg_data_t *pgdat = NODE_DATA(node);
	int isolated = 0;
	struct page *new_page = NULL;
	struct mem_cgroup *memcg = NULL;
	int page_lru = page_is_file_cache(page);

	/*
	 * Don't migrate pages that are mapped in multiple processes.
	 * TODO: Handle false sharing detection instead of this hammer
	 */
	if (page_mapcount(page) != 1)
		goto out_dropref;

	/*
	 * Rate-limit the amount of data that is being migrated to a node.
	 * Optimal placement is no good if the memory bus is saturated and
	 * all the time is being spent migrating!
	 */
	if (numamigrate_update_ratelimit(pgdat, HPAGE_PMD_NR))
		goto out_dropref;

	new_page = alloc_pages_node(node,
		(GFP_TRANSHUGE | GFP_THISNODE) & ~__GFP_WAIT, HPAGE_PMD_ORDER);
	if (!new_page)
		goto out_fail;

	page_nid_xchg_last(new_page, page_nid_last(page));

	isolated = numamigrate_isolate_page(pgdat, page);
	if (!isolated) {
		put_page(new_page);
		goto out_fail;
	}

	/* Prepare a page as a migration target */
	__set_page_locked(new_page);
	SetPageSwapBacked(new_page);

	/* anon mapping, we can simply copy page->mapping to the new page: */
	new_page->mapping = page->mapping;
	new_page->index = page->index;
	migrate_page_copy(new_page, page);
	WARN_ON(PageLRU(new_page));

	/* Recheck the target PMD */
	spin_lock(&mm->page_table_lock);
	if (unlikely(!pmd_same(*pmd, entry))) {
		spin_unlock(&mm->page_table_lock);

		/* Reverse changes made by migrate_page_copy() */
		if (TestClearPageActive(new_page))
			SetPageActive(page);
		if (TestClearPageUnevictable(new_page))
			SetPageUnevictable(page);
		mlock_migrate_page(page, new_page);

		unlock_page(new_page);
		put_page(new_page);		/* Free it */

		/* Retake the callers reference and putback on LRU */
		get_page(page);
		putback_lru_page(page);
		mod_zone_page_state(page_zone(page),
			 NR_ISOLATED_ANON + page_lru, -HPAGE_PMD_NR);
<<<<<<< HEAD
		goto out_fail;
=======

		goto out_unlock;
>>>>>>> 0f3550b7
	}

	/*
	 * Traditional migration needs to prepare the memcg charge
	 * transaction early to prevent the old page from being
	 * uncharged when installing migration entries.  Here we can
	 * save the potential rollback and start the charge transfer
	 * only when migration is already known to end successfully.
	 */
	mem_cgroup_prepare_migration(page, new_page, &memcg);

	entry = mk_pmd(new_page, vma->vm_page_prot);
	entry = pmd_mknonnuma(entry);
	entry = maybe_pmd_mkwrite(pmd_mkdirty(entry), vma);
	entry = pmd_mkhuge(entry);

	pmdp_clear_flush(vma, haddr, pmd);
	set_pmd_at(mm, haddr, pmd, entry);
	page_add_new_anon_rmap(new_page, vma, haddr);
	update_mmu_cache_pmd(vma, address, &entry);
	page_remove_rmap(page);
	/*
	 * Finish the charge transaction under the page table lock to
	 * prevent split_huge_page() from dividing up the charge
	 * before it's fully transferred to the new page.
	 */
	mem_cgroup_end_migration(memcg, page, new_page, true);
	spin_unlock(&mm->page_table_lock);

	unlock_page(new_page);
	unlock_page(page);
	put_page(page);			/* Drop the rmap reference */
	put_page(page);			/* Drop the LRU isolation reference */

	count_vm_events(PGMIGRATE_SUCCESS, HPAGE_PMD_NR);
	count_vm_numa_events(NUMA_PAGE_MIGRATE, HPAGE_PMD_NR);

	mod_zone_page_state(page_zone(page),
			NR_ISOLATED_ANON + page_lru,
			-HPAGE_PMD_NR);
	return isolated;

out_fail:
	count_vm_events(PGMIGRATE_FAIL, HPAGE_PMD_NR);
out_dropref:
	entry = pmd_mknonnuma(entry);
	set_pmd_at(mm, haddr, pmd, entry);
	update_mmu_cache_pmd(vma, address, &entry);

<<<<<<< HEAD
=======
out_unlock:
>>>>>>> 0f3550b7
	unlock_page(page);
	put_page(page);
	return 0;
}
#endif /* CONFIG_NUMA_BALANCING */

#endif /* CONFIG_NUMA */<|MERGE_RESOLUTION|>--- conflicted
+++ resolved
@@ -1715,12 +1715,8 @@
 		putback_lru_page(page);
 		mod_zone_page_state(page_zone(page),
 			 NR_ISOLATED_ANON + page_lru, -HPAGE_PMD_NR);
-<<<<<<< HEAD
-		goto out_fail;
-=======
 
 		goto out_unlock;
->>>>>>> 0f3550b7
 	}
 
 	/*
@@ -1770,10 +1766,7 @@
 	set_pmd_at(mm, haddr, pmd, entry);
 	update_mmu_cache_pmd(vma, address, &entry);
 
-<<<<<<< HEAD
-=======
 out_unlock:
->>>>>>> 0f3550b7
 	unlock_page(page);
 	put_page(page);
 	return 0;

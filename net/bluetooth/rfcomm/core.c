--- conflicted
+++ resolved
@@ -244,8 +244,6 @@
 								auth_type);
 }
 
-<<<<<<< HEAD
-=======
 static void rfcomm_session_timeout(unsigned long arg)
 {
 	struct rfcomm_session *s = (void *) arg;
@@ -272,7 +270,6 @@
 		rfcomm_session_put(s);
 }
 
->>>>>>> a386bf75
 /* ---- RFCOMM DLCs ---- */
 static void rfcomm_dlc_timeout(unsigned long arg)
 {
@@ -1895,8 +1892,6 @@
 		struct rfcomm_session *s;
 		s = list_entry(p, struct rfcomm_session, list);
 
-<<<<<<< HEAD
-=======
 		if (test_and_clear_bit(RFCOMM_TIMED_OUT, &s->flags)) {
 			s->state = BT_DISCONN;
 			rfcomm_send_disc(s, 0);
@@ -1904,7 +1899,6 @@
 			continue;
 		}
 
->>>>>>> a386bf75
 		if (s->state == BT_LISTEN) {
 			rfcomm_accept_connection(s);
 			continue;

--- conflicted
+++ resolved
@@ -335,10 +335,7 @@
 				  iph->saddr, iph->daddr, tpi.key);
 
 	if (tunnel) {
-<<<<<<< HEAD
-=======
 		skb_pop_mac_header(skb);
->>>>>>> 0f3550b7
 		ip_tunnel_rcv(tunnel, skb, &tpi, hdr_len, log_ecn_error);
 		return 0;
 	}

/* SPDX-License-Identifier: GPL-2.0 */
/*
 * Shared Memory Communications over RDMA (SMC-R) and RoCE
 *
 *  Definitions for SMC Connections, Link Groups and Links
 *
 *  Copyright IBM Corp. 2016
 *
 *  Author(s):  Ursula Braun <ubraun@linux.vnet.ibm.com>
 */

#ifndef _SMC_CORE_H
#define _SMC_CORE_H

#include <linux/atomic.h>
#include <rdma/ib_verbs.h>

#include "smc.h"
#include "smc_ib.h"

#define SMC_RMBS_PER_LGR_MAX	255	/* max. # of RMBs per link group */

struct smc_lgr_list {			/* list of link group definition */
	struct list_head	list;
	spinlock_t		lock;	/* protects list of link groups */
	u32			num;	/* unique link group number */
};

enum smc_lgr_role {		/* possible roles of a link group */
	SMC_CLNT,	/* client */
	SMC_SERV	/* server */
};

enum smc_link_state {			/* possible states of a link */
	SMC_LNK_UNUSED,		/* link is unused */
	SMC_LNK_INACTIVE,	/* link is inactive */
	SMC_LNK_ACTIVATING,	/* link is being activated */
	SMC_LNK_ACTIVE,		/* link is active */
};

#define SMC_WR_BUF_SIZE		48	/* size of work request buffer */

struct smc_wr_buf {
	u8	raw[SMC_WR_BUF_SIZE];
};

#define SMC_WR_REG_MR_WAIT_TIME	(5 * HZ)/* wait time for ib_wr_reg_mr result */

enum smc_wr_reg_state {
	POSTED,		/* ib_wr_reg_mr request posted */
	CONFIRMED,	/* ib_wr_reg_mr response: successful */
	FAILED		/* ib_wr_reg_mr response: failure */
};

struct smc_rdma_sge {				/* sges for RDMA writes */
	struct ib_sge		wr_tx_rdma_sge[SMC_IB_MAX_SEND_SGE];
};

#define SMC_MAX_RDMA_WRITES	2		/* max. # of RDMA writes per
						 * message send
						 */

struct smc_rdma_sges {				/* sges per message send */
	struct smc_rdma_sge	tx_rdma_sge[SMC_MAX_RDMA_WRITES];
};

struct smc_rdma_wr {				/* work requests per message
						 * send
						 */
	struct ib_rdma_wr	wr_tx_rdma[SMC_MAX_RDMA_WRITES];
};

#define SMC_LGR_ID_SIZE		4

struct smc_link {
	struct smc_ib_device	*smcibdev;	/* ib-device */
	u8			ibport;		/* port - values 1 | 2 */
	struct ib_pd		*roce_pd;	/* IB protection domain,
						 * unique for every RoCE QP
						 */
	struct ib_qp		*roce_qp;	/* IB queue pair */
	struct ib_qp_attr	qp_attr;	/* IB queue pair attributes */

	struct smc_wr_buf	*wr_tx_bufs;	/* WR send payload buffers */
	struct ib_send_wr	*wr_tx_ibs;	/* WR send meta data */
	struct ib_sge		*wr_tx_sges;	/* WR send gather meta data */
	struct smc_rdma_sges	*wr_tx_rdma_sges;/*RDMA WRITE gather meta data*/
	struct smc_rdma_wr	*wr_tx_rdmas;	/* WR RDMA WRITE */
	struct smc_wr_tx_pend	*wr_tx_pends;	/* WR send waiting for CQE */
	struct completion	*wr_tx_compl;	/* WR send CQE completion */
	/* above four vectors have wr_tx_cnt elements and use the same index */
	dma_addr_t		wr_tx_dma_addr;	/* DMA address of wr_tx_bufs */
	atomic_long_t		wr_tx_id;	/* seq # of last sent WR */
	unsigned long		*wr_tx_mask;	/* bit mask of used indexes */
	u32			wr_tx_cnt;	/* number of WR send buffers */
	wait_queue_head_t	wr_tx_wait;	/* wait for free WR send buf */

	struct smc_wr_buf	*wr_rx_bufs;	/* WR recv payload buffers */
	struct ib_recv_wr	*wr_rx_ibs;	/* WR recv meta data */
	struct ib_sge		*wr_rx_sges;	/* WR recv scatter meta data */
	/* above three vectors have wr_rx_cnt elements and use the same index */
	dma_addr_t		wr_rx_dma_addr;	/* DMA address of wr_rx_bufs */
	u64			wr_rx_id;	/* seq # of last recv WR */
	u32			wr_rx_cnt;	/* number of WR recv buffers */
	unsigned long		wr_rx_tstamp;	/* jiffies when last buf rx */

	struct ib_reg_wr	wr_reg;		/* WR register memory region */
	wait_queue_head_t	wr_reg_wait;	/* wait for wr_reg result */
	enum smc_wr_reg_state	wr_reg_state;	/* state of wr_reg request */

	u8			gid[SMC_GID_SIZE];/* gid matching used vlan id*/
	u8			sgid_index;	/* gid index for vlan id      */
	u32			peer_qpn;	/* QP number of peer */
	enum ib_mtu		path_mtu;	/* used mtu */
	enum ib_mtu		peer_mtu;	/* mtu size of peer */
	u32			psn_initial;	/* QP tx initial packet seqno */
	u32			peer_psn;	/* QP rx initial packet seqno */
	u8			peer_mac[ETH_ALEN];	/* = gid[8:10||13:15] */
	u8			peer_gid[SMC_GID_SIZE];	/* gid of peer*/
	u8			link_id;	/* unique # within link group */
	u8			link_uid[SMC_LGR_ID_SIZE]; /* unique lnk id */
	u8			peer_link_uid[SMC_LGR_ID_SIZE]; /* peer uid */
	u8			link_idx;	/* index in lgr link array */
	u8			link_is_asym;	/* is link asymmetric? */
	struct smc_link_group	*lgr;		/* parent link group */
	struct work_struct	link_down_wrk;	/* wrk to bring link down */

	enum smc_link_state	state;		/* state of link */
	struct delayed_work	llc_testlink_wrk; /* testlink worker */
	struct completion	llc_testlink_resp; /* wait for rx of testlink */
	int			llc_testlink_time; /* testlink interval */
};

/* For now we just allow one parallel link per link group. The SMC protocol
 * allows more (up to 8).
 */
#define SMC_LINKS_PER_LGR_MAX	3
#define SMC_SINGLE_LINK		0

#define SMC_FIRST_CONTACT	1		/* first contact to a peer */
#define SMC_REUSE_CONTACT	0		/* follow-on contact to a peer*/

/* tx/rx buffer list element for sndbufs list and rmbs list of a lgr */
struct smc_buf_desc {
	struct list_head	list;
	void			*cpu_addr;	/* virtual address of buffer */
	struct page		*pages;
	int			len;		/* length of buffer */
	u32			used;		/* currently used / unused */
	union {
		struct { /* SMC-R */
			struct sg_table	sgt[SMC_LINKS_PER_LGR_MAX];
					/* virtual buffer */
			struct ib_mr	*mr_rx[SMC_LINKS_PER_LGR_MAX];
					/* for rmb only: memory region
					 * incl. rkey provided to peer
					 */
			u32		order;	/* allocation order */

			u8		is_conf_rkey;
					/* confirm_rkey done */
			u8		is_reg_mr[SMC_LINKS_PER_LGR_MAX];
					/* mem region registered */
			u8		is_map_ib[SMC_LINKS_PER_LGR_MAX];
					/* mem region mapped to lnk */
			u8		is_reg_err;
					/* buffer registration err */
		};
		struct { /* SMC-D */
			unsigned short	sba_idx;
					/* SBA index number */
			u64		token;
					/* DMB token number */
			dma_addr_t	dma_addr;
					/* DMA address */
		};
	};
};

struct smc_rtoken {				/* address/key of remote RMB */
	u64			dma_addr;
	u32			rkey;
};

#define SMC_BUF_MIN_SIZE	16384	/* minimum size of an RMB */
#define SMC_RMBE_SIZES		16	/* number of distinct RMBE sizes */
/* theoretically, the RFC states that largest size would be 512K,
 * i.e. compressed 5 and thus 6 sizes (0..5), despite
 * struct smc_clc_msg_accept_confirm.rmbe_size being a 4 bit value (0..15)
 */

struct smcd_dev;

enum smc_lgr_type {				/* redundancy state of lgr */
	SMC_LGR_NONE,			/* no active links, lgr to be deleted */
	SMC_LGR_SINGLE,			/* 1 active RNIC on each peer */
	SMC_LGR_SYMMETRIC,		/* 2 active RNICs on each peer */
	SMC_LGR_ASYMMETRIC_PEER,	/* local has 2, peer 1 active RNICs */
	SMC_LGR_ASYMMETRIC_LOCAL,	/* local has 1, peer 2 active RNICs */
};

enum smc_llc_flowtype {
	SMC_LLC_FLOW_NONE	= 0,
	SMC_LLC_FLOW_ADD_LINK	= 2,
	SMC_LLC_FLOW_DEL_LINK	= 4,
	SMC_LLC_FLOW_RKEY	= 6,
};

struct smc_llc_qentry;

struct smc_llc_flow {
	enum smc_llc_flowtype type;
	struct smc_llc_qentry *qentry;
};

struct smc_link_group {
	struct list_head	list;
	struct rb_root		conns_all;	/* connection tree */
	rwlock_t		conns_lock;	/* protects conns_all */
	unsigned int		conns_num;	/* current # of connections */
	unsigned short		vlan_id;	/* vlan id of link group */

	struct list_head	sndbufs[SMC_RMBE_SIZES];/* tx buffers */
	struct mutex		sndbufs_lock;	/* protects tx buffers */
	struct list_head	rmbs[SMC_RMBE_SIZES];	/* rx buffers */
	struct mutex		rmbs_lock;	/* protects rx buffers */

	u8			id[SMC_LGR_ID_SIZE];	/* unique lgr id */
	struct delayed_work	free_work;	/* delayed freeing of an lgr */
	struct work_struct	terminate_work;	/* abnormal lgr termination */
	u8			sync_err : 1;	/* lgr no longer fits to peer */
	u8			terminating : 1;/* lgr is terminating */
	u8			freefast : 1;	/* free worker scheduled fast */
	u8			freeing : 1;	/* lgr is being freed */

	bool			is_smcd;	/* SMC-R or SMC-D */
	union {
		struct { /* SMC-R */
			enum smc_lgr_role	role;
						/* client or server */
			struct smc_link		lnk[SMC_LINKS_PER_LGR_MAX];
						/* smc link */
			char			peer_systemid[SMC_SYSTEMID_LEN];
						/* unique system_id of peer */
			struct smc_rtoken	rtokens[SMC_RMBS_PER_LGR_MAX]
						[SMC_LINKS_PER_LGR_MAX];
						/* remote addr/key pairs */
			DECLARE_BITMAP(rtokens_used_mask, SMC_RMBS_PER_LGR_MAX);
						/* used rtoken elements */
			u8			next_link_id;
			enum smc_lgr_type	type;
						/* redundancy state */
			u8			pnet_id[SMC_MAX_PNETID_LEN + 1];
						/* pnet id of this lgr */
			struct list_head	llc_event_q;
						/* queue for llc events */
			spinlock_t		llc_event_q_lock;
						/* protects llc_event_q */
			struct mutex		llc_conf_mutex;
						/* protects lgr reconfig. */
			struct work_struct	llc_add_link_work;
			struct work_struct	llc_del_link_work;
			struct work_struct	llc_event_work;
						/* llc event worker */
<<<<<<< HEAD
			wait_queue_head_t	llc_waiter;
						/* w4 next llc event */
=======
			wait_queue_head_t	llc_flow_waiter;
						/* w4 next llc event */
			wait_queue_head_t	llc_msg_waiter;
						/* w4 next llc msg */
>>>>>>> 84569f32
			struct smc_llc_flow	llc_flow_lcl;
						/* llc local control field */
			struct smc_llc_flow	llc_flow_rmt;
						/* llc remote control field */
			struct smc_llc_qentry	*delayed_event;
						/* arrived when flow active */
			spinlock_t		llc_flow_lock;
						/* protects llc flow */
			int			llc_testlink_time;
						/* link keep alive time */
			u32			llc_termination_rsn;
						/* rsn code for termination */
		};
		struct { /* SMC-D */
			u64			peer_gid;
						/* Peer GID (remote) */
			struct smcd_dev		*smcd;
						/* ISM device for VLAN reg. */
			u8			peer_shutdown : 1;
						/* peer triggered shutdownn */
		};
	};
};

struct smc_clc_msg_local;

struct smc_init_info {
	u8			is_smcd;
	unsigned short		vlan_id;
	int			srv_first_contact;
	int			cln_first_contact;
	/* SMC-R */
	struct smc_clc_msg_local *ib_lcl;
	struct smc_ib_device	*ib_dev;
	u8			ib_gid[SMC_GID_SIZE];
	u8			ib_port;
	u32			ib_clcqpn;
	/* SMC-D */
	u64			ism_gid;
	struct smcd_dev		*ism_dev;
};

/* Find the connection associated with the given alert token in the link group.
 * To use rbtrees we have to implement our own search core.
 * Requires @conns_lock
 * @token	alert token to search for
 * @lgr		 link group to search in
 * Returns connection associated with token if found, NULL otherwise.
 */
static inline struct smc_connection *smc_lgr_find_conn(
	u32 token, struct smc_link_group *lgr)
{
	struct smc_connection *res = NULL;
	struct rb_node *node;

	node = lgr->conns_all.rb_node;
	while (node) {
		struct smc_connection *cur = rb_entry(node,
					struct smc_connection, alert_node);

		if (cur->alert_token_local > token) {
			node = node->rb_left;
		} else {
			if (cur->alert_token_local < token) {
				node = node->rb_right;
			} else {
				res = cur;
				break;
			}
		}
	}

	return res;
}

/* returns true if the specified link is usable */
static inline bool smc_link_usable(struct smc_link *lnk)
{
	if (lnk->state == SMC_LNK_UNUSED || lnk->state == SMC_LNK_INACTIVE)
		return false;
	return true;
}

<<<<<<< HEAD
=======
static inline bool smc_link_active(struct smc_link *lnk)
{
	return lnk->state == SMC_LNK_ACTIVE;
}

>>>>>>> 84569f32
struct smc_sock;
struct smc_clc_msg_accept_confirm;
struct smc_clc_msg_local;

void smc_lgr_cleanup_early(struct smc_connection *conn);
void smc_lgr_terminate_sched(struct smc_link_group *lgr);
void smcr_port_add(struct smc_ib_device *smcibdev, u8 ibport);
void smcr_port_err(struct smc_ib_device *smcibdev, u8 ibport);
void smc_smcd_terminate(struct smcd_dev *dev, u64 peer_gid,
			unsigned short vlan);
void smc_smcd_terminate_all(struct smcd_dev *dev);
void smc_smcr_terminate_all(struct smc_ib_device *smcibdev);
int smc_buf_create(struct smc_sock *smc, bool is_smcd);
int smc_uncompress_bufsize(u8 compressed);
int smc_rmb_rtoken_handling(struct smc_connection *conn, struct smc_link *link,
			    struct smc_clc_msg_accept_confirm *clc);
int smc_rtoken_add(struct smc_link *lnk, __be64 nw_vaddr, __be32 nw_rkey);
int smc_rtoken_delete(struct smc_link *lnk, __be32 nw_rkey);
void smc_rtoken_set(struct smc_link_group *lgr, int link_idx, int link_idx_new,
		    __be32 nw_rkey_known, __be64 nw_vaddr, __be32 nw_rkey);
void smc_rtoken_set2(struct smc_link_group *lgr, int rtok_idx, int link_id,
		     __be64 nw_vaddr, __be32 nw_rkey);
void smc_sndbuf_sync_sg_for_cpu(struct smc_connection *conn);
void smc_sndbuf_sync_sg_for_device(struct smc_connection *conn);
void smc_rmb_sync_sg_for_cpu(struct smc_connection *conn);
void smc_rmb_sync_sg_for_device(struct smc_connection *conn);
int smc_vlan_by_tcpsk(struct socket *clcsock, struct smc_init_info *ini);

void smc_conn_free(struct smc_connection *conn);
int smc_conn_create(struct smc_sock *smc, struct smc_init_info *ini);
void smc_lgr_schedule_free_work_fast(struct smc_link_group *lgr);
int smc_core_init(void);
void smc_core_exit(void);

int smcr_link_init(struct smc_link_group *lgr, struct smc_link *lnk,
		   u8 link_idx, struct smc_init_info *ini);
void smcr_link_clear(struct smc_link *lnk, bool log);
int smcr_buf_map_lgr(struct smc_link *lnk);
int smcr_buf_reg_lgr(struct smc_link *lnk);
void smcr_lgr_set_type(struct smc_link_group *lgr, enum smc_lgr_type new_type);
void smcr_lgr_set_type_asym(struct smc_link_group *lgr,
			    enum smc_lgr_type new_type, int asym_lnk_idx);
int smcr_link_reg_rmb(struct smc_link *link, struct smc_buf_desc *rmb_desc);
struct smc_link *smc_switch_conns(struct smc_link_group *lgr,
				  struct smc_link *from_lnk, bool is_dev_err);
void smcr_link_down_cond(struct smc_link *lnk);
void smcr_link_down_cond_sched(struct smc_link *lnk);

static inline struct smc_link_group *smc_get_lgr(struct smc_link *link)
{
	return link->lgr;
}
#endif<|MERGE_RESOLUTION|>--- conflicted
+++ resolved
@@ -262,15 +262,10 @@
 			struct work_struct	llc_del_link_work;
 			struct work_struct	llc_event_work;
 						/* llc event worker */
-<<<<<<< HEAD
-			wait_queue_head_t	llc_waiter;
-						/* w4 next llc event */
-=======
 			wait_queue_head_t	llc_flow_waiter;
 						/* w4 next llc event */
 			wait_queue_head_t	llc_msg_waiter;
 						/* w4 next llc msg */
->>>>>>> 84569f32
 			struct smc_llc_flow	llc_flow_lcl;
 						/* llc local control field */
 			struct smc_llc_flow	llc_flow_rmt;
@@ -354,14 +349,11 @@
 	return true;
 }
 
-<<<<<<< HEAD
-=======
 static inline bool smc_link_active(struct smc_link *lnk)
 {
 	return lnk->state == SMC_LNK_ACTIVE;
 }
 
->>>>>>> 84569f32
 struct smc_sock;
 struct smc_clc_msg_accept_confirm;
 struct smc_clc_msg_local;
